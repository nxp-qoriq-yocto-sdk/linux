--- conflicted
+++ resolved
@@ -943,10 +943,6 @@
 	return 0;
 
 #ifdef CONFIG_CIFS_DFS_UPCALL
-<<<<<<< HEAD
-	cifs_exit_dns_resolver();
-=======
->>>>>>> 6ee0578b
  out_unregister_key_type:
 #endif
 #ifdef CONFIG_CIFS_UPCALL
