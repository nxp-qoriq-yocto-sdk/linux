--- conflicted
+++ resolved
@@ -1002,13 +1002,7 @@
 
 static void f2fs_free_inode(struct inode *inode)
 {
-<<<<<<< HEAD
-=======
-	struct inode *inode = container_of(head, struct inode, i_rcu);
-
 	fscrypt_free_inode(inode);
-
->>>>>>> 2c58d548
 	kmem_cache_free(f2fs_inode_cachep, F2FS_I(inode));
 }
 
