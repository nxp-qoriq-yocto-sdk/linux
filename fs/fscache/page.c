--- conflicted
+++ resolved
@@ -796,15 +796,6 @@
 
 	_enter("");
 
-<<<<<<< HEAD
-	do  {
-		spin_lock(&cookie->stores_lock);
-		n = radix_tree_gang_lookup_tag(&cookie->stores, results, 0,
-				ARRAY_SIZE(results),
-				FSCACHE_COOKIE_PENDING_TAG);
-	       if (n == 0)
-		       break;
-=======
 	spin_lock(&cookie->stores_lock);
 	while (1) {
 		n = radix_tree_gang_lookup_tag(&cookie->stores, results, 0,
@@ -812,7 +803,6 @@
 					       FSCACHE_COOKIE_PENDING_TAG);
 		if (n == 0)
 			break;
->>>>>>> 01d479a3
 		for (i = n - 1; i >= 0; i--) {
 			page = results[i];
 			radix_tree_delete(&cookie->stores, page->index);
@@ -822,12 +812,8 @@
 
 		for (i = n - 1; i >= 0; i--)
 			page_cache_release(results[i]);
-<<<<<<< HEAD
-	} while (1);
-=======
 		spin_lock(&cookie->stores_lock);
 	}
->>>>>>> 01d479a3
 
 	spin_unlock(&cookie->stores_lock);
 	_leave("");
