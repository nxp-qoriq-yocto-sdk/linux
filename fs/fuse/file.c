--- conflicted
+++ resolved
@@ -938,15 +938,9 @@
 }
 
 static int fuse_get_user_pages(struct fuse_req *req, const char __user *buf,
-<<<<<<< HEAD
-			       unsigned *nbytesp, int write)
-{
-	unsigned nbytes = *nbytesp;
-=======
 			       size_t *nbytesp, int write)
 {
 	size_t nbytes = *nbytesp;
->>>>>>> 6574612f
 	unsigned long user_addr = (unsigned long) buf;
 	unsigned offset = user_addr & ~PAGE_MASK;
 	int npages;
@@ -1304,11 +1298,8 @@
 	if (vma->vm_flags & VM_MAYSHARE)
 		return -ENODEV;
 
-<<<<<<< HEAD
-=======
 	invalidate_inode_pages2(file->f_mapping);
 
->>>>>>> 6574612f
 	return generic_file_mmap(file, vma);
 }
 
