--- conflicted
+++ resolved
@@ -579,10 +579,6 @@
 
 failed:
 	spin_unlock(&dentry->d_lock);
-<<<<<<< HEAD
-	cpu_chill();
-=======
->>>>>>> 99f614a3
 	return dentry; /* try again with same dentry */
 }
 
@@ -790,7 +786,11 @@
 kill_it:
 	dentry = dentry_kill(dentry);
 	if (dentry) {
-		cond_resched();
+		int r;
+
+		r = cond_resched();
+		if (!r)
+			cpu_chill();
 		goto repeat;
 	}
 }
