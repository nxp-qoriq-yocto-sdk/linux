--- conflicted
+++ resolved
@@ -2277,14 +2277,11 @@
 		ops = &kvm_mpic_ops;
 		break;
 #endif
-<<<<<<< HEAD
-=======
 #ifdef CONFIG_KVM_XICS
 	case KVM_DEV_TYPE_XICS:
 		ops = &kvm_xics_ops;
 		break;
 #endif
->>>>>>> 8bb495e3
 	default:
 		return -ENODEV;
 	}
@@ -3108,9 +3105,6 @@
 	int r;
 	int cpu;
 
-	r = kvm_irqfd_init();
-	if (r)
-		goto out_irqfd;
 	r = kvm_arch_init(opaque);
 	if (r)
 		goto out_fail;
@@ -3204,8 +3198,6 @@
 out_irqfd:
 	kvm_arch_exit();
 out_fail:
-	kvm_irqfd_exit();
-out_irqfd:
 	return r;
 }
 EXPORT_SYMBOL_GPL(kvm_init);
