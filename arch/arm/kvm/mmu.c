--- conflicted
+++ resolved
@@ -42,11 +42,9 @@
 static unsigned long hyp_idmap_end;
 static phys_addr_t hyp_idmap_vector;
 
-<<<<<<< HEAD
+#define pgd_order get_order(PTRS_PER_PGD * sizeof(pgd_t))
+
 #define kvm_pmd_huge(_x)	(pmd_huge(_x) || pmd_trans_huge(_x))
-=======
-#define pgd_order get_order(PTRS_PER_PGD * sizeof(pgd_t))
->>>>>>> 38bff34a
 
 static void kvm_tlb_flush_vmid_ipa(struct kvm *kvm, phys_addr_t ipa)
 {
