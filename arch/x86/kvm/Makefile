
ccflags-y += -Ivirt/kvm -Iarch/x86/kvm

CFLAGS_x86.o := -I.
CFLAGS_svm.o := -I.
CFLAGS_vmx.o := -I.

kvm-y			+= $(addprefix ../../../virt/kvm/, kvm_main.o ioapic.o \
				coalesced_mmio.o irq_comm.o eventfd.o \
<<<<<<< HEAD
				assigned-dev.o irqchip.o)
kvm-$(CONFIG_IOMMU_API)	+= $(addprefix ../../../virt/kvm/, iommu.o)
=======
				irqchip.o)
kvm-$(CONFIG_KVM_DEVICE_ASSIGNMENT)	+= $(addprefix ../../../virt/kvm/, \
				assigned-dev.o iommu.o)
>>>>>>> 8bb495e3
kvm-$(CONFIG_KVM_ASYNC_PF)	+= $(addprefix ../../../virt/kvm/, async_pf.o)

kvm-y			+= x86.o mmu.o emulate.o i8259.o irq.o lapic.o \
			   i8254.o cpuid.o pmu.o
kvm-intel-y		+= vmx.o
kvm-amd-y		+= svm.o

obj-$(CONFIG_KVM)	+= kvm.o
obj-$(CONFIG_KVM_INTEL)	+= kvm-intel.o
obj-$(CONFIG_KVM_AMD)	+= kvm-amd.o<|MERGE_RESOLUTION|>--- conflicted
+++ resolved
@@ -7,14 +7,9 @@
 
 kvm-y			+= $(addprefix ../../../virt/kvm/, kvm_main.o ioapic.o \
 				coalesced_mmio.o irq_comm.o eventfd.o \
-<<<<<<< HEAD
-				assigned-dev.o irqchip.o)
-kvm-$(CONFIG_IOMMU_API)	+= $(addprefix ../../../virt/kvm/, iommu.o)
-=======
 				irqchip.o)
 kvm-$(CONFIG_KVM_DEVICE_ASSIGNMENT)	+= $(addprefix ../../../virt/kvm/, \
 				assigned-dev.o iommu.o)
->>>>>>> 8bb495e3
 kvm-$(CONFIG_KVM_ASYNC_PF)	+= $(addprefix ../../../virt/kvm/, async_pf.o)
 
 kvm-y			+= x86.o mmu.o emulate.o i8259.o irq.o lapic.o \
