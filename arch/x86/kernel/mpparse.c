/*
 *	Intel Multiprocessor Specification 1.1 and 1.4
 *	compliant MP-table parsing routines.
 *
 *	(c) 1995 Alan Cox, Building #3 <alan@lxorguk.ukuu.org.uk>
 *	(c) 1998, 1999, 2000, 2009 Ingo Molnar <mingo@redhat.com>
 *      (c) 2008 Alexey Starikovskiy <astarikovskiy@suse.de>
 */

#include <linux/mm.h>
#include <linux/init.h>
#include <linux/delay.h>
#include <linux/bootmem.h>
#include <linux/kernel_stat.h>
#include <linux/mc146818rtc.h>
#include <linux/bitops.h>
#include <linux/acpi.h>
#include <linux/module.h>
#include <linux/smp.h>

#include <asm/mtrr.h>
#include <asm/mpspec.h>
#include <asm/pgalloc.h>
#include <asm/io_apic.h>
#include <asm/proto.h>
#include <asm/bios_ebda.h>
#include <asm/e820.h>
#include <asm/trampoline.h>
#include <asm/setup.h>
#include <asm/smp.h>

#include <asm/apic.h>
/*
 * Checksum an MP configuration block.
 */

static int __init mpf_checksum(unsigned char *mp, int len)
{
	int sum = 0;

	while (len--)
		sum += *mp++;

	return sum & 0xFF;
}

static void __init MP_processor_info(struct mpc_cpu *m)
{
	int apicid;
	char *bootup_cpu = "";

	if (!(m->cpuflag & CPU_ENABLED)) {
		disabled_cpus++;
		return;
	}

	if (x86_quirks->mpc_apic_id)
		apicid = x86_quirks->mpc_apic_id(m);
	else
		apicid = m->apicid;

	if (m->cpuflag & CPU_BOOTPROCESSOR) {
		bootup_cpu = " (Bootup-CPU)";
		boot_cpu_physical_apicid = m->apicid;
	}

	printk(KERN_INFO "Processor #%d%s\n", m->apicid, bootup_cpu);
	generic_processor_info(apicid, m->apicver);
}

#ifdef CONFIG_X86_IO_APIC
static void __init MP_bus_info(struct mpc_bus *m)
{
	char str[7];
	memcpy(str, m->bustype, 6);
	str[6] = 0;

	if (x86_quirks->mpc_oem_bus_info)
		x86_quirks->mpc_oem_bus_info(m, str);
	else
		apic_printk(APIC_VERBOSE, "Bus #%d is %s\n", m->busid, str);

#if MAX_MP_BUSSES < 256
	if (m->busid >= MAX_MP_BUSSES) {
		printk(KERN_WARNING "MP table busid value (%d) for bustype %s "
		       " is too large, max. supported is %d\n",
		       m->busid, str, MAX_MP_BUSSES - 1);
		return;
	}
#endif

	if (strncmp(str, BUSTYPE_ISA, sizeof(BUSTYPE_ISA) - 1) == 0) {
		set_bit(m->busid, mp_bus_not_pci);
#if defined(CONFIG_EISA) || defined(CONFIG_MCA)
		mp_bus_id_to_type[m->busid] = MP_BUS_ISA;
#endif
	} else if (strncmp(str, BUSTYPE_PCI, sizeof(BUSTYPE_PCI) - 1) == 0) {
		if (x86_quirks->mpc_oem_pci_bus)
			x86_quirks->mpc_oem_pci_bus(m);

		clear_bit(m->busid, mp_bus_not_pci);
#if defined(CONFIG_EISA) || defined(CONFIG_MCA)
		mp_bus_id_to_type[m->busid] = MP_BUS_PCI;
	} else if (strncmp(str, BUSTYPE_EISA, sizeof(BUSTYPE_EISA) - 1) == 0) {
		mp_bus_id_to_type[m->busid] = MP_BUS_EISA;
	} else if (strncmp(str, BUSTYPE_MCA, sizeof(BUSTYPE_MCA) - 1) == 0) {
		mp_bus_id_to_type[m->busid] = MP_BUS_MCA;
#endif
	} else
		printk(KERN_WARNING "Unknown bustype %s - ignoring\n", str);
}
#endif

#ifdef CONFIG_X86_IO_APIC

static int bad_ioapic(unsigned long address)
{
	if (nr_ioapics >= MAX_IO_APICS) {
		printk(KERN_ERR "ERROR: Max # of I/O APICs (%d) exceeded "
		       "(found %d)\n", MAX_IO_APICS, nr_ioapics);
		panic("Recompile kernel with bigger MAX_IO_APICS!\n");
	}
	if (!address) {
		printk(KERN_ERR "WARNING: Bogus (zero) I/O APIC address"
		       " found in table, skipping!\n");
		return 1;
	}
	return 0;
}

static void __init MP_ioapic_info(struct mpc_ioapic *m)
{
	if (!(m->flags & MPC_APIC_USABLE))
		return;

	printk(KERN_INFO "I/O APIC #%d Version %d at 0x%X.\n",
	       m->apicid, m->apicver, m->apicaddr);

	if (bad_ioapic(m->apicaddr))
		return;

	mp_ioapics[nr_ioapics].apicaddr = m->apicaddr;
	mp_ioapics[nr_ioapics].apicid = m->apicid;
	mp_ioapics[nr_ioapics].type = m->type;
	mp_ioapics[nr_ioapics].apicver = m->apicver;
	mp_ioapics[nr_ioapics].flags = m->flags;
	nr_ioapics++;
}

static void print_MP_intsrc_info(struct mpc_intsrc *m)
{
	apic_printk(APIC_VERBOSE, "Int: type %d, pol %d, trig %d, bus %02x,"
		" IRQ %02x, APIC ID %x, APIC INT %02x\n",
		m->irqtype, m->irqflag & 3, (m->irqflag >> 2) & 3, m->srcbus,
		m->srcbusirq, m->dstapic, m->dstirq);
}

static void __init print_mp_irq_info(struct mpc_intsrc *mp_irq)
{
	apic_printk(APIC_VERBOSE, "Int: type %d, pol %d, trig %d, bus %02x,"
		" IRQ %02x, APIC ID %x, APIC INT %02x\n",
		mp_irq->irqtype, mp_irq->irqflag & 3,
		(mp_irq->irqflag >> 2) & 3, mp_irq->srcbus,
		mp_irq->srcbusirq, mp_irq->dstapic, mp_irq->dstirq);
}

static void __init assign_to_mp_irq(struct mpc_intsrc *m,
				    struct mpc_intsrc *mp_irq)
{
	mp_irq->dstapic = m->dstapic;
	mp_irq->type = m->type;
	mp_irq->irqtype = m->irqtype;
	mp_irq->irqflag = m->irqflag;
	mp_irq->srcbus = m->srcbus;
	mp_irq->srcbusirq = m->srcbusirq;
	mp_irq->dstirq = m->dstirq;
}

static void __init assign_to_mpc_intsrc(struct mpc_intsrc *mp_irq,
					struct mpc_intsrc *m)
{
	m->dstapic = mp_irq->dstapic;
	m->type = mp_irq->type;
	m->irqtype = mp_irq->irqtype;
	m->irqflag = mp_irq->irqflag;
	m->srcbus = mp_irq->srcbus;
	m->srcbusirq = mp_irq->srcbusirq;
	m->dstirq = mp_irq->dstirq;
}

static int __init mp_irq_mpc_intsrc_cmp(struct mpc_intsrc *mp_irq,
					struct mpc_intsrc *m)
{
	if (mp_irq->dstapic != m->dstapic)
		return 1;
	if (mp_irq->type != m->type)
		return 2;
	if (mp_irq->irqtype != m->irqtype)
		return 3;
	if (mp_irq->irqflag != m->irqflag)
		return 4;
	if (mp_irq->srcbus != m->srcbus)
		return 5;
	if (mp_irq->srcbusirq != m->srcbusirq)
		return 6;
	if (mp_irq->dstirq != m->dstirq)
		return 7;

	return 0;
}

static void __init MP_intsrc_info(struct mpc_intsrc *m)
{
	int i;

	print_MP_intsrc_info(m);

	for (i = 0; i < mp_irq_entries; i++) {
		if (!mp_irq_mpc_intsrc_cmp(&mp_irqs[i], m))
			return;
	}

	assign_to_mp_irq(m, &mp_irqs[mp_irq_entries]);
	if (++mp_irq_entries == MAX_IRQ_SOURCES)
		panic("Max # of irq sources exceeded!!\n");
}

#endif

static void __init MP_lintsrc_info(struct mpc_lintsrc *m)
{
	apic_printk(APIC_VERBOSE, "Lint: type %d, pol %d, trig %d, bus %02x,"
		" IRQ %02x, APIC ID %x, APIC LINT %02x\n",
		m->irqtype, m->irqflag & 3, (m->irqflag >> 2) & 3, m->srcbusid,
		m->srcbusirq, m->destapic, m->destapiclint);
}

/*
 * Read/parse the MPC
 */

static int __init smp_check_mpc(struct mpc_table *mpc, char *oem, char *str)
{

	if (memcmp(mpc->signature, MPC_SIGNATURE, 4)) {
		printk(KERN_ERR "MPTABLE: bad signature [%c%c%c%c]!\n",
		       mpc->signature[0], mpc->signature[1],
		       mpc->signature[2], mpc->signature[3]);
		return 0;
	}
	if (mpf_checksum((unsigned char *)mpc, mpc->length)) {
		printk(KERN_ERR "MPTABLE: checksum error!\n");
		return 0;
	}
	if (mpc->spec != 0x01 && mpc->spec != 0x04) {
		printk(KERN_ERR "MPTABLE: bad table version (%d)!!\n",
		       mpc->spec);
		return 0;
	}
	if (!mpc->lapic) {
		printk(KERN_ERR "MPTABLE: null local APIC address!\n");
		return 0;
	}
	memcpy(oem, mpc->oem, 8);
	oem[8] = 0;
	printk(KERN_INFO "MPTABLE: OEM ID: %s\n", oem);

	memcpy(str, mpc->productid, 12);
	str[12] = 0;

	printk(KERN_INFO "MPTABLE: Product ID: %s\n", str);

	printk(KERN_INFO "MPTABLE: APIC at: 0x%X\n", mpc->lapic);

	return 1;
}

static int __init smp_read_mpc(struct mpc_table *mpc, unsigned early)
{
	char str[16];
	char oem[10];

	int count = sizeof(*mpc);
	unsigned char *mpt = ((unsigned char *)mpc) + count;

	if (!smp_check_mpc(mpc, oem, str))
		return 0;

#ifdef CONFIG_X86_32
	generic_mps_oem_check(mpc, oem, str);
#endif
	/* save the local APIC address, it might be non-default */
	if (!acpi_lapic)
		mp_lapic_addr = mpc->lapic;

	if (early)
		return 1;

	if (mpc->oemptr && x86_quirks->smp_read_mpc_oem) {
		struct mpc_oemtable *oem_table = (void *)(long)mpc->oemptr;
		x86_quirks->smp_read_mpc_oem(oem_table, mpc->oemsize);
	}

	/*
	 *      Now process the configuration blocks.
	 */
	if (x86_quirks->mpc_record)
		*x86_quirks->mpc_record = 0;

	while (count < mpc->length) {
		switch (*mpt) {
		case MP_PROCESSOR:
			{
				struct mpc_cpu *m = (struct mpc_cpu *)mpt;
				/* ACPI may have already provided this data */
				if (!acpi_lapic)
					MP_processor_info(m);
				mpt += sizeof(*m);
				count += sizeof(*m);
				break;
			}
		case MP_BUS:
			{
				struct mpc_bus *m = (struct mpc_bus *)mpt;
#ifdef CONFIG_X86_IO_APIC
				MP_bus_info(m);
#endif
				mpt += sizeof(*m);
				count += sizeof(*m);
				break;
			}
		case MP_IOAPIC:
			{
#ifdef CONFIG_X86_IO_APIC
				struct mpc_ioapic *m = (struct mpc_ioapic *)mpt;
				MP_ioapic_info(m);
#endif
				mpt += sizeof(struct mpc_ioapic);
				count += sizeof(struct mpc_ioapic);
				break;
			}
		case MP_INTSRC:
			{
#ifdef CONFIG_X86_IO_APIC
				struct mpc_intsrc *m = (struct mpc_intsrc *)mpt;

				MP_intsrc_info(m);
#endif
				mpt += sizeof(struct mpc_intsrc);
				count += sizeof(struct mpc_intsrc);
				break;
			}
		case MP_LINTSRC:
			{
				struct mpc_lintsrc *m =
				    (struct mpc_lintsrc *)mpt;
				MP_lintsrc_info(m);
				mpt += sizeof(*m);
				count += sizeof(*m);
				break;
			}
		default:
			/* wrong mptable */
			printk(KERN_ERR "Your mptable is wrong, contact your HW vendor!\n");
			printk(KERN_ERR "type %x\n", *mpt);
			print_hex_dump(KERN_ERR, "  ", DUMP_PREFIX_ADDRESS, 16,
					1, mpc, mpc->length, 1);
			count = mpc->length;
			break;
		}
		if (x86_quirks->mpc_record)
			(*x86_quirks->mpc_record)++;
	}

#ifdef CONFIG_X86_BIGSMP
	generic_bigsmp_probe();
#endif

	if (apic->setup_apic_routing)
		apic->setup_apic_routing();

	if (!num_processors)
		printk(KERN_ERR "MPTABLE: no processors registered!\n");
	return num_processors;
}

#ifdef CONFIG_X86_IO_APIC

static int __init ELCR_trigger(unsigned int irq)
{
	unsigned int port;

	port = 0x4d0 + (irq >> 3);
	return (inb(port) >> (irq & 7)) & 1;
}

static void __init construct_default_ioirq_mptable(int mpc_default_type)
{
	struct mpc_intsrc intsrc;
	int i;
	int ELCR_fallback = 0;

	intsrc.type = MP_INTSRC;
	intsrc.irqflag = 0;	/* conforming */
	intsrc.srcbus = 0;
	intsrc.dstapic = mp_ioapics[0].apicid;

	intsrc.irqtype = mp_INT;

	/*
	 *  If true, we have an ISA/PCI system with no IRQ entries
	 *  in the MP table. To prevent the PCI interrupts from being set up
	 *  incorrectly, we try to use the ELCR. The sanity check to see if
	 *  there is good ELCR data is very simple - IRQ0, 1, 2 and 13 can
	 *  never be level sensitive, so we simply see if the ELCR agrees.
	 *  If it does, we assume it's valid.
	 */
	if (mpc_default_type == 5) {
		printk(KERN_INFO "ISA/PCI bus type with no IRQ information... "
		       "falling back to ELCR\n");

		if (ELCR_trigger(0) || ELCR_trigger(1) || ELCR_trigger(2) ||
		    ELCR_trigger(13))
			printk(KERN_ERR "ELCR contains invalid data... "
			       "not using ELCR\n");
		else {
			printk(KERN_INFO
			       "Using ELCR to identify PCI interrupts\n");
			ELCR_fallback = 1;
		}
	}

	for (i = 0; i < 16; i++) {
		switch (mpc_default_type) {
		case 2:
			if (i == 0 || i == 13)
				continue;	/* IRQ0 & IRQ13 not connected */
			/* fall through */
		default:
			if (i == 2)
				continue;	/* IRQ2 is never connected */
		}

		if (ELCR_fallback) {
			/*
			 *  If the ELCR indicates a level-sensitive interrupt, we
			 *  copy that information over to the MP table in the
			 *  irqflag field (level sensitive, active high polarity).
			 */
			if (ELCR_trigger(i))
				intsrc.irqflag = 13;
			else
				intsrc.irqflag = 0;
		}

		intsrc.srcbusirq = i;
		intsrc.dstirq = i ? i : 2;	/* IRQ0 to INTIN2 */
		MP_intsrc_info(&intsrc);
	}

	intsrc.irqtype = mp_ExtINT;
	intsrc.srcbusirq = 0;
	intsrc.dstirq = 0;	/* 8259A to INTIN0 */
	MP_intsrc_info(&intsrc);
}


static void __init construct_ioapic_table(int mpc_default_type)
{
	struct mpc_ioapic ioapic;
	struct mpc_bus bus;

	bus.type = MP_BUS;
	bus.busid = 0;
	switch (mpc_default_type) {
	default:
		printk(KERN_ERR "???\nUnknown standard configuration %d\n",
		       mpc_default_type);
		/* fall through */
	case 1:
	case 5:
		memcpy(bus.bustype, "ISA   ", 6);
		break;
	case 2:
	case 6:
	case 3:
		memcpy(bus.bustype, "EISA  ", 6);
		break;
	case 4:
	case 7:
		memcpy(bus.bustype, "MCA   ", 6);
	}
	MP_bus_info(&bus);
	if (mpc_default_type > 4) {
		bus.busid = 1;
		memcpy(bus.bustype, "PCI   ", 6);
		MP_bus_info(&bus);
	}

	ioapic.type = MP_IOAPIC;
	ioapic.apicid = 2;
	ioapic.apicver = mpc_default_type > 4 ? 0x10 : 0x01;
	ioapic.flags = MPC_APIC_USABLE;
	ioapic.apicaddr = 0xFEC00000;
	MP_ioapic_info(&ioapic);

	/*
	 * We set up most of the low 16 IO-APIC pins according to MPS rules.
	 */
	construct_default_ioirq_mptable(mpc_default_type);
}
#else
static inline void __init construct_ioapic_table(int mpc_default_type) { }
#endif

static inline void __init construct_default_ISA_mptable(int mpc_default_type)
{
	struct mpc_cpu processor;
	struct mpc_lintsrc lintsrc;
	int linttypes[2] = { mp_ExtINT, mp_NMI };
	int i;

	/*
	 * local APIC has default address
	 */
	mp_lapic_addr = APIC_DEFAULT_PHYS_BASE;

	/*
	 * 2 CPUs, numbered 0 & 1.
	 */
	processor.type = MP_PROCESSOR;
	/* Either an integrated APIC or a discrete 82489DX. */
	processor.apicver = mpc_default_type > 4 ? 0x10 : 0x01;
	processor.cpuflag = CPU_ENABLED;
	processor.cpufeature = (boot_cpu_data.x86 << 8) |
	    (boot_cpu_data.x86_model << 4) | boot_cpu_data.x86_mask;
	processor.featureflag = boot_cpu_data.x86_capability[0];
	processor.reserved[0] = 0;
	processor.reserved[1] = 0;
	for (i = 0; i < 2; i++) {
		processor.apicid = i;
		MP_processor_info(&processor);
	}

	construct_ioapic_table(mpc_default_type);

	lintsrc.type = MP_LINTSRC;
	lintsrc.irqflag = 0;		/* conforming */
	lintsrc.srcbusid = 0;
	lintsrc.srcbusirq = 0;
	lintsrc.destapic = MP_APIC_ALL;
	for (i = 0; i < 2; i++) {
		lintsrc.irqtype = linttypes[i];
		lintsrc.destapiclint = i;
		MP_lintsrc_info(&lintsrc);
	}
}

static struct mpf_intel *mpf_found;
<<<<<<< HEAD
=======

static unsigned long __init get_mpc_size(unsigned long physptr)
{
	struct mpc_table *mpc;
	unsigned long size;

	mpc = early_ioremap(physptr, PAGE_SIZE);
	size = mpc->length;
	early_iounmap(mpc, PAGE_SIZE);
	apic_printk(APIC_VERBOSE, "  mpc: %lx-%lx\n", physptr, physptr + size);

	return size;
}
>>>>>>> ed26dbe5

/*
 * Scan the memory blocks for an SMP configuration block.
 */
static void __init __get_smp_config(unsigned int early)
{
	struct mpf_intel *mpf = mpf_found;

	if (!mpf)
		return;

	if (acpi_lapic && early)
		return;

	/*
	 * MPS doesn't support hyperthreading, aka only have
	 * thread 0 apic id in MPS table
	 */
	if (acpi_lapic && acpi_ioapic)
		return;

	if (x86_quirks->mach_get_smp_config) {
		if (x86_quirks->mach_get_smp_config(early))
			return;
	}

	printk(KERN_INFO "Intel MultiProcessor Specification v1.%d\n",
	       mpf->specification);
#if defined(CONFIG_X86_LOCAL_APIC) && defined(CONFIG_X86_32)
	if (mpf->feature2 & (1 << 7)) {
		printk(KERN_INFO "    IMCR and PIC compatibility mode.\n");
		pic_mode = 1;
	} else {
		printk(KERN_INFO "    Virtual Wire compatibility mode.\n");
		pic_mode = 0;
	}
#endif
	/*
	 * Now see if we need to read further.
	 */
	if (mpf->feature1 != 0) {
		if (early) {
			/*
			 * local APIC has default address
			 */
			mp_lapic_addr = APIC_DEFAULT_PHYS_BASE;
			return;
		}

		printk(KERN_INFO "Default MP configuration #%d\n",
		       mpf->feature1);
		construct_default_ISA_mptable(mpf->feature1);

	} else if (mpf->physptr) {
<<<<<<< HEAD
=======
		struct mpc_table *mpc;
		unsigned long size;
>>>>>>> ed26dbe5

		size = get_mpc_size(mpf->physptr);
		mpc = early_ioremap(mpf->physptr, size);
		/*
		 * Read the physical hardware table.  Anything here will
		 * override the defaults.
		 */
<<<<<<< HEAD
		if (!smp_read_mpc(phys_to_virt(mpf->physptr), early)) {
=======
		if (!smp_read_mpc(mpc, early)) {
>>>>>>> ed26dbe5
#ifdef CONFIG_X86_LOCAL_APIC
			smp_found_config = 0;
#endif
			printk(KERN_ERR
			       "BIOS bug, MP table errors detected!...\n");
			printk(KERN_ERR "... disabling SMP support. "
			       "(tell your hw vendor)\n");
			early_iounmap(mpc, size);
			return;
		}
		early_iounmap(mpc, size);

		if (early)
			return;
#ifdef CONFIG_X86_IO_APIC
		/*
		 * If there are no explicit MP IRQ entries, then we are
		 * broken.  We set up most of the low 16 IO-APIC pins to
		 * ISA defaults and hope it will work.
		 */
		if (!mp_irq_entries) {
			struct mpc_bus bus;

			printk(KERN_ERR "BIOS bug, no explicit IRQ entries, "
			       "using default mptable. "
			       "(tell your hw vendor)\n");

			bus.type = MP_BUS;
			bus.busid = 0;
			memcpy(bus.bustype, "ISA   ", 6);
			MP_bus_info(&bus);

			construct_default_ioirq_mptable(0);
		}
#endif
	} else
		BUG();

	if (!early)
		printk(KERN_INFO "Processors: %d\n", num_processors);
	/*
	 * Only use the first configuration found.
	 */
}

void __init early_get_smp_config(void)
{
	__get_smp_config(1);
}

void __init get_smp_config(void)
{
	__get_smp_config(0);
}

static int __init smp_scan_config(unsigned long base, unsigned long length,
				  unsigned reserve)
{
	unsigned int *bp = phys_to_virt(base);
	struct mpf_intel *mpf;

	apic_printk(APIC_VERBOSE, "Scan SMP from %p for %ld bytes.\n",
			bp, length);
	BUILD_BUG_ON(sizeof(*mpf) != 16);

	while (length > 0) {
		mpf = (struct mpf_intel *)bp;
		if ((*bp == SMP_MAGIC_IDENT) &&
		    (mpf->length == 1) &&
		    !mpf_checksum((unsigned char *)bp, 16) &&
		    ((mpf->specification == 1)
		     || (mpf->specification == 4))) {
#ifdef CONFIG_X86_LOCAL_APIC
			smp_found_config = 1;
#endif
			mpf_found = mpf;

			printk(KERN_INFO "found SMP MP-table at [%p] %llx\n",
			       mpf, (u64)virt_to_phys(mpf));

			if (!reserve)
				return 1;
			reserve_bootmem_generic(virt_to_phys(mpf), sizeof(*mpf),
					BOOTMEM_DEFAULT);
			if (mpf->physptr) {
<<<<<<< HEAD
				unsigned long size = PAGE_SIZE;
=======
				unsigned long size = get_mpc_size(mpf->physptr);
>>>>>>> ed26dbe5
#ifdef CONFIG_X86_32
				/*
				 * We cannot access to MPC table to compute
				 * table size yet, as only few megabytes from
				 * the bottom is mapped now.
				 * PC-9800's MPC table places on the very last
				 * of physical memory; so that simply reserving
				 * PAGE_SIZE from mpf->physptr yields BUG()
				 * in reserve_bootmem.
				 * also need to make sure physptr is below than
				 * max_low_pfn
				 * we don't need reserve the area above max_low_pfn
				 */
				unsigned long end = max_low_pfn * PAGE_SIZE;

				if (mpf->physptr < end) {
					if (mpf->physptr + size > end)
						size = end - mpf->physptr;
					reserve_bootmem_generic(mpf->physptr, size,
							BOOTMEM_DEFAULT);
				}
#else
				reserve_bootmem_generic(mpf->physptr, size,
						BOOTMEM_DEFAULT);
#endif
			}

			return 1;
		}
		bp += 4;
		length -= 16;
	}
	return 0;
}

static void __init __find_smp_config(unsigned int reserve)
{
	unsigned int address;

	if (x86_quirks->mach_find_smp_config) {
		if (x86_quirks->mach_find_smp_config(reserve))
			return;
	}
	/*
	 * FIXME: Linux assumes you have 640K of base ram..
	 * this continues the error...
	 *
	 * 1) Scan the bottom 1K for a signature
	 * 2) Scan the top 1K of base RAM
	 * 3) Scan the 64K of bios
	 */
	if (smp_scan_config(0x0, 0x400, reserve) ||
	    smp_scan_config(639 * 0x400, 0x400, reserve) ||
	    smp_scan_config(0xF0000, 0x10000, reserve))
		return;
	/*
	 * If it is an SMP machine we should know now, unless the
	 * configuration is in an EISA/MCA bus machine with an
	 * extended bios data area.
	 *
	 * there is a real-mode segmented pointer pointing to the
	 * 4K EBDA area at 0x40E, calculate and scan it here.
	 *
	 * NOTE! There are Linux loaders that will corrupt the EBDA
	 * area, and as such this kind of SMP config may be less
	 * trustworthy, simply because the SMP table may have been
	 * stomped on during early boot. These loaders are buggy and
	 * should be fixed.
	 *
	 * MP1.4 SPEC states to only scan first 1K of 4K EBDA.
	 */

	address = get_bios_ebda();
	if (address)
		smp_scan_config(address, 0x400, reserve);
}

void __init early_find_smp_config(void)
{
	__find_smp_config(0);
}

void __init find_smp_config(void)
{
	__find_smp_config(1);
}

#ifdef CONFIG_X86_IO_APIC
static u8 __initdata irq_used[MAX_IRQ_SOURCES];

static int  __init get_MP_intsrc_index(struct mpc_intsrc *m)
{
	int i;

	if (m->irqtype != mp_INT)
		return 0;

	if (m->irqflag != 0x0f)
		return 0;

	/* not legacy */

	for (i = 0; i < mp_irq_entries; i++) {
		if (mp_irqs[i].irqtype != mp_INT)
			continue;

		if (mp_irqs[i].irqflag != 0x0f)
			continue;

		if (mp_irqs[i].srcbus != m->srcbus)
			continue;
		if (mp_irqs[i].srcbusirq != m->srcbusirq)
			continue;
		if (irq_used[i]) {
			/* already claimed */
			return -2;
		}
		irq_used[i] = 1;
		return i;
	}

	/* not found */
	return -1;
}

#define SPARE_SLOT_NUM 20

static struct mpc_intsrc __initdata *m_spare[SPARE_SLOT_NUM];
#endif

static int  __init replace_intsrc_all(struct mpc_table *mpc,
					unsigned long mpc_new_phys,
					unsigned long mpc_new_length)
{
#ifdef CONFIG_X86_IO_APIC
	int i;
	int nr_m_spare = 0;
#endif

	int count = sizeof(*mpc);
	unsigned char *mpt = ((unsigned char *)mpc) + count;

	printk(KERN_INFO "mpc_length %x\n", mpc->length);
	while (count < mpc->length) {
		switch (*mpt) {
		case MP_PROCESSOR:
			{
				struct mpc_cpu *m = (struct mpc_cpu *)mpt;
				mpt += sizeof(*m);
				count += sizeof(*m);
				break;
			}
		case MP_BUS:
			{
				struct mpc_bus *m = (struct mpc_bus *)mpt;
				mpt += sizeof(*m);
				count += sizeof(*m);
				break;
			}
		case MP_IOAPIC:
			{
				mpt += sizeof(struct mpc_ioapic);
				count += sizeof(struct mpc_ioapic);
				break;
			}
		case MP_INTSRC:
			{
#ifdef CONFIG_X86_IO_APIC
				struct mpc_intsrc *m = (struct mpc_intsrc *)mpt;

				printk(KERN_INFO "OLD ");
				print_MP_intsrc_info(m);
				i = get_MP_intsrc_index(m);
				if (i > 0) {
					assign_to_mpc_intsrc(&mp_irqs[i], m);
					printk(KERN_INFO "NEW ");
					print_mp_irq_info(&mp_irqs[i]);
				} else if (!i) {
					/* legacy, do nothing */
				} else if (nr_m_spare < SPARE_SLOT_NUM) {
					/*
					 * not found (-1), or duplicated (-2)
					 * are invalid entries,
					 * we need to use the slot  later
					 */
					m_spare[nr_m_spare] = m;
					nr_m_spare++;
				}
#endif
				mpt += sizeof(struct mpc_intsrc);
				count += sizeof(struct mpc_intsrc);
				break;
			}
		case MP_LINTSRC:
			{
				struct mpc_lintsrc *m =
				    (struct mpc_lintsrc *)mpt;
				mpt += sizeof(*m);
				count += sizeof(*m);
				break;
			}
		default:
			/* wrong mptable */
			printk(KERN_ERR "Your mptable is wrong, contact your HW vendor!\n");
			printk(KERN_ERR "type %x\n", *mpt);
			print_hex_dump(KERN_ERR, "  ", DUMP_PREFIX_ADDRESS, 16,
					1, mpc, mpc->length, 1);
			goto out;
		}
	}

#ifdef CONFIG_X86_IO_APIC
	for (i = 0; i < mp_irq_entries; i++) {
		if (irq_used[i])
			continue;

		if (mp_irqs[i].irqtype != mp_INT)
			continue;

		if (mp_irqs[i].irqflag != 0x0f)
			continue;

		if (nr_m_spare > 0) {
			printk(KERN_INFO "*NEW* found ");
			nr_m_spare--;
			assign_to_mpc_intsrc(&mp_irqs[i], m_spare[nr_m_spare]);
			m_spare[nr_m_spare] = NULL;
		} else {
			struct mpc_intsrc *m = (struct mpc_intsrc *)mpt;
			count += sizeof(struct mpc_intsrc);
			if (!mpc_new_phys) {
				printk(KERN_INFO "No spare slots, try to append...take your risk, new mpc_length %x\n", count);
			} else {
				if (count <= mpc_new_length)
					printk(KERN_INFO "No spare slots, try to append..., new mpc_length %x\n", count);
				else {
					printk(KERN_ERR "mpc_new_length %lx is too small\n", mpc_new_length);
					goto out;
				}
			}
			assign_to_mpc_intsrc(&mp_irqs[i], m);
			mpc->length = count;
			mpt += sizeof(struct mpc_intsrc);
		}
		print_mp_irq_info(&mp_irqs[i]);
	}
#endif
out:
	/* update checksum */
	mpc->checksum = 0;
	mpc->checksum -= mpf_checksum((unsigned char *)mpc, mpc->length);

	return 0;
}

static int __initdata enable_update_mptable;

static int __init update_mptable_setup(char *str)
{
	enable_update_mptable = 1;
	return 0;
}
early_param("update_mptable", update_mptable_setup);

static unsigned long __initdata mpc_new_phys;
static unsigned long mpc_new_length __initdata = 4096;

/* alloc_mptable or alloc_mptable=4k */
static int __initdata alloc_mptable;
static int __init parse_alloc_mptable_opt(char *p)
{
	enable_update_mptable = 1;
	alloc_mptable = 1;
	if (!p)
		return 0;
	mpc_new_length = memparse(p, &p);
	return 0;
}
early_param("alloc_mptable", parse_alloc_mptable_opt);

void __init early_reserve_e820_mpc_new(void)
{
	if (enable_update_mptable && alloc_mptable) {
		u64 startt = 0;
#ifdef CONFIG_X86_TRAMPOLINE
		startt = TRAMPOLINE_BASE;
#endif
		mpc_new_phys = early_reserve_e820(startt, mpc_new_length, 4);
	}
}

static int __init update_mp_table(void)
{
	char str[16];
	char oem[10];
	struct mpf_intel *mpf;
	struct mpc_table *mpc, *mpc_new;

	if (!enable_update_mptable)
		return 0;

	mpf = mpf_found;
	if (!mpf)
		return 0;

	/*
	 * Now see if we need to go further.
	 */
	if (mpf->feature1 != 0)
		return 0;

	if (!mpf->physptr)
		return 0;

	mpc = phys_to_virt(mpf->physptr);

	if (!smp_check_mpc(mpc, oem, str))
		return 0;

	printk(KERN_INFO "mpf: %llx\n", (u64)virt_to_phys(mpf));
	printk(KERN_INFO "physptr: %x\n", mpf->physptr);

	if (mpc_new_phys && mpc->length > mpc_new_length) {
		mpc_new_phys = 0;
		printk(KERN_INFO "mpc_new_length is %ld, please use alloc_mptable=8k\n",
			 mpc_new_length);
	}

	if (!mpc_new_phys) {
		unsigned char old, new;
		/* check if we can change the postion */
		mpc->checksum = 0;
		old = mpf_checksum((unsigned char *)mpc, mpc->length);
		mpc->checksum = 0xff;
		new = mpf_checksum((unsigned char *)mpc, mpc->length);
		if (old == new) {
			printk(KERN_INFO "mpc is readonly, please try alloc_mptable instead\n");
			return 0;
		}
		printk(KERN_INFO "use in-positon replacing\n");
	} else {
		mpf->physptr = mpc_new_phys;
		mpc_new = phys_to_virt(mpc_new_phys);
		memcpy(mpc_new, mpc, mpc->length);
		mpc = mpc_new;
		/* check if we can modify that */
		if (mpc_new_phys - mpf->physptr) {
			struct mpf_intel *mpf_new;
			/* steal 16 bytes from [0, 1k) */
			printk(KERN_INFO "mpf new: %x\n", 0x400 - 16);
			mpf_new = phys_to_virt(0x400 - 16);
			memcpy(mpf_new, mpf, 16);
			mpf = mpf_new;
			mpf->physptr = mpc_new_phys;
		}
		mpf->checksum = 0;
		mpf->checksum -= mpf_checksum((unsigned char *)mpf, 16);
		printk(KERN_INFO "physptr new: %x\n", mpf->physptr);
	}

	/*
	 * only replace the one with mp_INT and
	 *	 MP_IRQ_TRIGGER_LEVEL|MP_IRQ_POLARITY_LOW,
	 * already in mp_irqs , stored by ... and mp_config_acpi_gsi,
	 * may need pci=routeirq for all coverage
	 */
	replace_intsrc_all(mpc, mpc_new_phys, mpc_new_length);

	return 0;
}

late_initcall(update_mp_table);<|MERGE_RESOLUTION|>--- conflicted
+++ resolved
@@ -557,8 +557,6 @@
 }
 
 static struct mpf_intel *mpf_found;
-<<<<<<< HEAD
-=======
 
 static unsigned long __init get_mpc_size(unsigned long physptr)
 {
@@ -572,7 +570,6 @@
 
 	return size;
 }
->>>>>>> ed26dbe5
 
 /*
  * Scan the memory blocks for an SMP configuration block.
@@ -627,11 +624,8 @@
 		construct_default_ISA_mptable(mpf->feature1);
 
 	} else if (mpf->physptr) {
-<<<<<<< HEAD
-=======
 		struct mpc_table *mpc;
 		unsigned long size;
->>>>>>> ed26dbe5
 
 		size = get_mpc_size(mpf->physptr);
 		mpc = early_ioremap(mpf->physptr, size);
@@ -639,11 +633,7 @@
 		 * Read the physical hardware table.  Anything here will
 		 * override the defaults.
 		 */
-<<<<<<< HEAD
-		if (!smp_read_mpc(phys_to_virt(mpf->physptr), early)) {
-=======
 		if (!smp_read_mpc(mpc, early)) {
->>>>>>> ed26dbe5
 #ifdef CONFIG_X86_LOCAL_APIC
 			smp_found_config = 0;
 #endif
@@ -729,11 +719,7 @@
 			reserve_bootmem_generic(virt_to_phys(mpf), sizeof(*mpf),
 					BOOTMEM_DEFAULT);
 			if (mpf->physptr) {
-<<<<<<< HEAD
-				unsigned long size = PAGE_SIZE;
-=======
 				unsigned long size = get_mpc_size(mpf->physptr);
->>>>>>> ed26dbe5
 #ifdef CONFIG_X86_32
 				/*
 				 * We cannot access to MPC table to compute
