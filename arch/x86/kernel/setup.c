--- conflicted
+++ resolved
@@ -112,10 +112,6 @@
 #define ARCH_SETUP
 #endif
 
-<<<<<<< HEAD
-unsigned int boot_cpu_id __read_mostly;
-
-=======
 RESERVE_BRK(dmi_alloc, 65536);
 
 unsigned int boot_cpu_id __read_mostly;
@@ -123,7 +119,6 @@
 static __initdata unsigned long _brk_start = (unsigned long)__brk_base;
 unsigned long _brk_end = (unsigned long)__brk_base;
 
->>>>>>> 0221c81b
 #ifdef CONFIG_X86_64
 int default_cpu_present_to_apicid(int mps_cpu)
 {
@@ -1054,10 +1049,6 @@
 static struct irqaction irq0  = {
 	.handler = timer_interrupt,
 	.flags = IRQF_DISABLED | IRQF_NOBALANCING | IRQF_IRQPOLL | IRQF_TIMER,
-<<<<<<< HEAD
-	.mask = CPU_MASK_NONE,
-=======
->>>>>>> 0221c81b
 	.name = "timer"
 };
 
