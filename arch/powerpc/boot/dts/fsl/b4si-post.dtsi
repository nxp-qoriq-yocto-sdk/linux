--- conflicted
+++ resolved
@@ -204,7 +204,6 @@
 		};
 	};
 
-<<<<<<< HEAD
 /include/ "qoriq-qman1.dtsi"
 
 	qman: qman@318000 {
@@ -221,10 +220,8 @@
 	rman: rman@1e0000 {
 		fsl,qman-channels-id = <0x820 0x821>;
 	};
-/include/ "qoriq-mpic.dtsi"
-=======
+
 /include/ "qoriq-mpic4.3.dtsi"
->>>>>>> 78fd8223
 
 /include/ "qoriq-fman3-0.dtsi"
 /include/ "qoriq-fman3-0-1g-0.dtsi"
