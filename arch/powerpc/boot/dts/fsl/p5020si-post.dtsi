/*
 * P5020/5010 Silicon/SoC Device Tree Source (post include)
 *
 * Copyright 2011 Freescale Semiconductor Inc.
 *
 * Redistribution and use in source and binary forms, with or without
 * modification, are permitted provided that the following conditions are met:
 *     * Redistributions of source code must retain the above copyright
 *	 notice, this list of conditions and the following disclaimer.
 *     * Redistributions in binary form must reproduce the above copyright
 *	 notice, this list of conditions and the following disclaimer in the
 *	 documentation and/or other materials provided with the distribution.
 *     * Neither the name of Freescale Semiconductor nor the
 *	 names of its contributors may be used to endorse or promote products
 *	 derived from this software without specific prior written permission.
 *
 *
 * ALTERNATIVELY, this software may be distributed under the terms of the
 * GNU General Public License ("GPL") as published by the Free Software
 * Foundation, either version 2 of that License or (at your option) any
 * later version.
 *
 * THIS SOFTWARE IS PROVIDED BY Freescale Semiconductor ``AS IS'' AND ANY
 * EXPRESS OR IMPLIED WARRANTIES, INCLUDING, BUT NOT LIMITED TO, THE IMPLIED
 * WARRANTIES OF MERCHANTABILITY AND FITNESS FOR A PARTICULAR PURPOSE ARE
 * DISCLAIMED. IN NO EVENT SHALL Freescale Semiconductor BE LIABLE FOR ANY
 * DIRECT, INDIRECT, INCIDENTAL, SPECIAL, EXEMPLARY, OR CONSEQUENTIAL DAMAGES
 * (INCLUDING, BUT NOT LIMITED TO, PROCUREMENT OF SUBSTITUTE GOODS OR SERVICES;
 * LOSS OF USE, DATA, OR PROFITS; OR BUSINESS INTERRUPTION) HOWEVER CAUSED AND
 * ON ANY THEORY OF LIABILITY, WHETHER IN CONTRACT, STRICT LIABILITY, OR TORT
 * (INCLUDING NEGLIGENCE OR OTHERWISE) ARISING IN ANY WAY OUT OF THE USE OF THIS
 * SOFTWARE, EVEN IF ADVISED OF THE POSSIBILITY OF SUCH DAMAGE.
 */

&lbc {
	compatible = "fsl,p5020-elbc", "fsl,elbc", "simple-bus";
	interrupts = <25 2 0 0>;
	#address-cells = <2>;
	#size-cells = <1>;
};

/* controller at 0x200000 */
&pci0 {
	compatible = "fsl,p5020-pcie", "fsl,qoriq-pcie-v2.2", "fsl,qoriq-pcie";
	device_type = "pci";
	#size-cells = <2>;
	#address-cells = <3>;
	bus-range = <0x0 0xff>;
	clock-frequency = <33333333>;
	interrupts = <16 2 1 15>;
	fsl,iommu-parent = <&pamu0>;
	fsl,liodn-reg = <&guts 0x500>; /* PEX1LIODNR */
	pcie@0 {
		reg = <0 0 0 0 0>;
		#interrupt-cells = <1>;
		#size-cells = <2>;
		#address-cells = <3>;
		device_type = "pci";
		interrupts = <16 2 1 15>;
		interrupt-map-mask = <0xf800 0 0 7>;
		interrupt-map = <
			/* IDSEL 0x0 */
			0000 0 0 1 &mpic 40 1 0 0
			0000 0 0 2 &mpic 1 1 0 0
			0000 0 0 3 &mpic 2 1 0 0
			0000 0 0 4 &mpic 3 1 0 0
			>;
	};
};

/* controller at 0x201000 */
&pci1 {
	compatible = "fsl,p5020-pcie", "fsl,qoriq-pcie-v2.2", "fsl,qoriq-pcie";
	device_type = "pci";
	#size-cells = <2>;
	#address-cells = <3>;
	bus-range = <0 0xff>;
	clock-frequency = <33333333>;
	interrupts = <16 2 1 14>;
	fsl,iommu-parent = <&pamu0>;
	fsl,liodn-reg = <&guts 0x504>; /* PEX2LIODNR */
	pcie@0 {
		reg = <0 0 0 0 0>;
		#interrupt-cells = <1>;
		#size-cells = <2>;
		#address-cells = <3>;
		device_type = "pci";
		interrupts = <16 2 1 14>;
		interrupt-map-mask = <0xf800 0 0 7>;
		interrupt-map = <
			/* IDSEL 0x0 */
			0000 0 0 1 &mpic 41 1 0 0
			0000 0 0 2 &mpic 5 1 0 0
			0000 0 0 3 &mpic 6 1 0 0
			0000 0 0 4 &mpic 7 1 0 0
			>;
	};
};

/* controller at 0x202000 */
&pci2 {
	compatible = "fsl,p5020-pcie", "fsl,qoriq-pcie-v2.2", "fsl,qoriq-pcie";
	device_type = "pci";
	#size-cells = <2>;
	#address-cells = <3>;
	bus-range = <0x0 0xff>;
	clock-frequency = <33333333>;
	interrupts = <16 2 1 13>;
	fsl,iommu-parent = <&pamu0>;
	fsl,liodn-reg = <&guts 0x508>; /* PEX3LIODNR */
	pcie@0 {
		reg = <0 0 0 0 0>;
		#interrupt-cells = <1>;
		#size-cells = <2>;
		#address-cells = <3>;
		device_type = "pci";
		interrupts = <16 2 1 13>;
		interrupt-map-mask = <0xf800 0 0 7>;
		interrupt-map = <
			/* IDSEL 0x0 */
			0000 0 0 1 &mpic 42 1 0 0
			0000 0 0 2 &mpic 9 1 0 0
			0000 0 0 3 &mpic 10 1 0 0
			0000 0 0 4 &mpic 11 1 0 0
			>;
	};
};

/* controller at 0x203000 */
&pci3 {
	compatible = "fsl,p5020-pcie", "fsl,qoriq-pcie-v2.2", "fsl,qoriq-pcie";
	device_type = "pci";
	#size-cells = <2>;
	#address-cells = <3>;
	bus-range = <0x0 0xff>;
	clock-frequency = <33333333>;
	interrupts = <16 2 1 12>;
	fsl,iommu-parent = <&pamu0>;
	fsl,liodn-reg = <&guts 0x50c>; /* PEX4LIODNR */
	pcie@0 {
		reg = <0 0 0 0 0>;
		#interrupt-cells = <1>;
		#size-cells = <2>;
		#address-cells = <3>;
		device_type = "pci";
		interrupts = <16 2 1 12>;
		interrupt-map-mask = <0xf800 0 0 7>;
		interrupt-map = <
			/* IDSEL 0x0 */
			0000 0 0 1 &mpic 43 1 0 0
			0000 0 0 2 &mpic 0 1 0 0
			0000 0 0 3 &mpic 4 1 0 0
			0000 0 0 4 &mpic 8 1 0 0
			>;
	};
};

&rio {
	compatible = "fsl,srio";
	interrupts = <16 2 1 11>;
	#address-cells = <2>;
	#size-cells = <2>;
	fsl,iommu-parent = <&pamu0>;
	ranges;

	port1 {
		#address-cells = <2>;
		#size-cells = <2>;
		cell-index = <1>;
		fsl,liodn-reg = <&guts 0x510>; /* RIO1LIODNR */
	};

	port2 {
		#address-cells = <2>;
		#size-cells = <2>;
		cell-index = <2>;
		fsl,liodn-reg = <&guts 0x514>; /* RIO2LIODNR */
	};
};

&dcsr {
	#address-cells = <1>;
	#size-cells = <1>;
	compatible = "fsl,dcsr", "simple-bus";

	dcsr-epu@0 {
		compatible = "fsl,p5020-dcsr-epu", "fsl,dcsr-epu";
		interrupts = <52 2 0 0
			      84 2 0 0
			      85 2 0 0>;
		reg = <0x0 0x1000>;
	};
	dcsr-npc {
		compatible = "fsl,dcsr-npc";
		reg = <0x1000 0x1000 0x1000000 0x8000>;
	};
	dcsr-nxc@2000 {
		compatible = "fsl,dcsr-nxc";
		reg = <0x2000 0x1000>;
	};
	dcsr-corenet {
		compatible = "fsl,dcsr-corenet";
		reg = <0x8000 0x1000 0xB0000 0x1000>;
	};
	dcsr-dpaa@9000 {
		compatible = "fsl,p5020-dcsr-dpaa", "fsl,dcsr-dpaa";
		reg = <0x9000 0x1000>;
	};
	dcsr-ocn@11000 {
		compatible = "fsl,p5020-dcsr-ocn", "fsl,dcsr-ocn";
		reg = <0x11000 0x1000>;
	};
	dcsr-ddr@12000 {
		compatible = "fsl,dcsr-ddr";
		dev-handle = <&ddr1>;
		reg = <0x12000 0x1000>;
	};
	dcsr-ddr@13000 {
		compatible = "fsl,dcsr-ddr";
		dev-handle = <&ddr2>;
		reg = <0x13000 0x1000>;
	};
	dcsr-nal@18000 {
		compatible = "fsl,p5020-dcsr-nal", "fsl,dcsr-nal";
		reg = <0x18000 0x1000>;
	};
	dcsr-rcpm@22000 {
		compatible = "fsl,p5020-dcsr-rcpm", "fsl,dcsr-rcpm";
		reg = <0x22000 0x1000>;
	};
	dcsr-cpu-sb-proxy@40000 {
		compatible = "fsl,dcsr-e5500-sb-proxy", "fsl,dcsr-cpu-sb-proxy";
		cpu-handle = <&cpu0>;
		reg = <0x40000 0x1000>;
	};
	dcsr-cpu-sb-proxy@41000 {
		compatible = "fsl,dcsr-e5500-sb-proxy", "fsl,dcsr-cpu-sb-proxy";
		cpu-handle = <&cpu1>;
		reg = <0x41000 0x1000>;
	};
};

&bportals {
/include/ "qoriq-bman1-portals.dtsi"
};

&qportals {
/include/ "qoriq-qman1-portals.dtsi"
};

&soc {
	#address-cells = <1>;
	#size-cells = <1>;
	device_type = "soc";
	compatible = "simple-bus";

	soc-sram-error {
		compatible = "fsl,soc-sram-error";
		interrupts = <16 2 1 29>;
	};

	corenet-law@0 {
		compatible = "fsl,corenet-law";
		reg = <0x0 0x1000>;
		fsl,num-laws = <32>;
	};

	ddr1: memory-controller@8000 {
		compatible = "fsl,qoriq-memory-controller-v4.5", "fsl,qoriq-memory-controller";
		reg = <0x8000 0x1000>;
		interrupts = <16 2 1 23>;
	};

	ddr2: memory-controller@9000 {
		compatible = "fsl,qoriq-memory-controller-v4.5","fsl,qoriq-memory-controller";
		reg = <0x9000 0x1000>;
		interrupts = <16 2 1 22>;
	};

	cpc: l3-cache-controller@10000 {
		compatible = "fsl,p5020-l3-cache-controller", "fsl,p4080-l3-cache-controller", "cache";
		reg = <0x10000 0x1000
		       0x11000 0x1000>;
		interrupts = <16 2 1 27
			      16 2 1 26>;
	};

	corenet-cf@18000 {
		compatible = "fsl,corenet-cf";
		reg = <0x18000 0x1000>;
		interrupts = <16 2 1 31>;
		fsl,ccf-num-csdids = <32>;
		fsl,ccf-num-snoopids = <32>;
	};

	iommu@20000 {
		compatible = "fsl,pamu-v1.0", "fsl,pamu";
		reg = <0x20000 0x4000>; /* for compatibility with older PAMU drivers */
		ranges = <0 0x20000 0x4000>;
		#address-cells = <1>;
		#size-cells = <1>;
		interrupts = <
			24 2 0 0
			16 2 1 30>;

		pamu0: pamu@0 {
			reg = <0 0x1000>;
			fsl,primary-cache-geometry = <32 1>;
			fsl,secondary-cache-geometry = <128 2>;
		};

		pamu1: pamu@1000 {
			reg = <0x1000 0x1000>;
			fsl,primary-cache-geometry = <32 1>;
			fsl,secondary-cache-geometry = <128 2>;
		};

		pamu2: pamu@2000 {
			reg = <0x2000 0x1000>;
			fsl,primary-cache-geometry = <32 1>;
			fsl,secondary-cache-geometry = <128 2>;
		};

		pamu3: pamu@3000 {
			reg = <0x3000 0x1000>;
			fsl,primary-cache-geometry = <32 1>;
			fsl,secondary-cache-geometry = <128 2>;
		};
	};

/include/ "qoriq-mpic.dtsi"

	guts: global-utilities@e0000 {
		compatible = "fsl,qoriq-device-config-1.0";
		reg = <0xe0000 0xe00>;
		fsl,has-rstcr;
		#sleep-cells = <1>;
		fsl,liodn-bits = <12>;
	};

	pins: global-utilities@e0e00 {
		compatible = "fsl,qoriq-pin-control-1.0";
		reg = <0xe0e00 0x200>;
		#sleep-cells = <2>;
	};

	clockgen: global-utilities@e1000 {
		compatible = "fsl,p5020-clockgen", "fsl,qoriq-clockgen-1.0",
				   "fixed-clock";
		reg = <0xe1000 0x1000>;
		clock-frequency = <0>;
		clock-output-names = "sysclk";
		#clock-cells = <0>;

		#address-cells = <1>;
		#size-cells = <0>;
		pll0: pll0@800 {
			#clock-cells = <1>;
			reg = <0x800>;
			compatible = "fsl,core-pll-clock";
			clocks = <&clockgen>;
			clock-output-names = "pll0", "pll0-div2";
		};
		pll1: pll1@820 {
			#clock-cells = <1>;
			reg = <0x820>;
			compatible = "fsl,core-pll-clock";
			clocks = <&clockgen>;
			clock-output-names = "pll1", "pll1-div2";
		};
		mux0: mux0@0 {
			#clock-cells = <0>;
			reg = <0x0>;
			compatible = "fsl,core-mux-clock";
			clocks = <&pll0 0>, <&pll0 1>, <&pll1 0>, <&pll1 1>;
			clock-names = "pll0_0", "pll0_1", "pll1_0", "pll1_1";
			clock-output-names = "cmux0";
		};
		mux1: mux1@20 {
			#clock-cells = <0>;
			reg = <0x20>;
			compatible = "fsl,core-mux-clock";
			clocks = <&pll0 0>, <&pll0 1>, <&pll1 0>, <&pll1 1>;
			clock-names = "pll0_0", "pll0_1", "pll1_0", "pll1_1";
			clock-output-names = "cmux1";
		};
	};

	rcpm: global-utilities@e2000 {
		compatible = "fsl,qoriq-rcpm-1.0";
		reg = <0xe2000 0x1000>;
		#sleep-cells = <1>;
	};

	sfp: sfp@e8000 {
		compatible = "fsl,p5020-sfp", "fsl,qoriq-sfp-1.0";
		reg	   = <0xe8000 0x1000>;
	};

	serdes: serdes@ea000 {
		compatible = "fsl,p5020-serdes";
		reg	   = <0xea000 0x1000>;
	};

/include/ "qoriq-dma-0.dtsi"
	dma@100300 {
		fsl,iommu-parent = <&pamu0>;
		fsl,liodn-reg = <&guts 0x580>; /* DMA1LIODNR */
	};

/include/ "qoriq-dma-1.dtsi"
	dma@101300 {
		fsl,iommu-parent = <&pamu0>;
		fsl,liodn-reg = <&guts 0x584>; /* DMA2LIODNR */
	};

/include/ "qoriq-espi-0.dtsi"
	spi@110000 {
		fsl,espi-num-chipselects = <4>;
	};

/include/ "qoriq-esdhc-0.dtsi"
	sdhc@114000 {
<<<<<<< HEAD
		compatible = "fsl,p5020-esdhc", "fsl,esdhc";
=======
>>>>>>> 8bb495e3
		fsl,iommu-parent = <&pamu1>;
		fsl,liodn-reg = <&guts 0x530>; /* eSDHCLIODNR */
		sdhci,auto-cmd12;
	};

/include/ "qoriq-i2c-0.dtsi"
/include/ "qoriq-i2c-1.dtsi"
/include/ "qoriq-duart-0.dtsi"
/include/ "qoriq-duart-1.dtsi"
/include/ "qoriq-gpio-0.dtsi"
/include/ "qoriq-rman-0.dtsi"
	rman: rman@1e0000 {
		fsl,qman-channels-id = <0x62 0x63>;
	};
/include/ "qoriq-usb2-mph-0.dtsi"
	usb0: usb@210000 {
		compatible = "fsl-usb2-mph-v1.6", "fsl,mpc85xx-usb2-mph", "fsl-usb2-mph";
		fsl,iommu-parent = <&pamu1>;
		fsl,liodn-reg = <&guts 0x520>; /* USB1LIODNR */
		phy_type = "utmi";
		port0;
	};
<<<<<<< HEAD
=======

>>>>>>> 8bb495e3
/include/ "qoriq-usb2-dr-0.dtsi"
	usb1: usb@211000 {
		compatible = "fsl-usb2-dr-v1.6", "fsl,mpc85xx-usb2-dr", "fsl-usb2-dr";
		fsl,iommu-parent = <&pamu1>;
		fsl,liodn-reg = <&guts 0x524>; /* USB2LIODNR */
		dr_mode = "host";
		phy_type = "utmi";
	};
<<<<<<< HEAD
=======

>>>>>>> 8bb495e3
/include/ "qoriq-sata2-0.dtsi"
	sata@220000 {
		fsl,iommu-parent = <&pamu1>;
		fsl,liodn-reg = <&guts 0x550>; /* SATA1LIODNR */
	};
<<<<<<< HEAD
=======

>>>>>>> 8bb495e3
/include/ "qoriq-sata2-1.dtsi"
	sata@221000 {
		fsl,iommu-parent = <&pamu1>;
		fsl,liodn-reg = <&guts 0x554>; /* SATA2LIODNR */
	};
/include/ "qoriq-sec4.2-0.dtsi"
	crypto@300000 {
		fsl,iommu-parent = <&pamu1>;
	};
<<<<<<< HEAD
/include/ "qoriq-raid1.0-0.dtsi"
	raideng@320000 {
		fsl,iommu-parent = <&pamu1>;
	};
/include/ "qoriq-pme-0.dtsi"
/include/ "qoriq-qman1.dtsi"
/include/ "qoriq-bman1.dtsi"
/include/ "qoriq-fman-0.dtsi"
/include/ "qoriq-fman-0-1g-0.dtsi"
/include/ "qoriq-fman-0-1g-1.dtsi"
/include/ "qoriq-fman-0-1g-2.dtsi"
/include/ "qoriq-fman-0-1g-3.dtsi"
/include/ "qoriq-fman-0-1g-4.dtsi"
/include/ "qoriq-fman-0-10g-0.dtsi"
	fman0: fman@400000 {
		/* tx - 1g - 0 */
		port@a8000 {
			fsl,qman-channel-id = <0x41>;
		};
		/* tx - 1g - 1 */
		port@a9000 {
			fsl,qman-channel-id = <0x42>;
		};
		/* tx - 1g - 2 */
		port@aa000 {
			fsl,qman-channel-id = <0x43>;
		};
		/* tx - 1g - 3 */
		port@ab000 {
			fsl,qman-channel-id = <0x44>;
		};
		/* tx - 1g - 4 */
		port@ac000 {
			fsl,qman-channel-id = <0x45>;
		};
		/* tx - 10g - 0 */
		port@b0000 {
			fsl,qman-channel-id = <0x40>;
		};
		/* offline 0 */
		port@81000 {
			fsl,qman-channel-id = <0x46>;
		};
		/* offline 1 */
		port@82000 {
			fsl,qman-channel-id = <0x47>;
		};
		/* offline 2 */
		port@83000 {
			fsl,qman-channel-id = <0x48>;
		};
		/* offline 3 */
		port@84000 {
			fsl,qman-channel-id = <0x49>;
		};
		/* offline 4 */
		port@85000 {
			fsl,qman-channel-id = <0x4a>;
		};
		/* offline 5 */
		port@86000 {
			fsl,qman-channel-id = <0x4b>;
		};
	};
=======

>>>>>>> 8bb495e3
/include/ "qoriq-raid1.0-0.dtsi"
	raideng@320000 {
		fsl,iommu-parent = <&pamu1>;
	};
};<|MERGE_RESOLUTION|>--- conflicted
+++ resolved
@@ -421,10 +421,7 @@
 
 /include/ "qoriq-esdhc-0.dtsi"
 	sdhc@114000 {
-<<<<<<< HEAD
 		compatible = "fsl,p5020-esdhc", "fsl,esdhc";
-=======
->>>>>>> 8bb495e3
 		fsl,iommu-parent = <&pamu1>;
 		fsl,liodn-reg = <&guts 0x530>; /* eSDHCLIODNR */
 		sdhci,auto-cmd12;
@@ -447,10 +444,7 @@
 		phy_type = "utmi";
 		port0;
 	};
-<<<<<<< HEAD
-=======
-
->>>>>>> 8bb495e3
+
 /include/ "qoriq-usb2-dr-0.dtsi"
 	usb1: usb@211000 {
 		compatible = "fsl-usb2-dr-v1.6", "fsl,mpc85xx-usb2-dr", "fsl-usb2-dr";
@@ -459,19 +453,13 @@
 		dr_mode = "host";
 		phy_type = "utmi";
 	};
-<<<<<<< HEAD
-=======
-
->>>>>>> 8bb495e3
+
 /include/ "qoriq-sata2-0.dtsi"
 	sata@220000 {
 		fsl,iommu-parent = <&pamu1>;
 		fsl,liodn-reg = <&guts 0x550>; /* SATA1LIODNR */
 	};
-<<<<<<< HEAD
-=======
-
->>>>>>> 8bb495e3
+
 /include/ "qoriq-sata2-1.dtsi"
 	sata@221000 {
 		fsl,iommu-parent = <&pamu1>;
@@ -481,7 +469,6 @@
 	crypto@300000 {
 		fsl,iommu-parent = <&pamu1>;
 	};
-<<<<<<< HEAD
 /include/ "qoriq-raid1.0-0.dtsi"
 	raideng@320000 {
 		fsl,iommu-parent = <&pamu1>;
@@ -546,9 +533,6 @@
 			fsl,qman-channel-id = <0x4b>;
 		};
 	};
-=======
-
->>>>>>> 8bb495e3
 /include/ "qoriq-raid1.0-0.dtsi"
 	raideng@320000 {
 		fsl,iommu-parent = <&pamu1>;
