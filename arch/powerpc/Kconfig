source "arch/powerpc/platforms/Kconfig.cputype"

config PPC32
	bool
	default y if !PPC64

config 32BIT
	bool
	default y if PPC32

config 64BIT
	bool
	default y if PPC64

config WORD_SIZE
	int
	default 64 if PPC64
	default 32 if !PPC64

config ARCH_PHYS_ADDR_T_64BIT
       def_bool PPC64 || PHYS_64BIT

config ARCH_DMA_ADDR_T_64BIT
	def_bool ARCH_PHYS_ADDR_T_64BIT

config MMU
	bool
	default y

config HAVE_SETUP_PER_CPU_AREA
	def_bool PPC64

config NEED_PER_CPU_EMBED_FIRST_CHUNK
	def_bool PPC64

config NR_IRQS
	int "Number of virtual interrupt numbers"
	range 32 32768
	default "512"
	help
	  This defines the number of virtual interrupt numbers the kernel
	  can manage. Virtual interrupt numbers are what you see in
	  /proc/interrupts. If you configure your system to have too few,
	  drivers will fail to load or worse - handle with care.

config STACKTRACE_SUPPORT
	bool
	default y

config HAVE_LATENCYTOP_SUPPORT
	def_bool y

config TRACE_IRQFLAGS_SUPPORT
	bool
	default y

config LOCKDEP_SUPPORT
	bool
	default y

config RWSEM_GENERIC_SPINLOCK
	bool

config RWSEM_XCHGADD_ALGORITHM
	bool
	default y

config GENERIC_LOCKBREAK
	bool
	default y
	depends on SMP && PREEMPT

config ARCH_HAS_ILOG2_U32
	bool
	default y

config ARCH_HAS_ILOG2_U64
	bool
	default y if 64BIT

config GENERIC_HWEIGHT
	bool
	default y

config PPC
	bool
	default y
	select BINFMT_ELF
	select OF
	select OF_EARLY_FLATTREE
	select HAVE_FTRACE_MCOUNT_RECORD
	select HAVE_DYNAMIC_FTRACE
	select HAVE_FUNCTION_TRACER
	select HAVE_FUNCTION_GRAPH_TRACER
	select SYSCTL_EXCEPTION_TRACE
	select ARCH_WANT_OPTIONAL_GPIOLIB
	select VIRT_TO_BUS if !PPC64
	select HAVE_IDE
	select HAVE_IOREMAP_PROT
	select HAVE_EFFICIENT_UNALIGNED_ACCESS
	select HAVE_KPROBES
	select HAVE_ARCH_KGDB
	select HAVE_KRETPROBES
	select HAVE_ARCH_TRACEHOOK
	select HAVE_MEMBLOCK
	select HAVE_MEMBLOCK_NODE_MAP
	select HAVE_DMA_ATTRS
	select HAVE_DMA_API_DEBUG
	select USE_GENERIC_SMP_HELPERS if SMP
	select HAVE_OPROFILE
	select HAVE_DEBUG_KMEMLEAK
	select GENERIC_ATOMIC64 if PPC32
	select ARCH_HAS_ATOMIC64_DEC_IF_POSITIVE
	select HAVE_PERF_EVENTS
	select HAVE_REGS_AND_STACK_ACCESS_API
	select HAVE_HW_BREAKPOINT if PERF_EVENTS && PPC_BOOK3S_64
	select HAVE_GENERIC_HARDIRQS
	select ARCH_WANT_IPC_PARSE_VERSION
	select SPARSE_IRQ
	select IRQ_DOMAIN
	select GENERIC_IRQ_SHOW
	select GENERIC_IRQ_SHOW_LEVEL
	select IRQ_FORCED_THREADING
	select HAVE_RCU_TABLE_FREE if SMP
	select HAVE_SYSCALL_TRACEPOINTS
	select HAVE_BPF_JIT if PPC64
	select HAVE_ARCH_JUMP_LABEL
	select ARCH_HAVE_NMI_SAFE_CMPXCHG
	select GENERIC_SMP_IDLE_THREAD
	select GENERIC_CMOS_UPDATE
	select GENERIC_TIME_VSYSCALL_OLD
	select GENERIC_CLOCKEVENTS
	select GENERIC_STRNCPY_FROM_USER
	select GENERIC_STRNLEN_USER
	select HAVE_MOD_ARCH_SPECIFIC
	select MODULES_USE_ELF_RELA
	select CLONE_BACKWARDS
	select ARCH_USE_BUILTIN_BSWAP
	select OLD_SIGSUSPEND
	select OLD_SIGACTION if PPC32

config EARLY_PRINTK
	bool
	default y

config COMPAT
	bool
	default y if PPC64
	select COMPAT_BINFMT_ELF
	select ARCH_WANT_OLD_COMPAT_IPC
	select COMPAT_OLD_SIGACTION

config SYSVIPC_COMPAT
	bool
	depends on COMPAT && SYSVIPC
	default y

# All PPC32s use generic nvram driver through ppc_md
config GENERIC_NVRAM
	bool
	default y if PPC32

config SCHED_OMIT_FRAME_POINTER
	bool
	default y

config ARCH_MAY_HAVE_PC_FDC
	bool
	default !PPC_PSERIES || PCI

config PPC_OF
	def_bool y

config PPC_UDBG_16550
	bool
	default n

config GENERIC_TBSYNC
	bool
	default y if PPC32 && SMP
	default n

config AUDIT_ARCH
	bool
	default y

config GENERIC_BUG
	bool
	default y
	depends on BUG

config SYS_SUPPORTS_APM_EMULATION
	default y if PMAC_APM_EMU
	bool

config EPAPR_BOOT
	bool
	help
	  Used to allow a board to specify it wants an ePAPR compliant wrapper.
	default n

config DEFAULT_UIMAGE
	bool
	help
	  Used to allow a board to specify it wants a uImage built by default
	default n

config REDBOOT
	bool

config ARCH_HIBERNATION_POSSIBLE
	bool
	default y

config ARCH_SUSPEND_POSSIBLE
	def_bool y
	depends on ADB_PMU || PPC_EFIKA || PPC_LITE5200 || PPC_83xx || \
		   FSL_SOC_BOOKE || PPC_86xx || PPC_PSERIES \
		   || 44x || 40x

config PPC_DCR_NATIVE
	bool
	default n

config PPC_DCR_MMIO
	bool
	default n

config PPC_DCR
	bool
	depends on PPC_DCR_NATIVE || PPC_DCR_MMIO
	default y

config PPC_OF_PLATFORM_PCI
	bool
	depends on PCI
	depends on PPC64 # not supported on 32 bits yet
	default n

config ARCH_SUPPORTS_DEBUG_PAGEALLOC
	def_bool y

config ARCH_SUPPORTS_UPROBES
	def_bool y

config PPC_ADV_DEBUG_REGS
	bool
	depends on 40x || BOOKE
	default y

config PPC_ADV_DEBUG_IACS
	int
	depends on PPC_ADV_DEBUG_REGS
	default 4 if 44x
	default 2

config PPC_ADV_DEBUG_DACS
	int
	depends on PPC_ADV_DEBUG_REGS
	default 2

config PPC_ADV_DEBUG_DVCS
	int
	depends on PPC_ADV_DEBUG_REGS
	default 2 if 44x
	default 0

config PPC_ADV_DEBUG_DAC_RANGE
	bool
	depends on PPC_ADV_DEBUG_REGS && 44x
	default y

config PPC_EMULATE_SSTEP
	bool
	default y if KPROBES || UPROBES || XMON || HAVE_HW_BREAKPOINT

source "init/Kconfig"

source "kernel/Kconfig.freezer"

source "arch/powerpc/sysdev/Kconfig"
source "arch/powerpc/platforms/Kconfig"

menu "Kernel options"

config HIGHMEM
	bool "High memory support"
	depends on PPC32

source kernel/Kconfig.hz
source kernel/Kconfig.preempt
source "fs/Kconfig.binfmt"

config HUGETLB_PAGE_SIZE_VARIABLE
	bool
	depends on HUGETLB_PAGE
	default y

config MATH_EMULATION
	bool "Math emulation"
	depends on 4xx || 8xx || E200 || PPC_MPC832x || E500
	---help---
	  Some PowerPC chips designed for embedded applications do not have
	  a floating-point unit and therefore do not implement the
	  floating-point instructions in the PowerPC instruction set.  If you
	  say Y here, the kernel will include code to emulate a floating-point
	  unit, which will allow programs that use floating-point
	  instructions to run.

config PPC_TRANSACTIONAL_MEM
       bool "Transactional Memory support for POWERPC"
       depends on PPC_BOOK3S_64
       depends on SMP
       default n
       ---help---
         Support user-mode Transactional Memory on POWERPC.

config 8XX_MINIMAL_FPEMU
	bool "Minimal math emulation for 8xx"
	depends on 8xx && !MATH_EMULATION
	help
	  Older arch/ppc kernels still emulated a few floating point
	  instructions such as load and store, even when full math
	  emulation is disabled.  Say "Y" here if you want to preserve
	  this behavior.

	  It is recommended that you build a soft-float userspace instead.

config IOMMU_HELPER
	def_bool PPC64

config SWIOTLB
	bool "SWIOTLB support"
	default n
	select IOMMU_HELPER
	---help---
	  Support for IO bounce buffering for systems without an IOMMU.
	  This allows us to DMA to the full physical address space on
	  platforms where the size of a physical address is larger
	  than the bus address.  Not all platforms support this.

config HOTPLUG_CPU
	bool "Support for enabling/disabling CPUs"
	depends on SMP && HOTPLUG && (PPC_PSERIES || \
<<<<<<< HEAD
	PPC_PMAC || PPC_POWERNV || FSL_SOC_BOOKE)
=======
	PPC_PMAC || PPC_POWERNV || (PPC_85xx && !PPC_E500MC))
>>>>>>> 8bb495e3
	---help---
	  Say Y here to be able to disable and re-enable individual
	  CPUs at runtime on SMP machines.

	  Say N if you are unsure.

config ARCH_CPU_PROBE_RELEASE
	def_bool y
	depends on HOTPLUG_CPU

config ARCH_ENABLE_MEMORY_HOTPLUG
	def_bool y

config ARCH_HAS_WALK_MEMORY
	def_bool y

config ARCH_ENABLE_MEMORY_HOTREMOVE
	def_bool y

config KEXEC
	bool "kexec system call"
	depends on (PPC_BOOK3S || FSL_BOOKE || (44x && !SMP))
	help
	  kexec is a system call that implements the ability to shutdown your
	  current kernel, and to start another kernel.  It is like a reboot
	  but it is independent of the system firmware.   And like a reboot
	  you can start any kernel with it, not just Linux.

	  The name comes from the similarity to the exec system call.

	  It is an ongoing process to be certain the hardware in a machine
	  is properly shutdown, so do not be surprised if this code does not
	  initially work for you.  It may help to enable device hotplugging
	  support.  As of this writing the exact hardware interface is
	  strongly in flux, so no good recommendation can be made.

config CRASH_DUMP
	bool "Build a kdump crash kernel"
	depends on PPC64 || 6xx || FSL_BOOKE || (44x && !SMP)
	select RELOCATABLE if PPC64 || 44x
	select DYNAMIC_MEMSTART if FSL_BOOKE
	help
	  Build a kernel suitable for use as a kdump capture kernel.
	  The same kernel binary can be used as production kernel and dump
	  capture kernel.

config FA_DUMP
	bool "Firmware-assisted dump"
	depends on PPC64 && PPC_RTAS && CRASH_DUMP
	help
	  A robust mechanism to get reliable kernel crash dump with
	  assistance from firmware. This approach does not use kexec,
	  instead firmware assists in booting the kdump kernel
	  while preserving memory contents. Firmware-assisted dump
	  is meant to be a kdump replacement offering robustness and
	  speed not possible without system firmware assistance.

	  If unsure, say "N"

config IRQ_ALL_CPUS
	bool "Distribute interrupts on all CPUs by default"
	depends on SMP && !MV64360
	help
	  This option gives the kernel permission to distribute IRQs across
	  multiple CPUs.  Saying N here will route all IRQs to the first
	  CPU.  Generally saying Y is safe, although some problems have been
	  reported with SMP Power Macintoshes with this option enabled.

config NUMA
	bool "NUMA support"
	depends on PPC64
	default y if SMP && PPC_PSERIES

config NODES_SHIFT
	int
	default "8" if PPC64
	default "4"
	depends on NEED_MULTIPLE_NODES

config ARCH_SELECT_MEMORY_MODEL
	def_bool y
	depends on PPC64

config ARCH_FLATMEM_ENABLE
	def_bool y
	depends on (PPC64 && !NUMA) || PPC32

config ARCH_SPARSEMEM_ENABLE
	def_bool y
	depends on PPC64
	select SPARSEMEM_VMEMMAP_ENABLE

config ARCH_SPARSEMEM_DEFAULT
	def_bool y
	depends on (SMP && PPC_PSERIES) || PPC_PS3

config SYS_SUPPORTS_HUGETLBFS
	bool

source "mm/Kconfig"

config ARCH_MEMORY_PROBE
	def_bool y
	depends on MEMORY_HOTPLUG

# Some NUMA nodes have memory ranges that span
# other nodes.  Even though a pfn is valid and
# between a node's start and end pfns, it may not
# reside on that node.  See memmap_init_zone()
# for details.
config NODES_SPAN_OTHER_NODES
	def_bool y
	depends on NEED_MULTIPLE_NODES

config PPC_HAS_HASH_64K
	bool
	depends on PPC64
	default n

config STDBINUTILS
	bool "Using standard binutils settings"
	depends on 44x
	default y
	help
	  Turning this option off allows you to select 256KB PAGE_SIZE on 44x.
	  Note, that kernel will be able to run only those applications,
	  which had been compiled using binutils later than 2.17.50.0.3 with
	  '-zmax-page-size' set to 256K (the default is 64K). Or, if using
	  the older binutils, you can patch them with a trivial patch, which
	  changes the ELF_MAXPAGESIZE definition from 0x10000 to 0x40000.

choice
	prompt "Page size"
	default PPC_4K_PAGES
	help
	  Select the kernel logical page size. Increasing the page size
	  will reduce software overhead at each page boundary, allow
	  hardware prefetch mechanisms to be more effective, and allow
	  larger dma transfers increasing IO efficiency and reducing
	  overhead. However the utilization of memory will increase.
	  For example, each cached file will using a multiple of the
	  page size to hold its contents and the difference between the
	  end of file and the end of page is wasted.

	  Some dedicated systems, such as software raid serving with
	  accelerated calculations, have shown significant increases.

	  If you configure a 64 bit kernel for 64k pages but the
	  processor does not support them, then the kernel will simulate
	  them with 4k pages, loading them on demand, but with the
	  reduced software overhead and larger internal fragmentation.
	  For the 32 bit kernel, a large page option will not be offered
	  unless it is supported by the configured processor.

	  If unsure, choose 4K_PAGES.

config PPC_4K_PAGES
	bool "4k page size"

config PPC_16K_PAGES
	bool "16k page size" if 44x

config PPC_64K_PAGES
	bool "64k page size" if 44x || PPC_STD_MMU_64 || PPC_BOOK3E_64
	select PPC_HAS_HASH_64K if PPC_STD_MMU_64

config PPC_256K_PAGES
	bool "256k page size" if 44x
	depends on !STDBINUTILS
	help
	  Make the page size 256k.

	  As the ELF standard only requires alignment to support page
	  sizes up to 64k, you will need to compile all of your user
	  space applications with a non-standard binutils settings
	  (see the STDBINUTILS description for details).

	  Say N unless you know what you are doing.

endchoice

config FORCE_MAX_ZONEORDER
	int "Maximum zone order"
	range 9 64 if PPC64 && PPC_64K_PAGES
	default "9" if PPC64 && PPC_64K_PAGES
	range 13 64 if PPC64 && !PPC_64K_PAGES
	default "13" if PPC64 && !PPC_64K_PAGES
	range 9 64 if PPC32 && PPC_16K_PAGES
	default "9" if PPC32 && PPC_16K_PAGES
	range 7 64 if PPC32 && PPC_64K_PAGES
	default "7" if PPC32 && PPC_64K_PAGES
	range 5 64 if PPC32 && PPC_256K_PAGES
	default "5" if PPC32 && PPC_256K_PAGES
	range 11 64
	default "11"
	help
	  The kernel memory allocator divides physically contiguous memory
	  blocks into "zones", where each zone is a power of two number of
	  pages.  This option selects the largest power of two that the kernel
	  keeps in the memory allocator.  If you need to allocate very large
	  blocks of physically contiguous memory, then you may need to
	  increase this value.

	  This config option is actually maximum order plus one. For example,
	  a value of 11 means that the largest free memory block is 2^10 pages.

	  The page size is not necessarily 4KB.  For example, on 64-bit
	  systems, 64KB pages can be enabled via CONFIG_PPC_64K_PAGES.  Keep
	  this in mind when choosing a value for this option.

config PPC_SUBPAGE_PROT
	bool "Support setting protections for 4k subpages"
	depends on PPC_STD_MMU_64 && PPC_64K_PAGES
	help
	  This option adds support for a system call to allow user programs
	  to set access permissions (read/write, readonly, or no access)
	  on the 4k subpages of each 64k page.

config SCHED_SMT
	bool "SMT (Hyperthreading) scheduler support"
	depends on PPC64 && SMP
	help
	  SMT scheduler support improves the CPU scheduler's decision making
	  when dealing with POWER5 cpus at a cost of slightly increased
	  overhead in some places. If unsure say N here.

config PPC_DENORMALISATION
	bool "PowerPC denormalisation exception handling"
	depends on PPC_BOOK3S_64
	default "n"
	---help---
	  Add support for handling denormalisation of single precision
	  values.  Useful for bare metal only.  If unsure say Y here.

config CMDLINE_BOOL
	bool "Default bootloader kernel arguments"

config CMDLINE
	string "Initial kernel command string"
	depends on CMDLINE_BOOL
	default "console=ttyS0,9600 console=tty0 root=/dev/sda2"
	help
	  On some platforms, there is currently no way for the boot loader to
	  pass arguments to the kernel. For these platforms, you can supply
	  some command-line options at build time by entering them here.  In
	  most cases you will need to specify the root device here.

config EXTRA_TARGETS
	string "Additional default image types"
	help
	  List additional targets to be built by the bootwrapper here (separated
	  by spaces).  This is useful for targets that depend of device tree
	  files in the .dts directory.

	  Targets in this list will be build as part of the default build
	  target, or when the user does a 'make zImage' or a
	  'make zImage.initrd'.

	  If unsure, leave blank

config ARCH_WANTS_FREEZER_CONTROL
	def_bool y
	depends on ADB_PMU

source kernel/power/Kconfig

config SECCOMP
	bool "Enable seccomp to safely compute untrusted bytecode"
	depends on PROC_FS
	default y
	help
	  This kernel feature is useful for number crunching applications
	  that may need to compute untrusted bytecode during their
	  execution. By using pipes or other transports made available to
	  the process as file descriptors supporting the read/write
	  syscalls, it's possible to isolate those applications in
	  their own address space using seccomp. Once seccomp is
	  enabled via /proc/<pid>/seccomp, it cannot be disabled
	  and the task is only allowed to execute a few safe syscalls
	  defined by each seccomp mode.

	  If unsure, say Y. Only embedded should say N here.

endmenu

config ISA_DMA_API
	bool
	default PCI

menu "Bus options"

config ISA
	bool "Support for ISA-bus hardware"
	depends on PPC_CHRP
	select PPC_I8259
	help
	  Find out whether you have ISA slots on your motherboard.  ISA is the
	  name of a bus system, i.e. the way the CPU talks to the other stuff
	  inside your box.  If you have an Apple machine, say N here; if you
	  have an IBM RS/6000 or pSeries machine, say Y.  If you have an
	  embedded board, consult your board documentation.

config ZONE_DMA
	bool
	default y

config NEED_DMA_MAP_STATE
	def_bool (PPC64 || NOT_COHERENT_CACHE)

config NEED_SG_DMA_LENGTH
	def_bool y

config GENERIC_ISA_DMA
	bool
	depends on ISA_DMA_API
	default y

config PPC_INDIRECT_PCI
	bool
	depends on PCI
	default y if 40x || 44x
	default n

config EISA
	bool

config SBUS
	bool

config FSL_SOC
	bool
	select HAVE_CAN_FLEXCAN if NET && CAN

config FSL_PCI
 	bool
	select PPC_INDIRECT_PCI
	select PCI_QUIRKS

config FSL_PMC
	bool
	default y
	depends on SUSPEND && ((PPC_85xx && !PPC_E500MC) || PPC_86xx)
	help
	  Freescale MPC85xx/MPC86xx power management controller support
	  (suspend/resume). For MPC83xx see platforms/83xx/suspend.c

config PPC4xx_CPM
	bool
	default y
	depends on SUSPEND && (44x || 40x)
	help
	  PPC4xx Clock Power Management (CPM) support (suspend/resume).
	  It also enables support for two different idle states (idle-wait
	  and idle-doze).

config 4xx_SOC
	bool

config FSL_LBC
	bool "Freescale Local Bus support"
	depends on FSL_SOC
	help
	  Enables reporting of errors from the Freescale local bus
	  controller.  Also contains some common code used by
	  drivers for specific local bus peripherals.

config FSL_IFC
	bool
        depends on FSL_SOC

config FSL_GTM
	bool
	depends on PPC_83xx || QUICC_ENGINE || CPM2
	help
	  Freescale General-purpose Timers support

config FSL_FMAN_CPC_STASH
	bool "Enable stashing of FMAN write transactions for ethernet ports"
	depends on FSL_PAMU
	default n
	help
	  Select this option to enable stashing of incoming ethernet frames
	  from FMAN ports into platform cache.

config HAS_FSL_QBMAN
        bool "Datapath Acceleration Queue and Buffer management"
        help
          Datapath Acceleration Queue and Buffer management

# Yes MCA RS/6000s exist but Linux-PPC does not currently support any
config MCA
	bool

# Platforms that what PCI turned unconditionally just do select PCI
# in their config node.  Platforms that want to choose at config
# time should select PPC_PCI_CHOICE
config PPC_PCI_CHOICE
	bool

config PCI
	bool "PCI support" if PPC_PCI_CHOICE
	default y if !40x && !CPM2 && !8xx && !PPC_83xx \
		&& !PPC_85xx && !PPC_86xx && !GAMECUBE_COMMON
	default PCI_QSPAN if !4xx && !CPM2 && 8xx
	select ARCH_SUPPORTS_MSI
	select GENERIC_PCI_IOMAP
	help
	  Find out whether your system includes a PCI bus. PCI is the name of
	  a bus system, i.e. the way the CPU talks to the other stuff inside
	  your box.  If you say Y here, the kernel will include drivers and
	  infrastructure code to support PCI bus devices.

config PCI_DOMAINS
	def_bool PCI

config PCI_SYSCALL
	def_bool PCI

config PCI_QSPAN
	bool "QSpan PCI"
	depends on !4xx && !CPM2 && 8xx
	select PPC_I8259
	help
	  Say Y here if you have a system based on a Motorola 8xx-series
	  embedded processor with a QSPAN PCI interface, otherwise say N.

config PCI_8260
	bool
	depends on PCI && 8260
	select PPC_INDIRECT_PCI
	default y

source "drivers/pci/pcie/Kconfig"

source "drivers/pci/Kconfig"

source "drivers/pcmcia/Kconfig"

source "drivers/pci/hotplug/Kconfig"

config HAS_RAPIDIO
	bool
	default n

config RAPIDIO
	bool "RapidIO support"
	depends on HAS_RAPIDIO || PCI
	help
	  If you say Y here, the kernel will include drivers and
	  infrastructure code to support RapidIO interconnect devices.

config FSL_RIO
	bool "Freescale Embedded SRIO Controller support"
	depends on RAPIDIO && HAS_RAPIDIO
	default "n"
	---help---
	  Include support for RapidIO controller on Freescale embedded
	  processors (MPC8548, MPC8641, etc).

source "drivers/rapidio/Kconfig"

endmenu

config NONSTATIC_KERNEL
	bool
	default n

menu "Advanced setup"
	depends on PPC32

config ADVANCED_OPTIONS
	bool "Prompt for advanced kernel configuration options"
	help
	  This option will enable prompting for a variety of advanced kernel
	  configuration options.  These options can cause the kernel to not
	  work if they are set incorrectly, but can be used to optimize certain
	  aspects of kernel memory management.

	  Unless you know what you are doing, say N here.

comment "Default settings for advanced configuration options are used"
	depends on !ADVANCED_OPTIONS

config LOWMEM_SIZE_BOOL
	bool "Set maximum low memory"
	depends on ADVANCED_OPTIONS
	help
	  This option allows you to set the maximum amount of memory which
	  will be used as "low memory", that is, memory which the kernel can
	  access directly, without having to set up a kernel virtual mapping.
	  This can be useful in optimizing the layout of kernel virtual
	  memory.

	  Say N here unless you know what you are doing.

config LOWMEM_SIZE
	hex "Maximum low memory size (in bytes)" if LOWMEM_SIZE_BOOL
	default "0x30000000"

config LOWMEM_CAM_NUM_BOOL
	bool "Set number of CAMs to use to map low memory"
	depends on ADVANCED_OPTIONS && FSL_BOOKE
	help
	  This option allows you to set the maximum number of CAM slots that
	  will be used to map low memory.  There are a limited number of slots
	  available and even more limited number that will fit in the L1 MMU.
	  However, using more entries will allow mapping more low memory.  This
	  can be useful in optimizing the layout of kernel virtual memory.

	  Say N here unless you know what you are doing.

config LOWMEM_CAM_NUM
	depends on FSL_BOOKE
	int "Number of CAMs to use to map low memory" if LOWMEM_CAM_NUM_BOOL
	default 3

config DYNAMIC_MEMSTART
	bool "Enable page aligned dynamic load address for kernel"
	depends on ADVANCED_OPTIONS && FLATMEM && (FSL_BOOKE || 44x)
	select NONSTATIC_KERNEL
	help
	  This option enables the kernel to be loaded at any page aligned
	  physical address. The kernel creates a mapping from KERNELBASE to 
	  the address where the kernel is loaded. The page size here implies
	  the TLB page size of the mapping for kernel on the particular platform.
	  Please refer to the init code for finding the TLB page size.

	  DYNAMIC_MEMSTART is an easy way of implementing pseudo-RELOCATABLE
	  kernel image, where the only restriction is the page aligned kernel
	  load address. When this option is enabled, the compile time physical 
	  address CONFIG_PHYSICAL_START is ignored.

	  This option is overridden by CONFIG_RELOCATABLE

config RELOCATABLE
	bool "Build a relocatable kernel"
	depends on ADVANCED_OPTIONS && FLATMEM && 44x
	select NONSTATIC_KERNEL
	help
	  This builds a kernel image that is capable of running at the
	  location the kernel is loaded at, without any alignment restrictions.
	  This feature is a superset of DYNAMIC_MEMSTART and hence overrides it.

	  One use is for the kexec on panic case where the recovery kernel
	  must live at a different physical address than the primary
	  kernel.

	  Note: If CONFIG_RELOCATABLE=y, then the kernel runs from the address
	  it has been loaded at and the compile time physical addresses
	  CONFIG_PHYSICAL_START is ignored.  However CONFIG_PHYSICAL_START
	  setting can still be useful to bootwrappers that need to know the
	  load address of the kernel (eg. u-boot/mkimage).

config RELOCATABLE_PPC32
	def_bool y
	depends on PPC32 && RELOCATABLE

config PAGE_OFFSET_BOOL
	bool "Set custom page offset address"
	depends on ADVANCED_OPTIONS
	help
	  This option allows you to set the kernel virtual address at which
	  the kernel will map low memory.  This can be useful in optimizing
	  the virtual memory layout of the system.

	  Say N here unless you know what you are doing.

config PAGE_OFFSET
	hex "Virtual address of memory base" if PAGE_OFFSET_BOOL
	default "0xc0000000"

config KERNEL_START_BOOL
	bool "Set custom kernel base address"
	depends on ADVANCED_OPTIONS
	help
	  This option allows you to set the kernel virtual address at which
	  the kernel will be loaded.  Normally this should match PAGE_OFFSET
	  however there are times (like kdump) that one might not want them
	  to be the same.

	  Say N here unless you know what you are doing.

config KERNEL_START
	hex "Virtual address of kernel base" if KERNEL_START_BOOL
	default PAGE_OFFSET if PAGE_OFFSET_BOOL
	default "0xc2000000" if CRASH_DUMP && !NONSTATIC_KERNEL
	default "0xc0000000"

config PHYSICAL_START_BOOL
	bool "Set physical address where the kernel is loaded"
	depends on ADVANCED_OPTIONS && FLATMEM && FSL_BOOKE
	help
	  This gives the physical address where the kernel is loaded.

	  Say N here unless you know what you are doing.

config PHYSICAL_START
	hex "Physical address where the kernel is loaded" if PHYSICAL_START_BOOL
	default "0x02000000" if PPC_STD_MMU && CRASH_DUMP && !NONSTATIC_KERNEL
	default "0x00000000"

config PHYSICAL_ALIGN
	hex
	default "0x04000000" if FSL_BOOKE
	help
	  This value puts the alignment restrictions on physical address
	  where kernel is loaded and run from. Kernel is compiled for an
	  address which meets above alignment restriction.

config TASK_SIZE_BOOL
	bool "Set custom user task size"
	depends on ADVANCED_OPTIONS
	help
	  This option allows you to set the amount of virtual address space
	  allocated to user tasks.  This can be useful in optimizing the
	  virtual memory layout of the system.

	  Say N here unless you know what you are doing.

config TASK_SIZE
	hex "Size of user task space" if TASK_SIZE_BOOL
	default "0x80000000" if PPC_8xx
	default "0xc0000000"

config CONSISTENT_SIZE_BOOL
	bool "Set custom consistent memory pool size"
	depends on ADVANCED_OPTIONS && NOT_COHERENT_CACHE
	help
	  This option allows you to set the size of the
	  consistent memory pool.  This pool of virtual memory
	  is used to make consistent memory allocations.

config CONSISTENT_SIZE
	hex "Size of consistent memory pool" if CONSISTENT_SIZE_BOOL
	default "0x00200000" if NOT_COHERENT_CACHE

config PIN_TLB
	bool "Pinned Kernel TLBs (860 ONLY)"
	depends on ADVANCED_OPTIONS && 8xx
endmenu

if PPC64
config RELOCATABLE
	bool "Build a relocatable kernel"
	select NONSTATIC_KERNEL
	help
	  This builds a kernel image that is capable of running anywhere
	  in the RMA (real memory area) at any 16k-aligned base address.
	  The kernel is linked as a position-independent executable (PIE)
	  and contains dynamic relocations which are processed early
	  in the bootup process.

	  One use is for the kexec on panic case where the recovery kernel
	  must live at a different physical address than the primary
	  kernel.

config PAGE_OFFSET
	hex
	default "0xc000000000000000"
config KERNEL_START
	hex
	default "0xc000000000000000"
config PHYSICAL_START
	hex
	default "0x00000000"
endif

source "net/Kconfig"

source "drivers/Kconfig"

source "fs/Kconfig"

source "arch/powerpc/sysdev/qe_lib/Kconfig"

source "lib/Kconfig"

source "arch/powerpc/Kconfig.debug"

source "security/Kconfig"

config KEYS_COMPAT
	bool
	depends on COMPAT && KEYS
	default y

source "crypto/Kconfig"

config PPC_CLOCK
	bool
	default n
	select HAVE_CLK

config PPC_LIB_RHEAP
	bool

source "arch/powerpc/kvm/Kconfig"<|MERGE_RESOLUTION|>--- conflicted
+++ resolved
@@ -342,11 +342,7 @@
 config HOTPLUG_CPU
 	bool "Support for enabling/disabling CPUs"
 	depends on SMP && HOTPLUG && (PPC_PSERIES || \
-<<<<<<< HEAD
 	PPC_PMAC || PPC_POWERNV || FSL_SOC_BOOKE)
-=======
-	PPC_PMAC || PPC_POWERNV || (PPC_85xx && !PPC_E500MC))
->>>>>>> 8bb495e3
 	---help---
 	  Say Y here to be able to disable and re-enable individual
 	  CPUs at runtime on SMP machines.
