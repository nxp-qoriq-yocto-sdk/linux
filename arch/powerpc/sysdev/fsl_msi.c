--- conflicted
+++ resolved
@@ -211,10 +211,7 @@
 	u64 address; /* Physical address of the MSIIR */
 	int len;
 	const __be64 *reg;
-<<<<<<< HEAD
 	int ret = 0;
-=======
->>>>>>> 8bb495e3
 
 	/* If the msi-address-64 property exists, then use it */
 	reg = of_get_property(hose->dn, "msi-address-64", &len);
