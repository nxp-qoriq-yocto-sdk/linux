/*
 * Copyright (C) 2007-2011 Freescale Semiconductor, Inc.
 *
 * Author: Tony Li <tony.li@freescale.com>
 *	   Jason Jin <Jason.jin@freescale.com>
 *
 * The hwirq alloc and free code reuse from sysdev/mpic_msi.c
 *
 * This program is free software; you can redistribute it and/or
 * modify it under the terms of the GNU General Public License
 * as published by the Free Software Foundation; version 2 of the
 * License.
 *
 */
#include <linux/irq.h>
#include <linux/bootmem.h>
#include <linux/msi.h>
#include <linux/pci.h>
#include <linux/slab.h>
#include <linux/of_platform.h>
#include <linux/iommu.h>
#include <sysdev/fsl_soc.h>
#include <asm/prom.h>
#include <asm/hw_irq.h>
#include <asm/ppc-pci.h>
#include <asm/mpic.h>
#include <asm/fsl_hcalls.h>

#include "fsl_msi.h"
#include "fsl_pci.h"

#define MSIIR_OFFSET_MASK	0xfffff
#define MSIIR_IBS_SHIFT		0
#define MSIIR_SRS_SHIFT		5
#define MSIIR1_IBS_SHIFT	4
#define MSIIR1_SRS_SHIFT	0
#define MSI_SRS_MASK		0xf
#define MSI_IBS_MASK		0x1f

#define msi_hwirq(msi, msir_index, intr_index) \
		((msir_index) << (msi)->srs_shift | \
		 ((intr_index) << (msi)->ibs_shift))

static LIST_HEAD(msi_head);

struct fsl_msi_feature {
	u32 fsl_pic_ip;
	u32 msiir_offset; /* Offset of MSIIR, relative to start of MSIR bank */
};

struct fsl_msi_cascade_data {
	struct fsl_msi *msi_data;
	int index;
};

static inline u32 fsl_msi_read(u32 __iomem *base, unsigned int reg)
{
	return in_be32(base + (reg >> 2));
}

/*
 * We do not need this actually. The MSIR register has been read once
 * in the cascade interrupt. So, this MSI interrupt has been acked
*/
static void fsl_msi_end_irq(struct irq_data *d)
{
}

static struct irq_chip fsl_msi_chip = {
	.irq_mask	= mask_msi_irq,
	.irq_unmask	= unmask_msi_irq,
	.irq_ack	= fsl_msi_end_irq,
	.name		= "FSL-MSI",
};

static int fsl_msi_host_map(struct irq_domain *h, unsigned int virq,
				irq_hw_number_t hw)
{
	struct fsl_msi *msi_data = h->host_data;
	struct irq_chip *chip = &fsl_msi_chip;

	irq_set_status_flags(virq, IRQ_TYPE_EDGE_FALLING);

	irq_set_chip_data(virq, msi_data);
	irq_set_chip_and_handler(virq, chip, handle_edge_irq);

	return 0;
}

static const struct irq_domain_ops fsl_msi_host_ops = {
	.map = fsl_msi_host_map,
};

static int fsl_msi_init_allocator(struct fsl_msi *msi_data)
{
	int rc, hwirq;

	rc = msi_bitmap_alloc(&msi_data->bitmap, NR_MSI_IRQS_MAX,
			      msi_data->irqhost->of_node);
	if (rc)
		return rc;

	/*
	 * Reserve all the hwirqs
	 * The available hwirqs will be released in fsl_msi_setup_hwirq()
	 */
	for (hwirq = 0; hwirq < NR_MSI_IRQS_MAX; hwirq++)
		msi_bitmap_reserve_hwirq(&msi_data->bitmap, hwirq);

	return 0;
}

static int fsl_msi_get_region_count(void)
{
	int count = 0;
	struct fsl_msi *msi_data;

	list_for_each_entry(msi_data, &msi_head, list)
		count++;

	return count;
}

static int fsl_msi_get_region(int region_num, struct msi_region *region)
{
	struct fsl_msi *msi_data;

#define CCSR_BASE 0xffe000000

	list_for_each_entry(msi_data, &msi_head, list) {
		if (msi_data->bank_index == region_num) {
			region->region_num = msi_data->bank_index;
			/*
			 * FIXME Get absolute MSIIR address
			 * (remove define CCSR_BASE).
			 */
			region->addr = CCSR_BASE + msi_data->msiir_offset;
			region->size = 0x1000;
			return 0;
		}
	}

	return -ENODEV;
}

static int fsl_msi_check_device(struct pci_dev *pdev, int nvec, int type)
{
	struct fsl_msi *msi;

	if (type == PCI_CAP_ID_MSI) {
		/*
		 * MPIC version 2.0 has erratum PIC1. For now MSI
		 * could not work. So check to prevent MSI from
		 * being used on the board with this erratum.
		 */
		list_for_each_entry(msi, &msi_head, list)
			if (msi->feature & MSI_HW_ERRATA_ENDIAN)
				return -EINVAL;
	}

	return 0;
}

static void fsl_teardown_msi_irqs(struct pci_dev *pdev)
{
	struct msi_desc *entry;
	struct fsl_msi *msi_data;

	list_for_each_entry(entry, &pdev->msi_list, list) {
		if (entry->irq == NO_IRQ)
			continue;
		msi_data = irq_get_chip_data(entry->irq);
		irq_set_msi_desc(entry->irq, NULL);
		msi_bitmap_free_hwirqs(&msi_data->bitmap,
				       virq_to_hw(entry->irq), 1);
		irq_dispose_mapping(entry->irq);
	}

	return;
}

static int fsl_iommu_get_iova(struct pci_dev *pdev, uint64_t *address)
{
	struct iommu_domain *domain;
	struct iommu_domain_geometry geometry;
	u32 wins = 0;
	uint64_t iova, size, msi_phys;
	int ret, i;

	domain = iommu_get_dev_domain(&pdev->dev);
	if (!domain)
		return -EINVAL;

	ret = iommu_domain_get_attr(domain, DOMAIN_ATTR_WINDOWS, &wins);
	if (ret)
		return ret;

	ret = iommu_domain_get_attr(domain, DOMAIN_ATTR_GEOMETRY, &geometry);
	if (ret)
		return ret;

	iova = geometry.aperture_start;
	size = geometry.aperture_end - geometry.aperture_start + 1;
	do_div(size, wins);
	msi_phys = CCSR_BASE + (*address & 0x0007ffff);
	for (i = 0; i < wins; i++) {
		phys_addr_t phys;
		phys = iommu_iova_to_phys(domain, iova);
		if (phys == msi_phys) {
			*address = (iova + (*address & 0x00000fff));
			return 0;
		}
		iova += size;
	}
	return -EINVAL;
}

static int fsl_compose_msi_msg(struct pci_dev *pdev, int hwirq,
				struct msi_msg *msg,
				struct fsl_msi *fsl_msi_data)
{
	struct fsl_msi *msi_data = fsl_msi_data;
	struct pci_controller *hose = pci_bus_to_host(pdev->bus);
	u64 address; /* Physical address of the MSIIR */
	int len;
	const __be64 *reg;
	int ret = 0;

	/* If the msi-address-64 property exists, then use it */
	reg = of_get_property(hose->dn, "msi-address-64", &len);
	if (reg && (len == sizeof(u64)))
		address = be64_to_cpup(reg);
	else
		address = fsl_pci_immrbar_base(hose) + msi_data->msiir_offset;

	/*
	 * If the device is attached with iommu domain then set MSI address
	 * to the iova configured in PAMU.
	 */
	if (iommu_get_dev_domain(&pdev->dev)) {
		ret = fsl_iommu_get_iova(pdev, &address);
		if (ret)
			return ret;
	}

	msg->address_lo = lower_32_bits(address);
	msg->address_hi = upper_32_bits(address);

	/*
	 * MPIC version 2.0 has erratum PIC1. It causes
	 * that neither MSI nor MSI-X can work fine.
	 * This is a workaround to allow MSI-X to function
	 * properly. It only works for MSI-X, we prevent
	 * MSI on buggy chips in fsl_msi_check_device().
	 */
	if (msi_data->feature & MSI_HW_ERRATA_ENDIAN)
		msg->data = __swab32(hwirq);
	else
		msg->data = hwirq;

<<<<<<< HEAD
	pr_debug("%s: allocated srs: %d, ibs: %d\n",
		__func__, hwirq / IRQS_PER_MSI_REG, hwirq % IRQS_PER_MSI_REG);

	return ret;
=======
	pr_debug("%s: allocated srs: %d, ibs: %d\n", __func__,
		 (hwirq >> msi_data->srs_shift) & MSI_SRS_MASK,
		 (hwirq >> msi_data->ibs_shift) & MSI_IBS_MASK);
>>>>>>> 78fd8223
}

static int fsl_setup_msi_irqs(struct pci_dev *pdev, int nvec, int type)
{
	struct pci_controller *hose = pci_bus_to_host(pdev->bus);
	struct device_node *np;
	phandle phandle = 0;
	int rc, hwirq = -ENOMEM;
	unsigned int virq;
	struct msi_desc *entry;
	struct msi_msg msg;
	struct fsl_msi *msi_data;

	/*
	 * If the PCI node has an fsl,msi property, then we need to use it
	 * to find the specific MSI.
	 */
	np = of_parse_phandle(hose->dn, "fsl,msi", 0);
	if (np) {
		if (of_device_is_compatible(np, "fsl,mpic-msi") ||
		    of_device_is_compatible(np, "fsl,vmpic-msi"))
			phandle = np->phandle;
		else {
			dev_err(&pdev->dev,
				"node %s has an invalid fsl,msi phandle %u\n",
				hose->dn->full_name, np->phandle);
			return -EINVAL;
		}
	}

	list_for_each_entry(entry, &pdev->msi_list, list) {
		/*
		 * Loop over all the MSI devices until we find one that has an
		 * available interrupt.
		 */
		list_for_each_entry(msi_data, &msi_head, list) {
			/*
			 * If the PCI node has an fsl,msi property, then we
			 * restrict our search to the corresponding MSI node.
			 * The simplest way is to skip over MSI nodes with the
			 * wrong phandle. Under the Freescale hypervisor, this
			 * has the additional benefit of skipping over MSI
			 * nodes that are not mapped in the PAMU.
			 */
			if (phandle && (phandle != msi_data->phandle))
				continue;

			hwirq = msi_bitmap_alloc_hwirqs(&msi_data->bitmap, 1);
			if (hwirq >= 0)
				break;
		}

		if (hwirq < 0) {
			rc = hwirq;
			dev_err(&pdev->dev, "could not allocate MSI interrupt\n");
			goto out_free;
		}

		virq = irq_create_mapping(msi_data->irqhost, hwirq);

		if (virq == NO_IRQ) {
			dev_err(&pdev->dev, "fail mapping hwirq %i\n", hwirq);
			msi_bitmap_free_hwirqs(&msi_data->bitmap, hwirq, 1);
			rc = -ENOSPC;
			goto out_free;
		}
		/* chip_data is msi_data via host->hostdata in host->map() */
		irq_set_msi_desc(virq, entry);

		if (fsl_compose_msi_msg(pdev, hwirq, &msg, msi_data)) {
			dev_err(&pdev->dev, "fail setting MSI");
			msi_bitmap_free_hwirqs(&msi_data->bitmap, hwirq, 1);
			rc = -ENODEV;
			goto out_free;
		}

		write_msi_msg(virq, &msg);
	}
	return 0;

out_free:
	/* free by the caller of this function */
	return rc;
}

static void fsl_msi_cascade(unsigned int irq, struct irq_desc *desc)
{
	struct irq_chip *chip = irq_desc_get_chip(desc);
	struct irq_data *idata = irq_desc_get_irq_data(desc);
	unsigned int cascade_irq;
	struct fsl_msi *msi_data;
	int msir_index = -1;
	u32 msir_value = 0;
	u32 intr_index;
	u32 have_shift = 0;
	struct fsl_msi_cascade_data *cascade_data;

	cascade_data = irq_get_handler_data(irq);
	msi_data = cascade_data->msi_data;

	raw_spin_lock(&desc->lock);
	if ((msi_data->feature &  FSL_PIC_IP_MASK) == FSL_PIC_IP_IPIC) {
		if (chip->irq_mask_ack)
			chip->irq_mask_ack(idata);
		else {
			chip->irq_mask(idata);
			chip->irq_ack(idata);
		}
	}

	if (unlikely(irqd_irq_inprogress(idata)))
		goto unlock;

	msir_index = cascade_data->index;

	if (msir_index >= NR_MSI_REG_MAX)
		cascade_irq = NO_IRQ;

	irqd_set_chained_irq_inprogress(idata);
	switch (msi_data->feature & FSL_PIC_IP_MASK) {
	case FSL_PIC_IP_MPIC:
		msir_value = fsl_msi_read(msi_data->msi_regs,
			msir_index * 0x10);
		break;
	case FSL_PIC_IP_IPIC:
		msir_value = fsl_msi_read(msi_data->msi_regs, msir_index * 0x4);
		break;
#ifdef CONFIG_EPAPR_PARAVIRT
	case FSL_PIC_IP_VMPIC: {
		unsigned int ret;
		ret = fh_vmpic_get_msir(virq_to_hw(irq), &msir_value);
		if (ret) {
			pr_err("fsl-msi: fh_vmpic_get_msir() failed for "
			       "irq %u (ret=%u)\n", irq, ret);
			msir_value = 0;
		}
		break;
	}
#endif
	}

	while (msir_value) {
		intr_index = ffs(msir_value) - 1;

		cascade_irq = irq_linear_revmap(msi_data->irqhost,
				msi_hwirq(msi_data, msir_index,
					  intr_index + have_shift));
		if (cascade_irq != NO_IRQ)
			generic_handle_irq(cascade_irq);
		have_shift += intr_index + 1;
		msir_value = msir_value >> (intr_index + 1);
	}
	irqd_clr_chained_irq_inprogress(idata);

	switch (msi_data->feature & FSL_PIC_IP_MASK) {
	case FSL_PIC_IP_MPIC:
	case FSL_PIC_IP_VMPIC:
		chip->irq_eoi(idata);
		break;
	case FSL_PIC_IP_IPIC:
		if (!irqd_irq_disabled(idata) && chip->irq_unmask)
			chip->irq_unmask(idata);
		break;
	}
unlock:
	raw_spin_unlock(&desc->lock);
}

static int fsl_of_msi_remove(struct platform_device *ofdev)
{
	struct fsl_msi *msi = platform_get_drvdata(ofdev);
	int virq, i;
	struct fsl_msi_cascade_data *cascade_data;

	if (msi->list.prev != NULL)
		list_del(&msi->list);
	for (i = 0; i < NR_MSI_REG_MAX; i++) {
		virq = msi->msi_virqs[i];
		if (virq != NO_IRQ) {
			cascade_data = irq_get_handler_data(virq);
			kfree(cascade_data);
			irq_dispose_mapping(virq);
		}
	}
	if (msi->bitmap.bitmap)
		msi_bitmap_free(&msi->bitmap);
	if ((msi->feature & FSL_PIC_IP_MASK) != FSL_PIC_IP_VMPIC)
		iounmap(msi->msi_regs);
	kfree(msi);

	return 0;
}

static struct lock_class_key fsl_msi_irq_class;

static int fsl_msi_setup_hwirq(struct fsl_msi *msi, struct platform_device *dev,
			       int offset, int irq_index)
{
	struct fsl_msi_cascade_data *cascade_data = NULL;
	int virt_msir, i;

	virt_msir = irq_of_parse_and_map(dev->dev.of_node, irq_index);
	if (virt_msir == NO_IRQ) {
		dev_err(&dev->dev, "%s: Cannot translate IRQ index %d\n",
			__func__, irq_index);
		return 0;
	}

	cascade_data = kzalloc(sizeof(struct fsl_msi_cascade_data), GFP_KERNEL);
	if (!cascade_data) {
		dev_err(&dev->dev, "No memory for MSI cascade data\n");
		return -ENOMEM;
	}
	irq_set_lockdep_class(virt_msir, &fsl_msi_irq_class);
	msi->msi_virqs[irq_index] = virt_msir;
	cascade_data->index = offset;
	cascade_data->msi_data = msi;
	irq_set_handler_data(virt_msir, cascade_data);
	irq_set_chained_handler(virt_msir, fsl_msi_cascade);

	/* Release the hwirqs corresponding to this MSI register */
	for (i = 0; i < IRQS_PER_MSI_REG; i++)
		msi_bitmap_free_hwirqs(&msi->bitmap,
				       msi_hwirq(msi, offset, i), 1);

	return 0;
}

/* MPIC version 2.0 has erratum PIC1 */
static int mpic_has_erratum_pic1(void)
{
	if (fsl_mpic_primary_get_version() == 0x0200)
		return 1;

	return 0;
}

static const struct of_device_id fsl_of_msi_ids[];
static int fsl_of_msi_probe(struct platform_device *dev)
{
	const struct of_device_id *match;
	struct fsl_msi *msi;
	struct resource res, msiir;
	int err, i, j, irq_index, count;
	const u32 *p;
	const struct fsl_msi_feature *features;
	int len;
	u32 offset;
<<<<<<< HEAD
	static const u32 all_avail[] = { 0, NR_MSI_IRQS };
	static int bank_index;
=======
>>>>>>> 78fd8223

	match = of_match_device(fsl_of_msi_ids, &dev->dev);
	if (!match)
		return -EINVAL;
	features = match->data;

	printk(KERN_DEBUG "Setting up Freescale MSI support\n");

	msi = kzalloc(sizeof(struct fsl_msi), GFP_KERNEL);
	if (!msi) {
		dev_err(&dev->dev, "No memory for MSI structure\n");
		return -ENOMEM;
	}
	platform_set_drvdata(dev, msi);

	msi->irqhost = irq_domain_add_linear(dev->dev.of_node,
				      NR_MSI_IRQS_MAX, &fsl_msi_host_ops, msi);

	if (msi->irqhost == NULL) {
		dev_err(&dev->dev, "No memory for MSI irqhost\n");
		err = -ENOMEM;
		goto error_out;
	}

	/*
	 * Under the Freescale hypervisor, the msi nodes don't have a 'reg'
	 * property.  Instead, we use hypercalls to access the MSI.
	 */
	if ((features->fsl_pic_ip & FSL_PIC_IP_MASK) != FSL_PIC_IP_VMPIC) {
		err = of_address_to_resource(dev->dev.of_node, 0, &res);
		if (err) {
			dev_err(&dev->dev, "invalid resource for node %s\n",
				dev->dev.of_node->full_name);
			goto error_out;
		}

		msi->msi_regs = ioremap(res.start, resource_size(&res));
		if (!msi->msi_regs) {
			err = -ENOMEM;
			dev_err(&dev->dev, "could not map node %s\n",
				dev->dev.of_node->full_name);
			goto error_out;
		}
		msi->msiir_offset =
			features->msiir_offset + (res.start & 0xfffff);

		/*
		 * First read the MSIIR/MSIIR1 offset from dts
		 * On failure use the hardcode MSIIR offset
		 */
		if (of_address_to_resource(dev->dev.of_node, 1, &msiir))
			msi->msiir_offset = features->msiir_offset +
					    (res.start & MSIIR_OFFSET_MASK);
		else
			msi->msiir_offset = msiir.start & MSIIR_OFFSET_MASK;
	}

	msi->feature = features->fsl_pic_ip;

	if ((features->fsl_pic_ip & FSL_PIC_IP_MASK) == FSL_PIC_IP_MPIC) {
		if (mpic_has_erratum_pic1())
			msi->feature |= MSI_HW_ERRATA_ENDIAN;
	}

	/*
	 * Remember the phandle, so that we can match with any PCI nodes
	 * that have an "fsl,msi" property.
	 */
	msi->phandle = dev->dev.of_node->phandle;

	err = fsl_msi_init_allocator(msi);
	if (err) {
		dev_err(&dev->dev, "Error allocating MSI bitmap\n");
		goto error_out;
	}

	p = of_get_property(dev->dev.of_node, "msi-available-ranges", &len);

	if (of_device_is_compatible(dev->dev.of_node, "fsl,mpic-msi-v4.3")) {
		msi->srs_shift = MSIIR1_SRS_SHIFT;
		msi->ibs_shift = MSIIR1_IBS_SHIFT;
		if (p)
			dev_warn(&dev->dev, "%s: dose not support msi-available-ranges property\n",
				__func__);

		for (irq_index = 0; irq_index < NR_MSI_REG_MSIIR1;
		     irq_index++) {
			err = fsl_msi_setup_hwirq(msi, dev,
						  irq_index, irq_index);
			if (err)
				goto error_out;
		}
	} else {
		static const u32 all_avail[] =
			{ 0, NR_MSI_REG_MSIIR * IRQS_PER_MSI_REG };

		msi->srs_shift = MSIIR_SRS_SHIFT;
		msi->ibs_shift = MSIIR_IBS_SHIFT;

		if (p && len % (2 * sizeof(u32)) != 0) {
			dev_err(&dev->dev, "%s: Malformed msi-available-ranges property\n",
				__func__);
			err = -EINVAL;
			goto error_out;
		}

		if (!p) {
			p = all_avail;
			len = sizeof(all_avail);
		}

		for (irq_index = 0, i = 0; i < len / (2 * sizeof(u32)); i++) {
			if (p[i * 2] % IRQS_PER_MSI_REG ||
			    p[i * 2 + 1] % IRQS_PER_MSI_REG) {
				pr_warn("%s: %s: msi available range of %u at %u is not IRQ-aligned\n",
				       __func__, dev->dev.of_node->full_name,
				       p[i * 2 + 1], p[i * 2]);
				err = -EINVAL;
				goto error_out;
			}

			offset = p[i * 2] / IRQS_PER_MSI_REG;
			count = p[i * 2 + 1] / IRQS_PER_MSI_REG;

			for (j = 0; j < count; j++, irq_index++) {
				err = fsl_msi_setup_hwirq(msi, dev, offset + j,
							  irq_index);
				if (err)
					goto error_out;
			}
		}
	}

	msi->bank_index = bank_index++;
	list_add_tail(&msi->list, &msi_head);

	/* The multiple setting ppc_md.setup_msi_irqs will not harm things */
	if (!ppc_md.setup_msi_irqs) {
		ppc_md.setup_msi_irqs = fsl_setup_msi_irqs;
		ppc_md.teardown_msi_irqs = fsl_teardown_msi_irqs;
		ppc_md.msi_check_device = fsl_msi_check_device;
		ppc_md.msi_get_region_count = fsl_msi_get_region_count;
		ppc_md.msi_get_region = fsl_msi_get_region;
	} else if (ppc_md.setup_msi_irqs != fsl_setup_msi_irqs) {
		dev_err(&dev->dev, "Different MSI driver already installed!\n");
		err = -ENODEV;
		goto error_out;
	}
	return 0;
error_out:
	fsl_of_msi_remove(dev);
	return err;
}

static const struct fsl_msi_feature mpic_msi_feature = {
	.fsl_pic_ip = FSL_PIC_IP_MPIC,
	.msiir_offset = 0x140,
};

static const struct fsl_msi_feature ipic_msi_feature = {
	.fsl_pic_ip = FSL_PIC_IP_IPIC,
	.msiir_offset = 0x38,
};

static const struct fsl_msi_feature vmpic_msi_feature = {
	.fsl_pic_ip = FSL_PIC_IP_VMPIC,
	.msiir_offset = 0,
};

static const struct of_device_id fsl_of_msi_ids[] = {
	{
		.compatible = "fsl,mpic-msi",
		.data = &mpic_msi_feature,
	},
	{
		.compatible = "fsl,mpic-msi-v4.3",
		.data = &mpic_msi_feature,
	},
	{
		.compatible = "fsl,ipic-msi",
		.data = &ipic_msi_feature,
	},
#ifdef CONFIG_EPAPR_PARAVIRT
	{
		.compatible = "fsl,vmpic-msi",
		.data = &vmpic_msi_feature,
	},
#endif
	{}
};

static struct platform_driver fsl_of_msi_driver = {
	.driver = {
		.name = "fsl-msi",
		.owner = THIS_MODULE,
		.of_match_table = fsl_of_msi_ids,
	},
	.probe = fsl_of_msi_probe,
	.remove = fsl_of_msi_remove,
};

static __init int fsl_of_msi_init(void)
{
	return platform_driver_register(&fsl_of_msi_driver);
}

subsys_initcall(fsl_of_msi_init);<|MERGE_RESOLUTION|>--- conflicted
+++ resolved
@@ -258,16 +258,10 @@
 	else
 		msg->data = hwirq;
 
-<<<<<<< HEAD
-	pr_debug("%s: allocated srs: %d, ibs: %d\n",
-		__func__, hwirq / IRQS_PER_MSI_REG, hwirq % IRQS_PER_MSI_REG);
-
-	return ret;
-=======
 	pr_debug("%s: allocated srs: %d, ibs: %d\n", __func__,
 		 (hwirq >> msi_data->srs_shift) & MSI_SRS_MASK,
 		 (hwirq >> msi_data->ibs_shift) & MSI_IBS_MASK);
->>>>>>> 78fd8223
+	return ret;
 }
 
 static int fsl_setup_msi_irqs(struct pci_dev *pdev, int nvec, int type)
@@ -516,11 +510,7 @@
 	const struct fsl_msi_feature *features;
 	int len;
 	u32 offset;
-<<<<<<< HEAD
-	static const u32 all_avail[] = { 0, NR_MSI_IRQS };
 	static int bank_index;
-=======
->>>>>>> 78fd8223
 
 	match = of_match_device(fsl_of_msi_ids, &dev->dev);
 	if (!match)
