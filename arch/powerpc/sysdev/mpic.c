/*
 *  arch/powerpc/kernel/mpic.c
 *
 *  Driver for interrupt controllers following the OpenPIC standard, the
 *  common implementation beeing IBM's MPIC. This driver also can deal
 *  with various broken implementations of this HW.
 *
 *  Copyright (C) 2004 Benjamin Herrenschmidt, IBM Corp.
 *  Copyright 2010-2012 Freescale Semiconductor, Inc.
 *
 *  This file is subject to the terms and conditions of the GNU General Public
 *  License.  See the file COPYING in the main directory of this archive
 *  for more details.
 */

#undef DEBUG
#undef DEBUG_IPI
#undef DEBUG_IRQ
#undef DEBUG_LOW

#include <linux/types.h>
#include <linux/kernel.h>
#include <linux/init.h>
#include <linux/irq.h>
#include <linux/smp.h>
#include <linux/interrupt.h>
#include <linux/bootmem.h>
#include <linux/spinlock.h>
#include <linux/pci.h>
#include <linux/slab.h>
#include <linux/syscore_ops.h>
#include <linux/ratelimit.h>

#include <asm/ptrace.h>
#include <asm/signal.h>
#include <asm/io.h>
#include <asm/pgtable.h>
#include <asm/irq.h>
#include <asm/machdep.h>
#include <asm/mpic.h>
#include <asm/smp.h>

#include "mpic.h"

#ifdef DEBUG
#define DBG(fmt...) printk(fmt)
#else
#define DBG(fmt...)
#endif

struct bus_type mpic_subsys = {
	.name = "mpic",
	.dev_name = "mpic",
};
EXPORT_SYMBOL_GPL(mpic_subsys);

static struct mpic *mpics;
static struct mpic *mpic_primary;
static DEFINE_RAW_SPINLOCK(mpic_lock);

#ifdef CONFIG_PPC32	/* XXX for now */
#ifdef CONFIG_IRQ_ALL_CPUS
#define distribute_irqs	(1)
#else
#define distribute_irqs	(0)
#endif
#endif

#ifdef CONFIG_MPIC_WEIRD
static u32 mpic_infos[][MPIC_IDX_END] = {
	[0] = {	/* Original OpenPIC compatible MPIC */
		MPIC_GREG_BASE,
		MPIC_GREG_FEATURE_0,
		MPIC_GREG_GLOBAL_CONF_0,
		MPIC_GREG_VENDOR_ID,
		MPIC_GREG_IPI_VECTOR_PRI_0,
		MPIC_GREG_IPI_STRIDE,
		MPIC_GREG_SPURIOUS,
		MPIC_GREG_TIMER_FREQ,

		MPIC_TIMER_BASE,
		MPIC_TIMER_STRIDE,
		MPIC_TIMER_CURRENT_CNT,
		MPIC_TIMER_BASE_CNT,
		MPIC_TIMER_VECTOR_PRI,
		MPIC_TIMER_DESTINATION,

		MPIC_CPU_BASE,
		MPIC_CPU_STRIDE,
		MPIC_CPU_IPI_DISPATCH_0,
		MPIC_CPU_IPI_DISPATCH_STRIDE,
		MPIC_CPU_CURRENT_TASK_PRI,
		MPIC_CPU_WHOAMI,
		MPIC_CPU_INTACK,
		MPIC_CPU_EOI,
		MPIC_CPU_MCACK,

		MPIC_IRQ_BASE,
		MPIC_IRQ_STRIDE,
		MPIC_IRQ_VECTOR_PRI,
		MPIC_VECPRI_VECTOR_MASK,
		MPIC_VECPRI_POLARITY_POSITIVE,
		MPIC_VECPRI_POLARITY_NEGATIVE,
		MPIC_VECPRI_SENSE_LEVEL,
		MPIC_VECPRI_SENSE_EDGE,
		MPIC_VECPRI_POLARITY_MASK,
		MPIC_VECPRI_SENSE_MASK,
		MPIC_IRQ_DESTINATION
	},
	[1] = {	/* Tsi108/109 PIC */
		TSI108_GREG_BASE,
		TSI108_GREG_FEATURE_0,
		TSI108_GREG_GLOBAL_CONF_0,
		TSI108_GREG_VENDOR_ID,
		TSI108_GREG_IPI_VECTOR_PRI_0,
		TSI108_GREG_IPI_STRIDE,
		TSI108_GREG_SPURIOUS,
		TSI108_GREG_TIMER_FREQ,

		TSI108_TIMER_BASE,
		TSI108_TIMER_STRIDE,
		TSI108_TIMER_CURRENT_CNT,
		TSI108_TIMER_BASE_CNT,
		TSI108_TIMER_VECTOR_PRI,
		TSI108_TIMER_DESTINATION,

		TSI108_CPU_BASE,
		TSI108_CPU_STRIDE,
		TSI108_CPU_IPI_DISPATCH_0,
		TSI108_CPU_IPI_DISPATCH_STRIDE,
		TSI108_CPU_CURRENT_TASK_PRI,
		TSI108_CPU_WHOAMI,
		TSI108_CPU_INTACK,
		TSI108_CPU_EOI,
		TSI108_CPU_MCACK,

		TSI108_IRQ_BASE,
		TSI108_IRQ_STRIDE,
		TSI108_IRQ_VECTOR_PRI,
		TSI108_VECPRI_VECTOR_MASK,
		TSI108_VECPRI_POLARITY_POSITIVE,
		TSI108_VECPRI_POLARITY_NEGATIVE,
		TSI108_VECPRI_SENSE_LEVEL,
		TSI108_VECPRI_SENSE_EDGE,
		TSI108_VECPRI_POLARITY_MASK,
		TSI108_VECPRI_SENSE_MASK,
		TSI108_IRQ_DESTINATION
	},
};

#define MPIC_INFO(name) mpic->hw_set[MPIC_IDX_##name]

#else /* CONFIG_MPIC_WEIRD */

#define MPIC_INFO(name) MPIC_##name

#endif /* CONFIG_MPIC_WEIRD */

static inline unsigned int mpic_processor_id(struct mpic *mpic)
{
	unsigned int cpu = 0;

	if (!(mpic->flags & MPIC_SECONDARY))
		cpu = hard_smp_processor_id();

	return cpu;
}

/*
 * Register accessor functions
 */


static inline u32 _mpic_read(enum mpic_reg_type type,
			     struct mpic_reg_bank *rb,
			     unsigned int reg)
{
	switch(type) {
#ifdef CONFIG_PPC_DCR
	case mpic_access_dcr:
		return dcr_read(rb->dhost, reg);
#endif
	case mpic_access_mmio_be:
		return in_be32(rb->base + (reg >> 2));
	case mpic_access_mmio_le:
	default:
		return in_le32(rb->base + (reg >> 2));
	}
}

static inline void _mpic_write(enum mpic_reg_type type,
			       struct mpic_reg_bank *rb,
 			       unsigned int reg, u32 value)
{
	switch(type) {
#ifdef CONFIG_PPC_DCR
	case mpic_access_dcr:
		dcr_write(rb->dhost, reg, value);
		break;
#endif
	case mpic_access_mmio_be:
		out_be32(rb->base + (reg >> 2), value);
		break;
	case mpic_access_mmio_le:
	default:
		out_le32(rb->base + (reg >> 2), value);
		break;
	}
}

static inline u32 _mpic_ipi_read(struct mpic *mpic, unsigned int ipi)
{
	enum mpic_reg_type type = mpic->reg_type;
	unsigned int offset = MPIC_INFO(GREG_IPI_VECTOR_PRI_0) +
			      (ipi * MPIC_INFO(GREG_IPI_STRIDE));

	if ((mpic->flags & MPIC_BROKEN_IPI) && type == mpic_access_mmio_le)
		type = mpic_access_mmio_be;
	return _mpic_read(type, &mpic->gregs, offset);
}

static inline void _mpic_ipi_write(struct mpic *mpic, unsigned int ipi, u32 value)
{
	unsigned int offset = MPIC_INFO(GREG_IPI_VECTOR_PRI_0) +
			      (ipi * MPIC_INFO(GREG_IPI_STRIDE));

	_mpic_write(mpic->reg_type, &mpic->gregs, offset, value);
}

static inline unsigned int mpic_tm_offset(struct mpic *mpic, unsigned int tm)
{
	return (tm >> 2) * MPIC_TIMER_GROUP_STRIDE +
	       (tm & 3) * MPIC_INFO(TIMER_STRIDE);
}

static inline u32 _mpic_tm_read(struct mpic *mpic, unsigned int tm)
{
	unsigned int offset = mpic_tm_offset(mpic, tm) +
			      MPIC_INFO(TIMER_VECTOR_PRI);

	return _mpic_read(mpic->reg_type, &mpic->tmregs, offset);
}

static inline void _mpic_tm_write(struct mpic *mpic, unsigned int tm, u32 value)
{
	unsigned int offset = mpic_tm_offset(mpic, tm) +
			      MPIC_INFO(TIMER_VECTOR_PRI);

	_mpic_write(mpic->reg_type, &mpic->tmregs, offset, value);
}

static inline u32 _mpic_cpu_read(struct mpic *mpic, unsigned int reg)
{
	unsigned int cpu = mpic_processor_id(mpic);

	return _mpic_read(mpic->reg_type, &mpic->cpuregs[cpu], reg);
}

static inline void _mpic_cpu_write(struct mpic *mpic, unsigned int reg, u32 value)
{
	unsigned int cpu = mpic_processor_id(mpic);

	_mpic_write(mpic->reg_type, &mpic->cpuregs[cpu], reg, value);
}

static inline u32 _mpic_irq_read(struct mpic *mpic, unsigned int src_no, unsigned int reg)
{
	unsigned int	isu = src_no >> mpic->isu_shift;
	unsigned int	idx = src_no & mpic->isu_mask;
	unsigned int	val;

	val = _mpic_read(mpic->reg_type, &mpic->isus[isu],
			 reg + (idx * MPIC_INFO(IRQ_STRIDE)));
#ifdef CONFIG_MPIC_BROKEN_REGREAD
	if (reg == 0)
		val = (val & (MPIC_VECPRI_MASK | MPIC_VECPRI_ACTIVITY)) |
			mpic->isu_reg0_shadow[src_no];
#endif
	return val;
}

static inline void _mpic_irq_write(struct mpic *mpic, unsigned int src_no,
				   unsigned int reg, u32 value)
{
	unsigned int	isu = src_no >> mpic->isu_shift;
	unsigned int	idx = src_no & mpic->isu_mask;

	_mpic_write(mpic->reg_type, &mpic->isus[isu],
		    reg + (idx * MPIC_INFO(IRQ_STRIDE)), value);

#ifdef CONFIG_MPIC_BROKEN_REGREAD
	if (reg == 0)
		mpic->isu_reg0_shadow[src_no] =
			value & ~(MPIC_VECPRI_MASK | MPIC_VECPRI_ACTIVITY);
#endif
}

#define mpic_read(b,r)		_mpic_read(mpic->reg_type,&(b),(r))
#define mpic_write(b,r,v)	_mpic_write(mpic->reg_type,&(b),(r),(v))
#define mpic_ipi_read(i)	_mpic_ipi_read(mpic,(i))
#define mpic_ipi_write(i,v)	_mpic_ipi_write(mpic,(i),(v))
#define mpic_tm_read(i)		_mpic_tm_read(mpic,(i))
#define mpic_tm_write(i,v)	_mpic_tm_write(mpic,(i),(v))
#define mpic_cpu_read(i)	_mpic_cpu_read(mpic,(i))
#define mpic_cpu_write(i,v)	_mpic_cpu_write(mpic,(i),(v))
#define mpic_irq_read(s,r)	_mpic_irq_read(mpic,(s),(r))
#define mpic_irq_write(s,r,v)	_mpic_irq_write(mpic,(s),(r),(v))


/*
 * Low level utility functions
 */


static void _mpic_map_mmio(struct mpic *mpic, phys_addr_t phys_addr,
			   struct mpic_reg_bank *rb, unsigned int offset,
			   unsigned int size)
{
	rb->base = ioremap(phys_addr + offset, size);
	BUG_ON(rb->base == NULL);
}

#ifdef CONFIG_PPC_DCR
static void _mpic_map_dcr(struct mpic *mpic, struct mpic_reg_bank *rb,
			  unsigned int offset, unsigned int size)
{
	phys_addr_t phys_addr = dcr_resource_start(mpic->node, 0);
	rb->dhost = dcr_map(mpic->node, phys_addr + offset, size);
	BUG_ON(!DCR_MAP_OK(rb->dhost));
}

static inline void mpic_map(struct mpic *mpic,
			    phys_addr_t phys_addr, struct mpic_reg_bank *rb,
			    unsigned int offset, unsigned int size)
{
	if (mpic->flags & MPIC_USES_DCR)
		_mpic_map_dcr(mpic, rb, offset, size);
	else
		_mpic_map_mmio(mpic, phys_addr, rb, offset, size);
}
#else /* CONFIG_PPC_DCR */
#define mpic_map(m,p,b,o,s)	_mpic_map_mmio(m,p,b,o,s)
#endif /* !CONFIG_PPC_DCR */



/* Check if we have one of those nice broken MPICs with a flipped endian on
 * reads from IPI registers
 */
static void __init mpic_test_broken_ipi(struct mpic *mpic)
{
	u32 r;

	mpic_write(mpic->gregs, MPIC_INFO(GREG_IPI_VECTOR_PRI_0), MPIC_VECPRI_MASK);
	r = mpic_read(mpic->gregs, MPIC_INFO(GREG_IPI_VECTOR_PRI_0));

	if (r == le32_to_cpu(MPIC_VECPRI_MASK)) {
		printk(KERN_INFO "mpic: Detected reversed IPI registers\n");
		mpic->flags |= MPIC_BROKEN_IPI;
	}
}

#ifdef CONFIG_MPIC_U3_HT_IRQS

/* Test if an interrupt is sourced from HyperTransport (used on broken U3s)
 * to force the edge setting on the MPIC and do the ack workaround.
 */
static inline int mpic_is_ht_interrupt(struct mpic *mpic, unsigned int source)
{
	if (source >= 128 || !mpic->fixups)
		return 0;
	return mpic->fixups[source].base != NULL;
}


static inline void mpic_ht_end_irq(struct mpic *mpic, unsigned int source)
{
	struct mpic_irq_fixup *fixup = &mpic->fixups[source];

	if (fixup->applebase) {
		unsigned int soff = (fixup->index >> 3) & ~3;
		unsigned int mask = 1U << (fixup->index & 0x1f);
		writel(mask, fixup->applebase + soff);
	} else {
		raw_spin_lock(&mpic->fixup_lock);
		writeb(0x11 + 2 * fixup->index, fixup->base + 2);
		writel(fixup->data, fixup->base + 4);
		raw_spin_unlock(&mpic->fixup_lock);
	}
}

static void mpic_startup_ht_interrupt(struct mpic *mpic, unsigned int source,
				      bool level)
{
	struct mpic_irq_fixup *fixup = &mpic->fixups[source];
	unsigned long flags;
	u32 tmp;

	if (fixup->base == NULL)
		return;

	DBG("startup_ht_interrupt(0x%x) index: %d\n",
	    source, fixup->index);
	raw_spin_lock_irqsave(&mpic->fixup_lock, flags);
	/* Enable and configure */
	writeb(0x10 + 2 * fixup->index, fixup->base + 2);
	tmp = readl(fixup->base + 4);
	tmp &= ~(0x23U);
	if (level)
		tmp |= 0x22;
	writel(tmp, fixup->base + 4);
	raw_spin_unlock_irqrestore(&mpic->fixup_lock, flags);

#ifdef CONFIG_PM
	/* use the lowest bit inverted to the actual HW,
	 * set if this fixup was enabled, clear otherwise */
	mpic->save_data[source].fixup_data = tmp | 1;
#endif
}

static void mpic_shutdown_ht_interrupt(struct mpic *mpic, unsigned int source)
{
	struct mpic_irq_fixup *fixup = &mpic->fixups[source];
	unsigned long flags;
	u32 tmp;

	if (fixup->base == NULL)
		return;

	DBG("shutdown_ht_interrupt(0x%x)\n", source);

	/* Disable */
	raw_spin_lock_irqsave(&mpic->fixup_lock, flags);
	writeb(0x10 + 2 * fixup->index, fixup->base + 2);
	tmp = readl(fixup->base + 4);
	tmp |= 1;
	writel(tmp, fixup->base + 4);
	raw_spin_unlock_irqrestore(&mpic->fixup_lock, flags);

#ifdef CONFIG_PM
	/* use the lowest bit inverted to the actual HW,
	 * set if this fixup was enabled, clear otherwise */
	mpic->save_data[source].fixup_data = tmp & ~1;
#endif
}

#ifdef CONFIG_PCI_MSI
static void __init mpic_scan_ht_msi(struct mpic *mpic, u8 __iomem *devbase,
				    unsigned int devfn)
{
	u8 __iomem *base;
	u8 pos, flags;
	u64 addr = 0;

	for (pos = readb(devbase + PCI_CAPABILITY_LIST); pos != 0;
	     pos = readb(devbase + pos + PCI_CAP_LIST_NEXT)) {
		u8 id = readb(devbase + pos + PCI_CAP_LIST_ID);
		if (id == PCI_CAP_ID_HT) {
			id = readb(devbase + pos + 3);
			if ((id & HT_5BIT_CAP_MASK) == HT_CAPTYPE_MSI_MAPPING)
				break;
		}
	}

	if (pos == 0)
		return;

	base = devbase + pos;

	flags = readb(base + HT_MSI_FLAGS);
	if (!(flags & HT_MSI_FLAGS_FIXED)) {
		addr = readl(base + HT_MSI_ADDR_LO) & HT_MSI_ADDR_LO_MASK;
		addr = addr | ((u64)readl(base + HT_MSI_ADDR_HI) << 32);
	}

	printk(KERN_DEBUG "mpic:   - HT:%02x.%x %s MSI mapping found @ 0x%llx\n",
		PCI_SLOT(devfn), PCI_FUNC(devfn),
		flags & HT_MSI_FLAGS_ENABLE ? "enabled" : "disabled", addr);

	if (!(flags & HT_MSI_FLAGS_ENABLE))
		writeb(flags | HT_MSI_FLAGS_ENABLE, base + HT_MSI_FLAGS);
}
#else
static void __init mpic_scan_ht_msi(struct mpic *mpic, u8 __iomem *devbase,
				    unsigned int devfn)
{
	return;
}
#endif

static void __init mpic_scan_ht_pic(struct mpic *mpic, u8 __iomem *devbase,
				    unsigned int devfn, u32 vdid)
{
	int i, irq, n;
	u8 __iomem *base;
	u32 tmp;
	u8 pos;

	for (pos = readb(devbase + PCI_CAPABILITY_LIST); pos != 0;
	     pos = readb(devbase + pos + PCI_CAP_LIST_NEXT)) {
		u8 id = readb(devbase + pos + PCI_CAP_LIST_ID);
		if (id == PCI_CAP_ID_HT) {
			id = readb(devbase + pos + 3);
			if ((id & HT_5BIT_CAP_MASK) == HT_CAPTYPE_IRQ)
				break;
		}
	}
	if (pos == 0)
		return;

	base = devbase + pos;
	writeb(0x01, base + 2);
	n = (readl(base + 4) >> 16) & 0xff;

	printk(KERN_INFO "mpic:   - HT:%02x.%x [0x%02x] vendor %04x device %04x"
	       " has %d irqs\n",
	       devfn >> 3, devfn & 0x7, pos, vdid & 0xffff, vdid >> 16, n + 1);

	for (i = 0; i <= n; i++) {
		writeb(0x10 + 2 * i, base + 2);
		tmp = readl(base + 4);
		irq = (tmp >> 16) & 0xff;
		DBG("HT PIC index 0x%x, irq 0x%x, tmp: %08x\n", i, irq, tmp);
		/* mask it , will be unmasked later */
		tmp |= 0x1;
		writel(tmp, base + 4);
		mpic->fixups[irq].index = i;
		mpic->fixups[irq].base = base;
		/* Apple HT PIC has a non-standard way of doing EOIs */
		if ((vdid & 0xffff) == 0x106b)
			mpic->fixups[irq].applebase = devbase + 0x60;
		else
			mpic->fixups[irq].applebase = NULL;
		writeb(0x11 + 2 * i, base + 2);
		mpic->fixups[irq].data = readl(base + 4) | 0x80000000;
	}
}


static void __init mpic_scan_ht_pics(struct mpic *mpic)
{
	unsigned int devfn;
	u8 __iomem *cfgspace;

	printk(KERN_INFO "mpic: Setting up HT PICs workarounds for U3/U4\n");

	/* Allocate fixups array */
	mpic->fixups = kzalloc(128 * sizeof(*mpic->fixups), GFP_KERNEL);
	BUG_ON(mpic->fixups == NULL);

	/* Init spinlock */
	raw_spin_lock_init(&mpic->fixup_lock);

	/* Map U3 config space. We assume all IO-APICs are on the primary bus
	 * so we only need to map 64kB.
	 */
	cfgspace = ioremap(0xf2000000, 0x10000);
	BUG_ON(cfgspace == NULL);

	/* Now we scan all slots. We do a very quick scan, we read the header
	 * type, vendor ID and device ID only, that's plenty enough
	 */
	for (devfn = 0; devfn < 0x100; devfn++) {
		u8 __iomem *devbase = cfgspace + (devfn << 8);
		u8 hdr_type = readb(devbase + PCI_HEADER_TYPE);
		u32 l = readl(devbase + PCI_VENDOR_ID);
		u16 s;

		DBG("devfn %x, l: %x\n", devfn, l);

		/* If no device, skip */
		if (l == 0xffffffff || l == 0x00000000 ||
		    l == 0x0000ffff || l == 0xffff0000)
			goto next;
		/* Check if is supports capability lists */
		s = readw(devbase + PCI_STATUS);
		if (!(s & PCI_STATUS_CAP_LIST))
			goto next;

		mpic_scan_ht_pic(mpic, devbase, devfn, l);
		mpic_scan_ht_msi(mpic, devbase, devfn);

	next:
		/* next device, if function 0 */
		if (PCI_FUNC(devfn) == 0 && (hdr_type & 0x80) == 0)
			devfn += 7;
	}
}

#else /* CONFIG_MPIC_U3_HT_IRQS */

static inline int mpic_is_ht_interrupt(struct mpic *mpic, unsigned int source)
{
	return 0;
}

static void __init mpic_scan_ht_pics(struct mpic *mpic)
{
}

#endif /* CONFIG_MPIC_U3_HT_IRQS */

/* Find an mpic associated with a given linux interrupt */
static struct mpic *mpic_find(unsigned int irq)
{
	if (irq < NUM_ISA_INTERRUPTS)
		return NULL;

	return irq_get_chip_data(irq);
}

/* Determine if the linux irq is an IPI */
static unsigned int mpic_is_ipi(struct mpic *mpic, unsigned int src)
{
	return (src >= mpic->ipi_vecs[0] && src <= mpic->ipi_vecs[3]);
}

/* Determine if the linux irq is a timer */
static unsigned int mpic_is_tm(struct mpic *mpic, unsigned int src)
{
	return (src >= mpic->timer_vecs[0] && src <= mpic->timer_vecs[7]);
}

/* Convert a cpu mask from logical to physical cpu numbers. */
static inline u32 mpic_physmask(u32 cpumask)
{
	int i;
	u32 mask = 0;

	for (i = 0; i < min(32, NR_CPUS); ++i, cpumask >>= 1)
		mask |= (cpumask & 1) << get_hard_smp_processor_id(i);
	return mask;
}

#ifdef CONFIG_SMP
/* Get the mpic structure from the IPI number */
static inline struct mpic * mpic_from_ipi(struct irq_data *d)
{
	return irq_data_get_irq_chip_data(d);
}
#endif

/* Get the mpic structure from the irq number */
static inline struct mpic * mpic_from_irq(unsigned int irq)
{
	return irq_get_chip_data(irq);
}

/* Get the mpic structure from the irq data */
static inline struct mpic * mpic_from_irq_data(struct irq_data *d)
{
	return irq_data_get_irq_chip_data(d);
}

/* Send an EOI */
static inline void mpic_eoi(struct mpic *mpic)
{
	mpic_cpu_write(MPIC_INFO(CPU_EOI), 0);
	(void)mpic_cpu_read(MPIC_INFO(CPU_WHOAMI));
}

/*
 * Linux descriptor level callbacks
 */


void mpic_unmask_irq(struct irq_data *d)
{
	unsigned int loops = 100000;
	struct mpic *mpic = mpic_from_irq_data(d);
	unsigned int src = irqd_to_hwirq(d);

	DBG("%p: %s: enable_irq: %d (src %d)\n", mpic, mpic->name, d->irq, src);

	mpic_irq_write(src, MPIC_INFO(IRQ_VECTOR_PRI),
		       mpic_irq_read(src, MPIC_INFO(IRQ_VECTOR_PRI)) &
		       ~MPIC_VECPRI_MASK);
	/* make sure mask gets to controller before we return to user */
	do {
		if (!loops--) {
			printk(KERN_ERR "%s: timeout on hwirq %u\n",
			       __func__, src);
			break;
		}
	} while(mpic_irq_read(src, MPIC_INFO(IRQ_VECTOR_PRI)) & MPIC_VECPRI_MASK);
}

void mpic_mask_irq(struct irq_data *d)
{
	unsigned int loops = 100000;
	struct mpic *mpic = mpic_from_irq_data(d);
	unsigned int src = irqd_to_hwirq(d);

	DBG("%s: disable_irq: %d (src %d)\n", mpic->name, d->irq, src);

	mpic_irq_write(src, MPIC_INFO(IRQ_VECTOR_PRI),
		       mpic_irq_read(src, MPIC_INFO(IRQ_VECTOR_PRI)) |
		       MPIC_VECPRI_MASK);

	/* make sure mask gets to controller before we return to user */
	do {
		if (!loops--) {
			printk(KERN_ERR "%s: timeout on hwirq %u\n",
			       __func__, src);
			break;
		}
	} while(!(mpic_irq_read(src, MPIC_INFO(IRQ_VECTOR_PRI)) & MPIC_VECPRI_MASK));
}

void mpic_end_irq(struct irq_data *d)
{
	struct mpic *mpic = mpic_from_irq_data(d);

#ifdef DEBUG_IRQ
	DBG("%s: end_irq: %d\n", mpic->name, d->irq);
#endif
	/* We always EOI on end_irq() even for edge interrupts since that
	 * should only lower the priority, the MPIC should have properly
	 * latched another edge interrupt coming in anyway
	 */

	mpic_eoi(mpic);
}

#ifdef CONFIG_MPIC_U3_HT_IRQS

static void mpic_unmask_ht_irq(struct irq_data *d)
{
	struct mpic *mpic = mpic_from_irq_data(d);
	unsigned int src = irqd_to_hwirq(d);

	mpic_unmask_irq(d);

	if (irqd_is_level_type(d))
		mpic_ht_end_irq(mpic, src);
}

static unsigned int mpic_startup_ht_irq(struct irq_data *d)
{
	struct mpic *mpic = mpic_from_irq_data(d);
	unsigned int src = irqd_to_hwirq(d);

	mpic_unmask_irq(d);
	mpic_startup_ht_interrupt(mpic, src, irqd_is_level_type(d));

	return 0;
}

static void mpic_shutdown_ht_irq(struct irq_data *d)
{
	struct mpic *mpic = mpic_from_irq_data(d);
	unsigned int src = irqd_to_hwirq(d);

	mpic_shutdown_ht_interrupt(mpic, src);
	mpic_mask_irq(d);
}

static void mpic_end_ht_irq(struct irq_data *d)
{
	struct mpic *mpic = mpic_from_irq_data(d);
	unsigned int src = irqd_to_hwirq(d);

#ifdef DEBUG_IRQ
	DBG("%s: end_irq: %d\n", mpic->name, d->irq);
#endif
	/* We always EOI on end_irq() even for edge interrupts since that
	 * should only lower the priority, the MPIC should have properly
	 * latched another edge interrupt coming in anyway
	 */

	if (irqd_is_level_type(d))
		mpic_ht_end_irq(mpic, src);
	mpic_eoi(mpic);
}
#endif /* !CONFIG_MPIC_U3_HT_IRQS */

#ifdef CONFIG_SMP

static void mpic_unmask_ipi(struct irq_data *d)
{
	struct mpic *mpic = mpic_from_ipi(d);
	unsigned int src = virq_to_hw(d->irq) - mpic->ipi_vecs[0];

	DBG("%s: enable_ipi: %d (ipi %d)\n", mpic->name, d->irq, src);
	mpic_ipi_write(src, mpic_ipi_read(src) & ~MPIC_VECPRI_MASK);
}

static void mpic_mask_ipi(struct irq_data *d)
{
	/* NEVER disable an IPI... that's just plain wrong! */
}

static void mpic_end_ipi(struct irq_data *d)
{
	struct mpic *mpic = mpic_from_ipi(d);

	/*
	 * IPIs are marked IRQ_PER_CPU. This has the side effect of
	 * preventing the IRQ_PENDING/IRQ_INPROGRESS logic from
	 * applying to them. We EOI them late to avoid re-entering.
	 */
	mpic_eoi(mpic);
}

#endif /* CONFIG_SMP */

static void mpic_unmask_tm(struct irq_data *d)
{
	struct mpic *mpic = mpic_from_irq_data(d);
	unsigned int src = virq_to_hw(d->irq) - mpic->timer_vecs[0];

	DBG("%s: enable_tm: %d (tm %d)\n", mpic->name, d->irq, src);
	mpic_tm_write(src, mpic_tm_read(src) & ~MPIC_VECPRI_MASK);
	mpic_tm_read(src);
}

static void mpic_mask_tm(struct irq_data *d)
{
	struct mpic *mpic = mpic_from_irq_data(d);
	unsigned int src = virq_to_hw(d->irq) - mpic->timer_vecs[0];

	mpic_tm_write(src, mpic_tm_read(src) | MPIC_VECPRI_MASK);
	mpic_tm_read(src);
}

int mpic_set_affinity(struct irq_data *d, const struct cpumask *cpumask,
		      bool force)
{
	struct mpic *mpic = mpic_from_irq_data(d);
	unsigned int src = irqd_to_hwirq(d);

	if (mpic->flags & MPIC_SINGLE_DEST_CPU) {
		int cpuid = irq_choose_cpu(cpumask);

		mpic_irq_write(src, MPIC_INFO(IRQ_DESTINATION), 1 << cpuid);
	} else {
		u32 mask = cpumask_bits(cpumask)[0];

		mask &= cpumask_bits(cpu_online_mask)[0];

		mpic_irq_write(src, MPIC_INFO(IRQ_DESTINATION),
			       mpic_physmask(mask));
	}

	return IRQ_SET_MASK_OK;
}

static unsigned int mpic_type_to_vecpri(struct mpic *mpic, unsigned int type)
{
	/* Now convert sense value */
	switch(type & IRQ_TYPE_SENSE_MASK) {
	case IRQ_TYPE_EDGE_RISING:
		return MPIC_INFO(VECPRI_SENSE_EDGE) |
		       MPIC_INFO(VECPRI_POLARITY_POSITIVE);
	case IRQ_TYPE_EDGE_FALLING:
	case IRQ_TYPE_EDGE_BOTH:
		return MPIC_INFO(VECPRI_SENSE_EDGE) |
		       MPIC_INFO(VECPRI_POLARITY_NEGATIVE);
	case IRQ_TYPE_LEVEL_HIGH:
		return MPIC_INFO(VECPRI_SENSE_LEVEL) |
		       MPIC_INFO(VECPRI_POLARITY_POSITIVE);
	case IRQ_TYPE_LEVEL_LOW:
	default:
		return MPIC_INFO(VECPRI_SENSE_LEVEL) |
		       MPIC_INFO(VECPRI_POLARITY_NEGATIVE);
	}
}

int mpic_set_irq_type(struct irq_data *d, unsigned int flow_type)
{
	struct mpic *mpic = mpic_from_irq_data(d);
	unsigned int src = irqd_to_hwirq(d);
	unsigned int vecpri, vold, vnew;

	DBG("mpic: set_irq_type(mpic:@%p,virq:%d,src:0x%x,type:0x%x)\n",
	    mpic, d->irq, src, flow_type);

	if (src >= mpic->num_sources)
		return -EINVAL;

	vold = mpic_irq_read(src, MPIC_INFO(IRQ_VECTOR_PRI));

	/* We don't support "none" type */
	if (flow_type == IRQ_TYPE_NONE)
		flow_type = IRQ_TYPE_DEFAULT;

	/* Default: read HW settings */
	if (flow_type == IRQ_TYPE_DEFAULT) {
		switch(vold & (MPIC_INFO(VECPRI_POLARITY_MASK) |
			       MPIC_INFO(VECPRI_SENSE_MASK))) {
			case MPIC_INFO(VECPRI_SENSE_EDGE) |
			     MPIC_INFO(VECPRI_POLARITY_POSITIVE):
				flow_type = IRQ_TYPE_EDGE_RISING;
				break;
			case MPIC_INFO(VECPRI_SENSE_EDGE) |
			     MPIC_INFO(VECPRI_POLARITY_NEGATIVE):
				flow_type = IRQ_TYPE_EDGE_FALLING;
				break;
			case MPIC_INFO(VECPRI_SENSE_LEVEL) |
			     MPIC_INFO(VECPRI_POLARITY_POSITIVE):
				flow_type = IRQ_TYPE_LEVEL_HIGH;
				break;
			case MPIC_INFO(VECPRI_SENSE_LEVEL) |
			     MPIC_INFO(VECPRI_POLARITY_NEGATIVE):
				flow_type = IRQ_TYPE_LEVEL_LOW;
				break;
		}
	}

	/* Apply to irq desc */
	irqd_set_trigger_type(d, flow_type);

	/* Apply to HW */
	if (mpic_is_ht_interrupt(mpic, src))
		vecpri = MPIC_VECPRI_POLARITY_POSITIVE |
			MPIC_VECPRI_SENSE_EDGE;
	else
		vecpri = mpic_type_to_vecpri(mpic, flow_type);

	vnew = vold & ~(MPIC_INFO(VECPRI_POLARITY_MASK) |
			MPIC_INFO(VECPRI_SENSE_MASK));
	vnew |= vecpri;
	if (vold != vnew)
		mpic_irq_write(src, MPIC_INFO(IRQ_VECTOR_PRI), vnew);

	return IRQ_SET_MASK_OK_NOCOPY;
}

static int mpic_irq_set_wake(struct irq_data *d, unsigned int on)
{
	struct irq_desc *desc = container_of(d, struct irq_desc, irq_data);
<<<<<<< HEAD
=======
	struct mpic *mpic = mpic_from_irq_data(d);

	if (!(mpic->flags & MPIC_FSL))
		return -ENXIO;
>>>>>>> 78fd8223

	if (on)
		desc->action->flags |= IRQF_NO_SUSPEND;
	else
		desc->action->flags &= ~IRQF_NO_SUSPEND;

	return 0;
}

void mpic_set_vector(unsigned int virq, unsigned int vector)
{
	struct mpic *mpic = mpic_from_irq(virq);
	unsigned int src = virq_to_hw(virq);
	unsigned int vecpri;

	DBG("mpic: set_vector(mpic:@%p,virq:%d,src:%d,vector:0x%x)\n",
	    mpic, virq, src, vector);

	if (src >= mpic->num_sources)
		return;

	vecpri = mpic_irq_read(src, MPIC_INFO(IRQ_VECTOR_PRI));
	vecpri = vecpri & ~MPIC_INFO(VECPRI_VECTOR_MASK);
	vecpri |= vector;
	mpic_irq_write(src, MPIC_INFO(IRQ_VECTOR_PRI), vecpri);
}

void mpic_set_destination(unsigned int virq, unsigned int cpuid)
{
	struct mpic *mpic = mpic_from_irq(virq);
	unsigned int src = virq_to_hw(virq);

	DBG("mpic: set_destination(mpic:@%p,virq:%d,src:%d,cpuid:0x%x)\n",
	    mpic, virq, src, cpuid);

	if (src >= mpic->num_sources)
		return;

	mpic_irq_write(src, MPIC_INFO(IRQ_DESTINATION), 1 << cpuid);
}

static struct irq_chip mpic_irq_chip = {
	.irq_mask	= mpic_mask_irq,
	.irq_unmask	= mpic_unmask_irq,
	.irq_eoi	= mpic_end_irq,
	.irq_set_type	= mpic_set_irq_type,
	.irq_set_wake	= mpic_irq_set_wake,
};

#ifdef CONFIG_SMP
static struct irq_chip mpic_ipi_chip = {
	.irq_mask	= mpic_mask_ipi,
	.irq_unmask	= mpic_unmask_ipi,
	.irq_eoi	= mpic_end_ipi,
};
#endif /* CONFIG_SMP */

static struct irq_chip mpic_tm_chip = {
	.irq_mask	= mpic_mask_tm,
	.irq_unmask	= mpic_unmask_tm,
	.irq_eoi	= mpic_end_irq,
	.irq_set_wake	= mpic_irq_set_wake,
};

#ifdef CONFIG_MPIC_U3_HT_IRQS
static struct irq_chip mpic_irq_ht_chip = {
	.irq_startup	= mpic_startup_ht_irq,
	.irq_shutdown	= mpic_shutdown_ht_irq,
	.irq_mask	= mpic_mask_irq,
	.irq_unmask	= mpic_unmask_ht_irq,
	.irq_eoi	= mpic_end_ht_irq,
	.irq_set_type	= mpic_set_irq_type,
	.irq_set_wake	= mpic_irq_set_wake,
};
#endif /* CONFIG_MPIC_U3_HT_IRQS */


static int mpic_host_match(struct irq_domain *h, struct device_node *node)
{
	/* Exact match, unless mpic node is NULL */
	return h->of_node == NULL || h->of_node == node;
}

static int mpic_host_map(struct irq_domain *h, unsigned int virq,
			 irq_hw_number_t hw)
{
	struct mpic *mpic = h->host_data;
	struct irq_chip *chip;

	DBG("mpic: map virq %d, hwirq 0x%lx\n", virq, hw);

	if (hw == mpic->spurious_vec)
		return -EINVAL;
	if (mpic->protected && test_bit(hw, mpic->protected)) {
		pr_warning("mpic: Mapping of source 0x%x failed, "
			   "source protected by firmware !\n",\
			   (unsigned int)hw);
		return -EPERM;
	}

#ifdef CONFIG_SMP
	else if (hw >= mpic->ipi_vecs[0]) {
		WARN_ON(mpic->flags & MPIC_SECONDARY);

		DBG("mpic: mapping as IPI\n");
		irq_set_chip_data(virq, mpic);
		irq_set_chip_and_handler(virq, &mpic->hc_ipi,
					 handle_percpu_irq);
		return 0;
	}
#endif /* CONFIG_SMP */

	if (hw >= mpic->timer_vecs[0] && hw <= mpic->timer_vecs[7]) {
		WARN_ON(mpic->flags & MPIC_SECONDARY);

		DBG("mpic: mapping as timer\n");
		irq_set_chip_data(virq, mpic);
		irq_set_chip_and_handler(virq, &mpic->hc_tm,
					 handle_fasteoi_irq);
		return 0;
	}

	if (mpic_map_error_int(mpic, virq, hw))
		return 0;

	if (hw >= mpic->num_sources) {
		pr_warning("mpic: Mapping of source 0x%x failed, "
			   "source out of range !\n",\
			   (unsigned int)hw);
		return -EINVAL;
	}

	mpic_msi_reserve_hwirq(mpic, hw);

	/* Default chip */
	chip = &mpic->hc_irq;

#ifdef CONFIG_MPIC_U3_HT_IRQS
	/* Check for HT interrupts, override vecpri */
	if (mpic_is_ht_interrupt(mpic, hw))
		chip = &mpic->hc_ht_irq;
#endif /* CONFIG_MPIC_U3_HT_IRQS */

	DBG("mpic: mapping to irq chip @%p\n", chip);

	irq_set_chip_data(virq, mpic);
	irq_set_chip_and_handler(virq, chip, handle_fasteoi_irq);

	/* Set default irq type */
	irq_set_irq_type(virq, IRQ_TYPE_DEFAULT);

	/* If the MPIC was reset, then all vectors have already been
	 * initialized.  Otherwise, a per source lazy initialization
	 * is done here.
	 */
	if (!mpic_is_ipi(mpic, hw) && (mpic->flags & MPIC_NO_RESET)) {
		int cpu;

		preempt_disable();
		cpu = mpic_processor_id(mpic);
		preempt_enable();

		mpic_set_vector(virq, hw);
		mpic_set_destination(virq, cpu);
		mpic_irq_set_priority(virq, 8);
	}

	return 0;
}

static int mpic_host_xlate(struct irq_domain *h, struct device_node *ct,
			   const u32 *intspec, unsigned int intsize,
			   irq_hw_number_t *out_hwirq, unsigned int *out_flags)

{
	struct mpic *mpic = h->host_data;
	static unsigned char map_mpic_senses[4] = {
		IRQ_TYPE_EDGE_RISING,
		IRQ_TYPE_LEVEL_LOW,
		IRQ_TYPE_LEVEL_HIGH,
		IRQ_TYPE_EDGE_FALLING,
	};

	*out_hwirq = intspec[0];
	if (intsize >= 4 && (mpic->flags & MPIC_FSL)) {
		/*
		 * Freescale MPIC with extended intspec:
		 * First two cells are as usual.  Third specifies
		 * an "interrupt type".  Fourth is type-specific data.
		 *
		 * See Documentation/devicetree/bindings/powerpc/fsl/mpic.txt
		 */
		switch (intspec[2]) {
		case 0:
			break;
		case 1:
			if (!(mpic->flags & MPIC_FSL_HAS_EIMR))
				break;

			if (intspec[3] >= ARRAY_SIZE(mpic->err_int_vecs))
				return -EINVAL;

			*out_hwirq = mpic->err_int_vecs[intspec[3]];

			break;
		case 2:
			if (intspec[0] >= ARRAY_SIZE(mpic->ipi_vecs))
				return -EINVAL;

			*out_hwirq = mpic->ipi_vecs[intspec[0]];
			break;
		case 3:
			if (intspec[0] >= ARRAY_SIZE(mpic->timer_vecs))
				return -EINVAL;

			*out_hwirq = mpic->timer_vecs[intspec[0]];
			break;
		default:
			pr_debug("%s: unknown irq type %u\n",
				 __func__, intspec[2]);
			return -EINVAL;
		}

		*out_flags = map_mpic_senses[intspec[1] & 3];
	} else if (intsize > 1) {
		u32 mask = 0x3;

		/* Apple invented a new race of encoding on machines with
		 * an HT APIC. They encode, among others, the index within
		 * the HT APIC. We don't care about it here since thankfully,
		 * it appears that they have the APIC already properly
		 * configured, and thus our current fixup code that reads the
		 * APIC config works fine. However, we still need to mask out
		 * bits in the specifier to make sure we only get bit 0 which
		 * is the level/edge bit (the only sense bit exposed by Apple),
		 * as their bit 1 means something else.
		 */
		if (machine_is(powermac))
			mask = 0x1;
		*out_flags = map_mpic_senses[intspec[1] & mask];
	} else
		*out_flags = IRQ_TYPE_NONE;

	DBG("mpic: xlate (%d cells: 0x%08x 0x%08x) to line 0x%lx sense 0x%x\n",
	    intsize, intspec[0], intspec[1], *out_hwirq, *out_flags);

	return 0;
}

/* IRQ handler for a secondary MPIC cascaded from another IRQ controller */
static void mpic_cascade(unsigned int irq, struct irq_desc *desc)
{
	struct irq_chip *chip = irq_desc_get_chip(desc);
	struct mpic *mpic = irq_desc_get_handler_data(desc);
	unsigned int virq;

	BUG_ON(!(mpic->flags & MPIC_SECONDARY));

	virq = mpic_get_one_irq(mpic);
	if (virq)
		generic_handle_irq(virq);

	chip->irq_eoi(&desc->irq_data);
}

static struct irq_domain_ops mpic_host_ops = {
	.match = mpic_host_match,
	.map = mpic_host_map,
	.xlate = mpic_host_xlate,
};

static u32 fsl_mpic_get_version(struct mpic *mpic)
{
	u32 brr1;

	if (!(mpic->flags & MPIC_FSL))
		return 0;

	brr1 = _mpic_read(mpic->reg_type, &mpic->thiscpuregs,
			MPIC_FSL_BRR1);

	return brr1 & MPIC_FSL_BRR1_VER;
}

/*
 * Exported functions
 */

u32 fsl_mpic_primary_get_version(void)
{
	struct mpic *mpic = mpic_primary;

	if (mpic)
		return fsl_mpic_get_version(mpic);

	return 0;
}

struct mpic * __init mpic_alloc(struct device_node *node,
				phys_addr_t phys_addr,
				unsigned int flags,
				unsigned int isu_size,
				unsigned int irq_count,
				const char *name)
{
	int i, psize, intvec_top;
	struct mpic *mpic;
	u32 greg_feature;
	const char *vers;
	const u32 *psrc;
	u32 last_irq;
	u32 fsl_version = 0;

	/* Default MPIC search parameters */
	static const struct of_device_id __initconst mpic_device_id[] = {
		{ .type	      = "open-pic", },
		{ .compatible = "open-pic", },
		{},
	};

	/*
	 * If we were not passed a device-tree node, then perform the default
	 * search for standardized a standardized OpenPIC.
	 */
	if (node) {
		node = of_node_get(node);
	} else {
		node = of_find_matching_node(NULL, mpic_device_id);
		if (!node)
			return NULL;
	}

	/* Pick the physical address from the device tree if unspecified */
	if (!phys_addr) {
		/* Check if it is DCR-based */
		if (of_get_property(node, "dcr-reg", NULL)) {
			flags |= MPIC_USES_DCR;
		} else {
			struct resource r;
			if (of_address_to_resource(node, 0, &r))
				goto err_of_node_put;
			phys_addr = r.start;
		}
	}

	/* Read extra device-tree properties into the flags variable */
	if (of_get_property(node, "big-endian", NULL))
		flags |= MPIC_BIG_ENDIAN;
	if (of_get_property(node, "pic-no-reset", NULL))
		flags |= MPIC_NO_RESET;
	if (of_get_property(node, "single-cpu-affinity", NULL))
		flags |= MPIC_SINGLE_DEST_CPU;
	if (of_device_is_compatible(node, "fsl,mpic"))
		flags |= MPIC_FSL | MPIC_LARGE_VECTORS;

	mpic = kzalloc(sizeof(struct mpic), GFP_KERNEL);
	if (mpic == NULL)
		goto err_of_node_put;

	mpic->name = name;
	mpic->node = node;
	mpic->paddr = phys_addr;
	mpic->flags = flags;

	mpic->hc_irq = mpic_irq_chip;
	mpic->hc_irq.name = name;
	if (!(mpic->flags & MPIC_SECONDARY))
		mpic->hc_irq.irq_set_affinity = mpic_set_affinity;
#ifdef CONFIG_MPIC_U3_HT_IRQS
	mpic->hc_ht_irq = mpic_irq_ht_chip;
	mpic->hc_ht_irq.name = name;
	if (!(mpic->flags & MPIC_SECONDARY))
		mpic->hc_ht_irq.irq_set_affinity = mpic_set_affinity;
#endif /* CONFIG_MPIC_U3_HT_IRQS */

#ifdef CONFIG_SMP
	mpic->hc_ipi = mpic_ipi_chip;
	mpic->hc_ipi.name = name;
#endif /* CONFIG_SMP */

	mpic->hc_tm = mpic_tm_chip;
	mpic->hc_tm.name = name;

	mpic->num_sources = 0; /* so far */

	if (mpic->flags & MPIC_LARGE_VECTORS)
		intvec_top = 2047;
	else
		intvec_top = 255;

	mpic->timer_vecs[0] = intvec_top - 12;
	mpic->timer_vecs[1] = intvec_top - 11;
	mpic->timer_vecs[2] = intvec_top - 10;
	mpic->timer_vecs[3] = intvec_top - 9;
	mpic->timer_vecs[4] = intvec_top - 8;
	mpic->timer_vecs[5] = intvec_top - 7;
	mpic->timer_vecs[6] = intvec_top - 6;
	mpic->timer_vecs[7] = intvec_top - 5;
	mpic->ipi_vecs[0]   = intvec_top - 4;
	mpic->ipi_vecs[1]   = intvec_top - 3;
	mpic->ipi_vecs[2]   = intvec_top - 2;
	mpic->ipi_vecs[3]   = intvec_top - 1;
	mpic->spurious_vec  = intvec_top;

	/* Look for protected sources */
	psrc = of_get_property(mpic->node, "protected-sources", &psize);
	if (psrc) {
		/* Allocate a bitmap with one bit per interrupt */
		unsigned int mapsize = BITS_TO_LONGS(intvec_top + 1);
		mpic->protected = kzalloc(mapsize*sizeof(long), GFP_KERNEL);
		BUG_ON(mpic->protected == NULL);
		for (i = 0; i < psize/sizeof(u32); i++) {
			if (psrc[i] > intvec_top)
				continue;
			__set_bit(psrc[i], mpic->protected);
		}
	}

#ifdef CONFIG_MPIC_WEIRD
	mpic->hw_set = mpic_infos[MPIC_GET_REGSET(mpic->flags)];
#endif

	/* default register type */
	if (mpic->flags & MPIC_BIG_ENDIAN)
		mpic->reg_type = mpic_access_mmio_be;
	else
		mpic->reg_type = mpic_access_mmio_le;

	/*
	 * An MPIC with a "dcr-reg" property must be accessed that way, but
	 * only if the kernel includes DCR support.
	 */
#ifdef CONFIG_PPC_DCR
	if (mpic->flags & MPIC_USES_DCR)
		mpic->reg_type = mpic_access_dcr;
#else
	BUG_ON(mpic->flags & MPIC_USES_DCR);
#endif

	/* Map the global registers */
	mpic_map(mpic, mpic->paddr, &mpic->gregs, MPIC_INFO(GREG_BASE), 0x1000);
	mpic_map(mpic, mpic->paddr, &mpic->tmregs, MPIC_INFO(TIMER_BASE), 0x1000);

	if (mpic->flags & MPIC_FSL) {
		int ret;

		/*
		 * Yes, Freescale really did put global registers in the
		 * magic per-cpu area -- and they don't even show up in the
		 * non-magic per-cpu copies that this driver normally uses.
		 */
		mpic_map(mpic, mpic->paddr, &mpic->thiscpuregs,
			 MPIC_CPU_THISBASE, 0x1000);

		fsl_version = fsl_mpic_get_version(mpic);

		/* Error interrupt mask register (EIMR) is required for
		 * handling individual device error interrupts. EIMR
		 * was added in MPIC version 4.1.
		 *
		 * Over here we reserve vector number space for error
		 * interrupt vectors. This space is stolen from the
		 * global vector number space, as in case of ipis
		 * and timer interrupts.
		 *
		 * Available vector space = intvec_top - 12, where 12
		 * is the number of vectors which have been consumed by
		 * ipis and timer interrupts.
		 */
		if (fsl_version >= 0x401) {
			ret = mpic_setup_error_int(mpic, intvec_top - 12);
			if (ret)
				return NULL;
		}

	}

	/*
	 * EPR is only available starting with v4.0.  To support
	 * platforms that don't know the MPIC version at compile-time,
	 * such as qemu-e500, turn off coreint if this MPIC doesn't
	 * support it.  Note that we never enable it if it wasn't
	 * requested in the first place.
	 *
	 * This is done outside the MPIC_FSL check, so that we
	 * also disable coreint if the MPIC node doesn't have
	 * an "fsl,mpic" compatible at all.  This will be the case
	 * with device trees generated by older versions of QEMU.
	 * fsl_version will be zero if MPIC_FSL is not set.
	 */
	if (fsl_version < 0x400 && (flags & MPIC_ENABLE_COREINT)) {
		WARN_ON(ppc_md.get_irq != mpic_get_coreint_irq);
		ppc_md.get_irq = mpic_get_irq;
	}

	/* Reset */

	/* When using a device-node, reset requests are only honored if the MPIC
	 * is allowed to reset.
	 */
	if (!(mpic->flags & MPIC_NO_RESET)) {
		printk(KERN_DEBUG "mpic: Resetting\n");
		mpic_write(mpic->gregs, MPIC_INFO(GREG_GLOBAL_CONF_0),
			   mpic_read(mpic->gregs, MPIC_INFO(GREG_GLOBAL_CONF_0))
			   | MPIC_GREG_GCONF_RESET);
		while( mpic_read(mpic->gregs, MPIC_INFO(GREG_GLOBAL_CONF_0))
		       & MPIC_GREG_GCONF_RESET)
			mb();
	}

	/* CoreInt */
	if (mpic->flags & MPIC_ENABLE_COREINT)
		mpic_write(mpic->gregs, MPIC_INFO(GREG_GLOBAL_CONF_0),
			   mpic_read(mpic->gregs, MPIC_INFO(GREG_GLOBAL_CONF_0))
			   | MPIC_GREG_GCONF_COREINT);

	if (mpic->flags & MPIC_ENABLE_MCK)
		mpic_write(mpic->gregs, MPIC_INFO(GREG_GLOBAL_CONF_0),
			   mpic_read(mpic->gregs, MPIC_INFO(GREG_GLOBAL_CONF_0))
			   | MPIC_GREG_GCONF_MCK);

	/*
	 * The MPIC driver will crash if there are more cores than we
	 * can initialize, so we may as well catch that problem here.
	 */
	BUG_ON(num_possible_cpus() > MPIC_MAX_CPUS);

	/* Map the per-CPU registers */
	for_each_possible_cpu(i) {
		unsigned int cpu = get_hard_smp_processor_id(i);

		mpic_map(mpic, mpic->paddr, &mpic->cpuregs[cpu],
			 MPIC_INFO(CPU_BASE) + cpu * MPIC_INFO(CPU_STRIDE),
			 0x1000);
	}

	/*
	 * Read feature register.  For non-ISU MPICs, num sources as well. On
	 * ISU MPICs, sources are counted as ISUs are added
	 */
	greg_feature = mpic_read(mpic->gregs, MPIC_INFO(GREG_FEATURE_0));

	/*
	 * By default, the last source number comes from the MPIC, but the
	 * device-tree and board support code can override it on buggy hw.
	 * If we get passed an isu_size (multi-isu MPIC) then we use that
	 * as a default instead of the value read from the HW.
	 */
	last_irq = (greg_feature & MPIC_GREG_FEATURE_LAST_SRC_MASK)
				>> MPIC_GREG_FEATURE_LAST_SRC_SHIFT;
	if (isu_size)
		last_irq = isu_size  * MPIC_MAX_ISU - 1;
	of_property_read_u32(mpic->node, "last-interrupt-source", &last_irq);
	if (irq_count)
		last_irq = irq_count - 1;

	/* Initialize main ISU if none provided */
	if (!isu_size) {
		isu_size = last_irq + 1;
		mpic->num_sources = isu_size;
		mpic_map(mpic, mpic->paddr, &mpic->isus[0],
				MPIC_INFO(IRQ_BASE),
				MPIC_INFO(IRQ_STRIDE) * isu_size);
	}

	mpic->isu_size = isu_size;
	mpic->isu_shift = 1 + __ilog2(mpic->isu_size - 1);
	mpic->isu_mask = (1 << mpic->isu_shift) - 1;

	mpic->irqhost = irq_domain_add_linear(mpic->node,
				       intvec_top,
				       &mpic_host_ops, mpic);

	/*
	 * FIXME: The code leaks the MPIC object and mappings here; this
	 * is very unlikely to fail but it ought to be fixed anyways.
	 */
	if (mpic->irqhost == NULL)
		return NULL;

	/* Display version */
	switch (greg_feature & MPIC_GREG_FEATURE_VERSION_MASK) {
	case 1:
		vers = "1.0";
		break;
	case 2:
		vers = "1.2";
		break;
	case 3:
		vers = "1.3";
		break;
	default:
		vers = "<unknown>";
		break;
	}
	printk(KERN_INFO "mpic: Setting up MPIC \"%s\" version %s at %llx,"
	       " max %d CPUs\n",
	       name, vers, (unsigned long long)mpic->paddr, num_possible_cpus());
	printk(KERN_INFO "mpic: ISU size: %d, shift: %d, mask: %x\n",
	       mpic->isu_size, mpic->isu_shift, mpic->isu_mask);

	mpic->next = mpics;
	mpics = mpic;

	if (!(mpic->flags & MPIC_SECONDARY)) {
		mpic_primary = mpic;
		irq_set_default_host(mpic->irqhost);
	}

	return mpic;

err_of_node_put:
	of_node_put(node);
	return NULL;
}

void __init mpic_assign_isu(struct mpic *mpic, unsigned int isu_num,
			    phys_addr_t paddr)
{
	unsigned int isu_first = isu_num * mpic->isu_size;

	BUG_ON(isu_num >= MPIC_MAX_ISU);

	mpic_map(mpic,
		 paddr, &mpic->isus[isu_num], 0,
		 MPIC_INFO(IRQ_STRIDE) * mpic->isu_size);

	if ((isu_first + mpic->isu_size) > mpic->num_sources)
		mpic->num_sources = isu_first + mpic->isu_size;
}

void __init mpic_init(struct mpic *mpic)
{
	int i, cpu;
	int num_timers = 4;

	BUG_ON(mpic->num_sources == 0);

	printk(KERN_INFO "mpic: Initializing for %d sources\n", mpic->num_sources);

	/* Set current processor priority to max */
	mpic_cpu_write(MPIC_INFO(CPU_CURRENT_TASK_PRI), 0xf);

	if (mpic->flags & MPIC_FSL) {
		u32 version = fsl_mpic_get_version(mpic);

		/*
		 * Timer group B is present at the latest in MPIC 3.1 (e.g.
		 * mpc8536).  It is not present in MPIC 2.0 (e.g. mpc8544).
		 * I don't know about the status of intermediate versions (or
		 * whether they even exist).
		 */
		if (version >= 0x0301)
			num_timers = 8;
	}

	/* FSL mpic error interrupt intialization */
	if (mpic->flags & MPIC_FSL_HAS_EIMR)
		mpic_err_int_init(mpic, MPIC_FSL_ERR_INT);

	/* Initialize timers to our reserved vectors and mask them for now */
	for (i = 0; i < num_timers; i++) {
		unsigned int offset = mpic_tm_offset(mpic, i);

		mpic_write(mpic->tmregs,
			   offset + MPIC_INFO(TIMER_DESTINATION),
			   1 << hard_smp_processor_id());
		mpic_write(mpic->tmregs,
			   offset + MPIC_INFO(TIMER_VECTOR_PRI),
			   MPIC_VECPRI_MASK |
			   (9 << MPIC_VECPRI_PRIORITY_SHIFT) |
			   (mpic->timer_vecs[0] + i));
	}

	/* Initialize IPIs to our reserved vectors and mark them disabled for now */
	mpic_test_broken_ipi(mpic);
	for (i = 0; i < 4; i++) {
		mpic_ipi_write(i,
			       MPIC_VECPRI_MASK |
			       (10 << MPIC_VECPRI_PRIORITY_SHIFT) |
			       (mpic->ipi_vecs[0] + i));
	}

	/* Do the HT PIC fixups on U3 broken mpic */
	DBG("MPIC flags: %x\n", mpic->flags);
	if ((mpic->flags & MPIC_U3_HT_IRQS) && !(mpic->flags & MPIC_SECONDARY)) {
		mpic_scan_ht_pics(mpic);
		mpic_u3msi_init(mpic);
	}

	mpic_pasemi_msi_init(mpic);

	cpu = mpic_processor_id(mpic);

	if (!(mpic->flags & MPIC_NO_RESET)) {
		for (i = 0; i < mpic->num_sources; i++) {
			/* start with vector = source number, and masked */
			u32 vecpri = MPIC_VECPRI_MASK | i |
				(8 << MPIC_VECPRI_PRIORITY_SHIFT);

			/* check if protected */
			if (mpic->protected && test_bit(i, mpic->protected))
				continue;
			/* init hw */
			mpic_irq_write(i, MPIC_INFO(IRQ_VECTOR_PRI), vecpri);
			mpic_irq_write(i, MPIC_INFO(IRQ_DESTINATION), 1 << cpu);
		}
	}

	/* Init spurious vector */
	mpic_write(mpic->gregs, MPIC_INFO(GREG_SPURIOUS), mpic->spurious_vec);

	/* Disable 8259 passthrough, if supported */
	if (!(mpic->flags & MPIC_NO_PTHROU_DIS))
		mpic_write(mpic->gregs, MPIC_INFO(GREG_GLOBAL_CONF_0),
			   mpic_read(mpic->gregs, MPIC_INFO(GREG_GLOBAL_CONF_0))
			   | MPIC_GREG_GCONF_8259_PTHROU_DIS);

	if (mpic->flags & MPIC_NO_BIAS)
		mpic_write(mpic->gregs, MPIC_INFO(GREG_GLOBAL_CONF_0),
			mpic_read(mpic->gregs, MPIC_INFO(GREG_GLOBAL_CONF_0))
			| MPIC_GREG_GCONF_NO_BIAS);

	/* Set current processor priority to 0 */
	mpic_cpu_write(MPIC_INFO(CPU_CURRENT_TASK_PRI), 0);

#ifdef CONFIG_PM
	/* allocate memory to save mpic state */
	mpic->save_data = kmalloc(mpic->num_sources * sizeof(*mpic->save_data),
				  GFP_KERNEL);
	BUG_ON(mpic->save_data == NULL);
#endif

	/* Check if this MPIC is chained from a parent interrupt controller */
	if (mpic->flags & MPIC_SECONDARY) {
		int virq = irq_of_parse_and_map(mpic->node, 0);
		if (virq != NO_IRQ) {
			printk(KERN_INFO "%s: hooking up to IRQ %d\n",
					mpic->node->full_name, virq);
			irq_set_handler_data(virq, mpic);
			irq_set_chained_handler(virq, &mpic_cascade);
		}
	}
}

void __init mpic_set_clk_ratio(struct mpic *mpic, u32 clock_ratio)
{
	u32 v;

	v = mpic_read(mpic->gregs, MPIC_GREG_GLOBAL_CONF_1);
	v &= ~MPIC_GREG_GLOBAL_CONF_1_CLK_RATIO_MASK;
	v |= MPIC_GREG_GLOBAL_CONF_1_CLK_RATIO(clock_ratio);
	mpic_write(mpic->gregs, MPIC_GREG_GLOBAL_CONF_1, v);
}

void __init mpic_set_serial_int(struct mpic *mpic, int enable)
{
	unsigned long flags;
	u32 v;

	raw_spin_lock_irqsave(&mpic_lock, flags);
	v = mpic_read(mpic->gregs, MPIC_GREG_GLOBAL_CONF_1);
	if (enable)
		v |= MPIC_GREG_GLOBAL_CONF_1_SIE;
	else
		v &= ~MPIC_GREG_GLOBAL_CONF_1_SIE;
	mpic_write(mpic->gregs, MPIC_GREG_GLOBAL_CONF_1, v);
	raw_spin_unlock_irqrestore(&mpic_lock, flags);
}

void mpic_irq_set_priority(unsigned int irq, unsigned int pri)
{
	struct mpic *mpic = mpic_find(irq);
	unsigned int src = virq_to_hw(irq);
	unsigned long flags;
	u32 reg;

	if (!mpic)
		return;

	raw_spin_lock_irqsave(&mpic_lock, flags);
	if (mpic_is_ipi(mpic, src)) {
		reg = mpic_ipi_read(src - mpic->ipi_vecs[0]) &
			~MPIC_VECPRI_PRIORITY_MASK;
		mpic_ipi_write(src - mpic->ipi_vecs[0],
			       reg | (pri << MPIC_VECPRI_PRIORITY_SHIFT));
	} else if (mpic_is_tm(mpic, src)) {
		reg = mpic_tm_read(src - mpic->timer_vecs[0]) &
			~MPIC_VECPRI_PRIORITY_MASK;
		mpic_tm_write(src - mpic->timer_vecs[0],
			      reg | (pri << MPIC_VECPRI_PRIORITY_SHIFT));
	} else {
		reg = mpic_irq_read(src, MPIC_INFO(IRQ_VECTOR_PRI))
			& ~MPIC_VECPRI_PRIORITY_MASK;
		mpic_irq_write(src, MPIC_INFO(IRQ_VECTOR_PRI),
			       reg | (pri << MPIC_VECPRI_PRIORITY_SHIFT));
	}
	raw_spin_unlock_irqrestore(&mpic_lock, flags);
}

void mpic_setup_this_cpu(void)
{
#ifdef CONFIG_SMP
	struct mpic *mpic = mpic_primary;
	unsigned long flags;
	u32 msk = 1 << hard_smp_processor_id();
	unsigned int i;

	BUG_ON(mpic == NULL);

	DBG("%s: setup_this_cpu(%d)\n", mpic->name, hard_smp_processor_id());

	raw_spin_lock_irqsave(&mpic_lock, flags);

 	/* let the mpic know we want intrs. default affinity is 0xffffffff
	 * until changed via /proc. That's how it's done on x86. If we want
	 * it differently, then we should make sure we also change the default
	 * values of irq_desc[].affinity in irq.c.
 	 */
	if (distribute_irqs && !(mpic->flags & MPIC_SINGLE_DEST_CPU)) {
	 	for (i = 0; i < mpic->num_sources ; i++)
			mpic_irq_write(i, MPIC_INFO(IRQ_DESTINATION),
				mpic_irq_read(i, MPIC_INFO(IRQ_DESTINATION)) | msk);
	}

	/* Set current processor priority to 0 */
	mpic_cpu_write(MPIC_INFO(CPU_CURRENT_TASK_PRI), 0);

	raw_spin_unlock_irqrestore(&mpic_lock, flags);
#endif /* CONFIG_SMP */
}

int mpic_cpu_get_priority(void)
{
	struct mpic *mpic = mpic_primary;

	return mpic_cpu_read(MPIC_INFO(CPU_CURRENT_TASK_PRI));
}

void mpic_cpu_set_priority(int prio)
{
	struct mpic *mpic = mpic_primary;

	prio &= MPIC_CPU_TASKPRI_MASK;
	mpic_cpu_write(MPIC_INFO(CPU_CURRENT_TASK_PRI), prio);
}

void mpic_teardown_this_cpu(int secondary)
{
	struct mpic *mpic = mpic_primary;
	unsigned long flags;
	u32 msk = 1 << hard_smp_processor_id();
	unsigned int i;

	BUG_ON(mpic == NULL);

	DBG("%s: teardown_this_cpu(%d)\n", mpic->name, hard_smp_processor_id());
	raw_spin_lock_irqsave(&mpic_lock, flags);

	/* let the mpic know we don't want intrs.  */
	for (i = 0; i < mpic->num_sources ; i++)
		mpic_irq_write(i, MPIC_INFO(IRQ_DESTINATION),
			mpic_irq_read(i, MPIC_INFO(IRQ_DESTINATION)) & ~msk);

	/* Set current processor priority to max */
	mpic_cpu_write(MPIC_INFO(CPU_CURRENT_TASK_PRI), 0xf);
	/* We need to EOI the IPI since not all platforms reset the MPIC
	 * on boot and new interrupts wouldn't get delivered otherwise.
	 */
	mpic_eoi(mpic);

	raw_spin_unlock_irqrestore(&mpic_lock, flags);
}


static unsigned int _mpic_get_one_irq(struct mpic *mpic, int reg)
{
	u32 src;

	src = mpic_cpu_read(reg) & MPIC_INFO(VECPRI_VECTOR_MASK);
#ifdef DEBUG_LOW
	DBG("%s: get_one_irq(reg 0x%x): %d\n", mpic->name, reg, src);
#endif
	if (unlikely(src == mpic->spurious_vec)) {
		if (mpic->flags & MPIC_SPV_EOI)
			mpic_eoi(mpic);
		return NO_IRQ;
	}
	if (unlikely(mpic->protected && test_bit(src, mpic->protected))) {
		printk_ratelimited(KERN_WARNING "%s: Got protected source %d !\n",
				   mpic->name, (int)src);
		mpic_eoi(mpic);
		return NO_IRQ;
	}

	return irq_linear_revmap(mpic->irqhost, src);
}

unsigned int mpic_get_one_irq(struct mpic *mpic)
{
	return _mpic_get_one_irq(mpic, MPIC_INFO(CPU_INTACK));
}

unsigned int mpic_get_irq(void)
{
	struct mpic *mpic = mpic_primary;

	BUG_ON(mpic == NULL);

	return mpic_get_one_irq(mpic);
}

unsigned int mpic_get_coreint_irq(void)
{
#ifdef CONFIG_BOOKE
	struct mpic *mpic = mpic_primary;
	u32 src;

	BUG_ON(mpic == NULL);

	src = mfspr(SPRN_EPR);

	if (unlikely(src == mpic->spurious_vec)) {
		if (mpic->flags & MPIC_SPV_EOI)
			mpic_eoi(mpic);
		return NO_IRQ;
	}
	if (unlikely(mpic->protected && test_bit(src, mpic->protected))) {
		printk_ratelimited(KERN_WARNING "%s: Got protected source %d !\n",
				   mpic->name, (int)src);
		return NO_IRQ;
	}

	return irq_linear_revmap(mpic->irqhost, src);
#else
	return NO_IRQ;
#endif
}

unsigned int mpic_get_mcirq(void)
{
	struct mpic *mpic = mpic_primary;

	BUG_ON(mpic == NULL);

	return _mpic_get_one_irq(mpic, MPIC_INFO(CPU_MCACK));
}

#ifdef CONFIG_SMP
void mpic_request_ipis(void)
{
	struct mpic *mpic = mpic_primary;
	int i;
	BUG_ON(mpic == NULL);

	printk(KERN_INFO "mpic: requesting IPIs...\n");

	for (i = 0; i < 4; i++) {
		unsigned int vipi = irq_create_mapping(mpic->irqhost,
						       mpic->ipi_vecs[0] + i);
		if (vipi == NO_IRQ) {
			printk(KERN_ERR "Failed to map %s\n", smp_ipi_name[i]);
			continue;
		}
		smp_request_message_ipi(vipi, i);
	}
}

void smp_mpic_message_pass(int cpu, int msg)
{
	struct mpic *mpic = mpic_primary;
	u32 physmask;

	BUG_ON(mpic == NULL);

	/* make sure we're sending something that translates to an IPI */
	if ((unsigned int)msg > 3) {
		printk("SMP %d: smp_message_pass: unknown msg %d\n",
		       smp_processor_id(), msg);
		return;
	}

#ifdef DEBUG_IPI
	DBG("%s: send_ipi(ipi_no: %d)\n", mpic->name, msg);
#endif

	physmask = 1 << get_hard_smp_processor_id(cpu);

	mpic_cpu_write(MPIC_INFO(CPU_IPI_DISPATCH_0) +
		       msg * MPIC_INFO(CPU_IPI_DISPATCH_STRIDE), physmask);
}

int __init smp_mpic_probe(void)
{
	int nr_cpus;

	DBG("smp_mpic_probe()...\n");

	nr_cpus = cpumask_weight(cpu_possible_mask);

	DBG("nr_cpus: %d\n", nr_cpus);

	if (nr_cpus > 1)
		mpic_request_ipis();

	return nr_cpus;
}

void smp_mpic_setup_cpu(int cpu)
{
	mpic_setup_this_cpu();
}

void mpic_reset_core(int cpu)
{
	struct mpic *mpic = mpic_primary;
	u32 pir;
	int cpuid = get_hard_smp_processor_id(cpu);
	int i;

	/* Set target bit for core reset */
	pir = mpic_read(mpic->gregs, MPIC_INFO(GREG_PROCESSOR_INIT));
	pir |= (1 << cpuid);
	mpic_write(mpic->gregs, MPIC_INFO(GREG_PROCESSOR_INIT), pir);
	mpic_read(mpic->gregs, MPIC_INFO(GREG_PROCESSOR_INIT));

	/* Restore target bit after reset complete */
	pir &= ~(1 << cpuid);
	mpic_write(mpic->gregs, MPIC_INFO(GREG_PROCESSOR_INIT), pir);
	mpic_read(mpic->gregs, MPIC_INFO(GREG_PROCESSOR_INIT));

	/* Perform 15 EOI on each reset core to clear pending interrupts.
	 * This is required for FSL CoreNet based devices */
	if (mpic->flags & MPIC_FSL) {
		for (i = 0; i < 15; i++) {
			_mpic_write(mpic->reg_type, &mpic->cpuregs[cpuid],
				      MPIC_CPU_EOI, 0);
		}
	}
}
#endif /* CONFIG_SMP */

#ifdef CONFIG_PM
static void mpic_suspend_one(struct mpic *mpic)
{
	int i;

	for (i = 0; i < mpic->num_sources; i++) {
		mpic->save_data[i].vecprio =
			mpic_irq_read(i, MPIC_INFO(IRQ_VECTOR_PRI));
		mpic->save_data[i].dest =
			mpic_irq_read(i, MPIC_INFO(IRQ_DESTINATION));
	}
}

static int mpic_suspend(void)
{
	struct mpic *mpic = mpics;

	while (mpic) {
		mpic_suspend_one(mpic);
		mpic = mpic->next;
	}

	return 0;
}

static void mpic_resume_one(struct mpic *mpic)
{
	int i;

	for (i = 0; i < mpic->num_sources; i++) {
		mpic_irq_write(i, MPIC_INFO(IRQ_VECTOR_PRI),
			       mpic->save_data[i].vecprio);
		mpic_irq_write(i, MPIC_INFO(IRQ_DESTINATION),
			       mpic->save_data[i].dest);

#ifdef CONFIG_MPIC_U3_HT_IRQS
	if (mpic->fixups) {
		struct mpic_irq_fixup *fixup = &mpic->fixups[i];

		if (fixup->base) {
			/* we use the lowest bit in an inverted meaning */
			if ((mpic->save_data[i].fixup_data & 1) == 0)
				continue;

			/* Enable and configure */
			writeb(0x10 + 2 * fixup->index, fixup->base + 2);

			writel(mpic->save_data[i].fixup_data & ~1,
			       fixup->base + 4);
		}
	}
#endif
	} /* end for loop */
}

static void mpic_resume(void)
{
	struct mpic *mpic = mpics;

	while (mpic) {
		mpic_resume_one(mpic);
		mpic = mpic->next;
	}
}

static struct syscore_ops mpic_syscore_ops = {
	.resume = mpic_resume,
	.suspend = mpic_suspend,
};

static int mpic_init_sys(void)
{
	register_syscore_ops(&mpic_syscore_ops);
	subsys_system_register(&mpic_subsys, NULL);

	return 0;
}

device_initcall(mpic_init_sys);
#endif<|MERGE_RESOLUTION|>--- conflicted
+++ resolved
@@ -929,13 +929,10 @@
 static int mpic_irq_set_wake(struct irq_data *d, unsigned int on)
 {
 	struct irq_desc *desc = container_of(d, struct irq_desc, irq_data);
-<<<<<<< HEAD
-=======
 	struct mpic *mpic = mpic_from_irq_data(d);
 
 	if (!(mpic->flags & MPIC_FSL))
 		return -ENXIO;
->>>>>>> 78fd8223
 
 	if (on)
 		desc->action->flags |= IRQF_NO_SUSPEND;
