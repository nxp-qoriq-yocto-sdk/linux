--- conflicted
+++ resolved
@@ -1361,10 +1361,6 @@
 	mpic_map(mpic, mpic->paddr, &mpic->tmregs, MPIC_INFO(TIMER_BASE), 0x1000);
 
 	if (mpic->flags & MPIC_FSL) {
-<<<<<<< HEAD
-=======
-		u32 brr1;
->>>>>>> 8bb495e3
 		int ret;
 
 		/*
@@ -1375,13 +1371,7 @@
 		mpic_map(mpic, mpic->paddr, &mpic->thiscpuregs,
 			 MPIC_CPU_THISBASE, 0x1000);
 
-<<<<<<< HEAD
 		fsl_version = fsl_mpic_get_version(mpic);
-=======
-		brr1 = _mpic_read(mpic->reg_type, &mpic->thiscpuregs,
-				MPIC_FSL_BRR1);
-		fsl_version = brr1 & MPIC_FSL_BRR1_VER;
->>>>>>> 8bb495e3
 
 		/* Error interrupt mask register (EIMR) is required for
 		 * handling individual device error interrupts. EIMR
