/*
 * MPC85xx/86xx PCI Express structure define
 *
 * Copyright 2007,2011 Freescale Semiconductor, Inc
 *
 * This program is free software; you can redistribute  it and/or modify it
 * under  the terms of  the GNU General  Public License as published by the
 * Free Software Foundation;  either version 2 of the  License, or (at your
 * option) any later version.
 *
 */

#ifdef __KERNEL__
#ifndef __POWERPC_FSL_PCI_H
#define __POWERPC_FSL_PCI_H

struct platform_device;

<<<<<<< HEAD
=======

>>>>>>> 78fd8223
/* FSL PCI controller BRR1 register */
#define PCI_FSL_BRR1      0xbf8
#define PCI_FSL_BRR1_VER 0xffff

#define PCIE_LTSSM	0x0404		/* PCIE Link Training and Status */
#define PCIE_LTSSM_L0	0x16		/* L0 state */
#define PCIE_IP_REV_2_2		0x02080202 /* PCIE IP block version Rev2.2 */
#define PCIE_IP_REV_3_0		0x02080300 /* PCIE IP block version Rev3.0 */
#define PIWAR_EN		0x80000000	/* Enable */
#define PIWAR_PF		0x20000000	/* prefetch */
#define PIWAR_TGI_LOCAL		0x00f00000	/* target - local memory */
#define PIWAR_READ_SNOOP	0x00050000
#define PIWAR_WRITE_SNOOP	0x00005000
#define PIWAR_SZ_MASK          0x0000003f

/* PCI/PCI Express outbound window reg */
struct pci_outbound_window_regs {
	__be32	potar;	/* 0x.0 - Outbound translation address register */
	__be32	potear;	/* 0x.4 - Outbound translation extended address register */
	__be32	powbar;	/* 0x.8 - Outbound window base address register */
	u8	res1[4];
	__be32	powar;	/* 0x.10 - Outbound window attributes register */
	u8	res2[12];
};

/* PCI/PCI Express inbound window reg */
struct pci_inbound_window_regs {
	__be32	pitar;	/* 0x.0 - Inbound translation address register */
	u8	res1[4];
	__be32	piwbar;	/* 0x.8 - Inbound window base address register */
	__be32	piwbear;	/* 0x.c - Inbound window base extended address register */
	__be32	piwar;	/* 0x.10 - Inbound window attributes register */
	u8	res2[12];
};

/* PCI Error Management Registers */
struct pci_err_regs {
	/*   0x.e00 - PCI Error Detect Register */
	__be32	pedr;
	/*   0x.e04 - PCI Error Capture Disable Register */
	__be32	pecdr;
	/*   0x.e08 - PCI Error Interrupt Enable Register */
	__be32	peer;
	/*   0x.e0c - PCI Error Attributes Capture Register */
	__be32	peattrcr;
	/*   0x.e10 - PCI Error Address Capture Register */
	__be32	peaddrcr;
	/*   0x.e14 - PCI Error Extended Address Capture Register */
	__be32	peextaddrcr;
	/*   0x.e18 - PCI Error Data Low Capture Register */
	__be32	pedlcr;
	/*   0x.e1c - PCI Error Data High Capture Register */
	__be32	pedhcr;
	/*   0x.e20 - PCI Gasket Timer Register */
	__be32	gas_timr;
	u8	res21[4];
};

/* PCI Express Error Management Registers */
struct pcie_err_regs {
	/*  0x.e00 - PCI/PCIE error detect register */
	__be32	pex_err_dr;
	u8	res21[4];
	/*  0x.e08 - PCI/PCIE error interrupt enable register */
	__be32	pex_err_en;
	u8	res22[4];
	/*  0x.e10 - PCI/PCIE error disable register */
	__be32	pex_err_disr;
	u8	res23[12];
	/*  0x.e20 - PCI/PCIE error capture status register */
	__be32	pex_err_cap_stat;
	u8	res24[4];
};

/* PCI/PCI Express IO block registers for 85xx/86xx */
struct ccsr_pci {
	__be32	config_addr;		/* 0x.000 - PCI/PCIE Configuration Address Register */
	__be32	config_data;		/* 0x.004 - PCI/PCIE Configuration Data Register */
	__be32	int_ack;		/* 0x.008 - PCI Interrupt Acknowledge Register */
	__be32	pex_otb_cpl_tor;	/* 0x.00c - PCIE Outbound completion timeout register */
	__be32	pex_conf_tor;		/* 0x.010 - PCIE configuration timeout register */
	__be32	pex_config;		/* 0x.014 - PCIE CONFIG Register */
	__be32	pex_int_status;		/* 0x.018 - PCIE interrupt status */
	u8	res2[4];
	__be32	pex_pme_mes_dr;		/* 0x.020 - PCIE PME and message detect register */
	__be32	pex_pme_mes_disr;	/* 0x.024 - PCIE PME and message disable register */
	__be32	pex_pme_mes_ier;	/* 0x.028 - PCIE PME and message interrupt enable register */
	__be32	pex_pmcr;		/* 0x.02c - PCIE power management command register */
	u8	res3[3016];
	__be32	block_rev1;	/* 0x.bf8 - PCIE Block Revision register 1 */
	__be32	block_rev2;	/* 0x.bfc - PCIE Block Revision register 2 */

/* PCI/PCI Express outbound window 0-4
 * Window 0 is the default window and is the only window enabled upon reset.
 * The default outbound register set is used when a transaction misses
 * in all of the other outbound windows.
 */
	struct pci_outbound_window_regs pow[5];
	u8	res14[96];
	struct pci_inbound_window_regs	pmit;	/* 0xd00 - 0xd9c Inbound MSI */
	u8	res6[96];
/* PCI/PCI Express inbound window 3-0
 * inbound window 1 supports only a 32-bit base address and does not
 * define an inbound window base extended address register.
 */
	struct pci_inbound_window_regs piw[4];
/* PCI/PCI Express Error Management Registers */
	union {
		struct pci_err_regs pcier;
		struct pcie_err_regs pexer;
	};
	__be32	pex_err_cap_r0;		/* 0x.e28 - PCIE error capture register 0 */
	__be32	pex_err_cap_r1;		/* 0x.e2c - PCIE error capture register 0 */
	__be32	pex_err_cap_r2;		/* 0x.e30 - PCIE error capture register 0 */
	__be32	pex_err_cap_r3;		/* 0x.e34 - PCIE error capture register 0 */
	u8	res_e38[200];
	__be32	pdb_stat;		/* 0x.f00 - PCIE Debug Status */
	u8	res_f04[16];
	__be32	pex_csr0;		/* 0x.f14 - PEX Control/Status register 0*/
#define PEX_CSR0_LTSSM_MASK	0xFC
#define PEX_CSR0_LTSSM_SHIFT	2
#define PEX_CSR0_LTSSM_L0	0x11
	__be32	pex_csr1;		/* 0x.f18 - PEX Control/Status register 1*/
	u8	res_f1c[228];

};

extern int fsl_add_bridge(struct platform_device *pdev, int is_primary);
extern void fsl_pcibios_fixup_bus(struct pci_bus *bus);
extern int mpc83xx_add_bridge(struct device_node *dev);
u64 fsl_pci_immrbar_base(struct pci_controller *hose);

extern struct device_node *fsl_pci_primary;

extern unsigned int qemu_e500_pci;

#ifdef CONFIG_PCI
void fsl_pci_assign_primary(void);
#else
static inline void fsl_pci_assign_primary(void) {}
#endif

#ifdef CONFIG_EDAC_MPC85XX
int mpc85xx_pci_err_probe(struct platform_device *op);
#else
static inline int mpc85xx_pci_err_probe(struct platform_device *op)
{
	return -ENOTSUPP;
}
#endif

#ifdef CONFIG_FSL_PCI
extern int fsl_pci_mcheck_exception(struct pt_regs *);
#else
static inline int fsl_pci_mcheck_exception(struct pt_regs *regs) {return 0; }
#endif

#endif /* __POWERPC_FSL_PCI_H */
#endif /* __KERNEL__ */<|MERGE_RESOLUTION|>--- conflicted
+++ resolved
@@ -16,10 +16,7 @@
 
 struct platform_device;
 
-<<<<<<< HEAD
-=======
 
->>>>>>> 78fd8223
 /* FSL PCI controller BRR1 register */
 #define PCI_FSL_BRR1      0xbf8
 #define PCI_FSL_BRR1_VER 0xffff
