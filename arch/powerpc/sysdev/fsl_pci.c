/*
 * MPC83xx/85xx/86xx PCI/PCIE support routing.
 *
 * Copyright 2007-2012 Freescale Semiconductor, Inc.
 * Copyright 2008-2009 MontaVista Software, Inc.
 *
 * Initial author: Xianghua Xiao <x.xiao@freescale.com>
 * Recode: ZHANG WEI <wei.zhang@freescale.com>
 * Rewrite the routing for Frescale PCI and PCI Express
 * 	Roy Zang <tie-fei.zang@freescale.com>
 * MPC83xx PCI-Express support:
 * 	Tony Li <tony.li@freescale.com>
 * 	Anton Vorontsov <avorontsov@ru.mvista.com>
 *
 * This program is free software; you can redistribute  it and/or modify it
 * under  the terms of  the GNU General  Public License as published by the
 * Free Software Foundation;  either version 2 of the  License, or (at your
 * option) any later version.
 */
#include <linux/kernel.h>
#include <linux/pci.h>
#include <linux/delay.h>
#include <linux/string.h>
#include <linux/init.h>
#include <linux/bootmem.h>
#include <linux/memblock.h>
#include <linux/log2.h>
#include <linux/slab.h>
#include <linux/uaccess.h>

#include <asm/io.h>
#include <asm/prom.h>
#include <asm/pci-bridge.h>
#include <asm/ppc-pci.h>
#include <asm/machdep.h>
#include <asm/disassemble.h>
#include <asm/ppc-opcode.h>
#include <asm/mpc85xx.h>
#include <sysdev/fsl_soc.h>
#include <sysdev/fsl_pci.h>

static int fsl_pcie_bus_fixup, is_mpc83xx_pci;

static void quirk_fsl_pcie_early(struct pci_dev *dev)
{
	u8 hdr_type;

	/* if we aren't a PCIe don't bother */
	if (!pci_find_capability(dev, PCI_CAP_ID_EXP))
		return;

	/* if we aren't in host mode don't bother */
	pci_read_config_byte(dev, PCI_HEADER_TYPE, &hdr_type);
	if ((hdr_type & 0x7f) != PCI_HEADER_TYPE_BRIDGE)
		return;

	dev->class = PCI_CLASS_BRIDGE_PCI << 8;
	fsl_pcie_bus_fixup = 1;
	return;
}

static int fsl_indirect_read_config(struct pci_bus *, unsigned int,
				    int, int, u32 *);

static int fsl_pcie_check_link(struct pci_controller *hose)
{
	u32 val = 0;

	if (hose->indirect_type & PPC_INDIRECT_TYPE_FSL_CFG_REG_LINK) {
		if (hose->ops->read == fsl_indirect_read_config) {
			struct pci_bus bus;
<<<<<<< HEAD
			bus.number = hose->first_busno;
=======
			bus.number = 0;
>>>>>>> 8bb495e3
			bus.sysdata = hose;
			bus.ops = hose->ops;
			indirect_read_config(&bus, 0, PCIE_LTSSM, 4, &val);
		} else
			early_read_config_dword(hose, 0, 0, PCIE_LTSSM, &val);
		if (val < PCIE_LTSSM_L0)
			return 1;
	} else {
		struct ccsr_pci __iomem *pci = hose->private_data;
		/* for PCIe IP rev 3.0 or greater use CSR0 for link state */
		val = (in_be32(&pci->pex_csr0) & PEX_CSR0_LTSSM_MASK)
				>> PEX_CSR0_LTSSM_SHIFT;
		if (val != PEX_CSR0_LTSSM_L0)
			return 1;
	}

	return 0;
}

static int fsl_indirect_read_config(struct pci_bus *bus, unsigned int devfn,
				    int offset, int len, u32 *val)
{
	struct pci_controller *hose = pci_bus_to_host(bus);

	if (fsl_pcie_check_link(hose))
		hose->indirect_type |= PPC_INDIRECT_TYPE_NO_PCIE_LINK;
	else
		hose->indirect_type &= ~PPC_INDIRECT_TYPE_NO_PCIE_LINK;

	return indirect_read_config(bus, devfn, offset, len, val);
}

<<<<<<< HEAD
static struct pci_ops fsl_indirect_pci_ops =
{
	.read = fsl_indirect_read_config,
	.write = indirect_write_config,
};

static void __init fsl_setup_indirect_pci(struct pci_controller* hose,
					  resource_size_t cfg_addr,
					  resource_size_t cfg_data, u32 flags)
{
	setup_indirect_pci(hose, cfg_addr, cfg_data, flags);
	hose->ops = &fsl_indirect_pci_ops;
}

=======
>>>>>>> 8bb495e3
#if defined(CONFIG_FSL_SOC_BOOKE) || defined(CONFIG_PPC_86xx)

static struct pci_ops fsl_indirect_pcie_ops =
{
	.read = fsl_indirect_read_config,
	.write = indirect_write_config,
};

#define MAX_PHYS_ADDR_BITS	40
static u64 pci64_dma_offset = 1ull << MAX_PHYS_ADDR_BITS;

static int fsl_pci_dma_set_mask(struct device *dev, u64 dma_mask)
{
	if (!dev->dma_mask || !dma_supported(dev, dma_mask))
		return -EIO;

	/*
	 * Fixup PCI devices that are able to DMA to above the physical
	 * address width of the SoC such that we can address any internal
	 * SoC address from across PCI if needed
	 */
	if ((dev->bus == &pci_bus_type) &&
	    dma_mask >= DMA_BIT_MASK(MAX_PHYS_ADDR_BITS)) {
		set_dma_ops(dev, &dma_direct_ops);
		set_dma_offset(dev, pci64_dma_offset);
	}

	*dev->dma_mask = dma_mask;
	return 0;
}

static int setup_one_atmu(struct ccsr_pci __iomem *pci,
	unsigned int index, const struct resource *res,
	resource_size_t offset)
{
	resource_size_t pci_addr = res->start - offset;
	resource_size_t phys_addr = res->start;
	resource_size_t size = resource_size(res);
	u32 flags = 0x80044000; /* enable & mem R/W */
	unsigned int i;

	pr_debug("PCI MEM resource start 0x%016llx, size 0x%016llx.\n",
		(u64)res->start, (u64)size);

	if (res->flags & IORESOURCE_PREFETCH)
		flags |= 0x10000000; /* enable relaxed ordering */

	for (i = 0; size > 0; i++) {
<<<<<<< HEAD
		unsigned int bits = min(__ilog2_u64(size),
=======
		unsigned int bits = min(ilog2(size),
>>>>>>> 8bb495e3
					__ffs(pci_addr | phys_addr));

		if (index + i >= 5)
			return -1;

		out_be32(&pci->pow[index + i].potar, pci_addr >> 12);
		out_be32(&pci->pow[index + i].potear, (u64)pci_addr >> 44);
		out_be32(&pci->pow[index + i].powbar, phys_addr >> 12);
		out_be32(&pci->pow[index + i].powar, flags | (bits - 1));

		pci_addr += (resource_size_t)1U << bits;
		phys_addr += (resource_size_t)1U << bits;
		size -= (resource_size_t)1U << bits;
	}

	return i;
}

/* atmu setup for fsl pci/pcie controller */
static void setup_pci_atmu(struct pci_controller *hose)
{
	struct ccsr_pci __iomem *pci = hose->private_data;
	int i, j, n, mem_log, win_idx = 3, start_idx = 1, end_idx = 4;
	u64 mem, sz, paddr_hi = 0;
	u64 offset = 0, paddr_lo = ULLONG_MAX;
	u32 pcicsrbar = 0, pcicsrbar_sz;
	u32 piwar = PIWAR_EN | PIWAR_PF | PIWAR_TGI_LOCAL |
			PIWAR_READ_SNOOP | PIWAR_WRITE_SNOOP;
	const char *name = hose->dn->full_name;
	const u64 *reg;
	int len;
	u32 svr = mfspr(SPRN_SVR);

<<<<<<< HEAD
	if (of_device_is_compatible(hose->dn, "fsl,bsc9132-pcie")) {
		/*
		 * BSC9132 Rev1.0 has an issue where all the PEX inbound
		 * windows have implemented the default target value as 0xf
		 * for CCSR space.In all Freescale legacy devices the target
		 * of 0xf is reserved for local memory space. 9132 Rev1.0
		 * now has local mempry space mapped to target 0x0 instead of
		 * 0xf. Hence adding a workaround to remove the target 0xf
		 * defined for memory space from Inbound window attributes.
		 */
		piwar &= ~PIWAR_TGI_LOCAL;
	}

	/*
	 * PCI/PCI-X erroneous error detection
	 * Fix erratum PCI 6 on MPC8548
	 */
#define OWMSV 0x10
#define ORMSV 0x08
	if (((SVR_SOC_VER(svr) == SVR_8543) ||
			(SVR_SOC_VER(svr) == SVR_8545) ||
			(SVR_SOC_VER(svr) == SVR_8547) ||
			(SVR_SOC_VER(svr) == SVR_8548)) &&
			(SVR_REV(svr) <= 0x20)) {
		if (of_device_is_compatible(hose->dn, "fsl,mpc8540-pci")) {
			/* disable OWMSV and ORMSV error capture */
			setbits32(&pci->pcier.pecdr, OWMSV | ORMSV);
			/* disable OWMSV and ORMSV error reporting */
			clrbits32(&pci->pcier.peer, OWMSV | ORMSV);
		}
	}

=======
>>>>>>> 8bb495e3
	if (early_find_capability(hose, 0, 0, PCI_CAP_ID_EXP)) {
		if (in_be32(&pci->block_rev1) >= PCIE_IP_REV_2_2) {
			win_idx = 2;
			start_idx = 0;
			end_idx = 3;
		}
	}

	/* Disable all windows (except powar0 since it's ignored) */
	for(i = 1; i < 5; i++)
		out_be32(&pci->pow[i].powar, 0);
	for (i = start_idx; i < end_idx; i++)
		out_be32(&pci->piw[i].piwar, 0);

	/* Setup outbound MEM window */
	for(i = 0, j = 1; i < 3; i++) {
		if (!(hose->mem_resources[i].flags & IORESOURCE_MEM))
			continue;

		paddr_lo = min(paddr_lo, (u64)hose->mem_resources[i].start);
		paddr_hi = max(paddr_hi, (u64)hose->mem_resources[i].end);

		/* We assume all memory resources have the same offset */
		offset = hose->mem_offset[i];
		n = setup_one_atmu(pci, j, &hose->mem_resources[i], offset);

		if (n < 0 || j >= 5) {
			pr_err("Ran out of outbound PCI ATMUs for resource %d!\n", i);
			hose->mem_resources[i].flags |= IORESOURCE_DISABLED;
		} else
			j += n;
	}

	/* Setup outbound IO window */
	if (hose->io_resource.flags & IORESOURCE_IO) {
		if (j >= 5) {
			pr_err("Ran out of outbound PCI ATMUs for IO resource\n");
		} else {
			pr_debug("PCI IO resource start 0x%016llx, size 0x%016llx, "
				 "phy base 0x%016llx.\n",
				 (u64)hose->io_resource.start,
				 (u64)resource_size(&hose->io_resource),
				 (u64)hose->io_base_phys);
			out_be32(&pci->pow[j].potar, (hose->io_resource.start >> 12));
			out_be32(&pci->pow[j].potear, 0);
			out_be32(&pci->pow[j].powbar, (hose->io_base_phys >> 12));
			/* Enable, IO R/W */
			out_be32(&pci->pow[j].powar, 0x80088000
<<<<<<< HEAD
				| (__ilog2_u64(hose->io_resource.end
=======
				| (ilog2(hose->io_resource.end
>>>>>>> 8bb495e3
				- hose->io_resource.start + 1) - 1));
		}
	}

	/* convert to pci address space */
	paddr_hi -= offset;
	paddr_lo -= offset;

	if (paddr_hi == paddr_lo) {
		pr_err("%s: No outbound window space\n", name);
		return;
	}

	if (paddr_lo == 0) {
		pr_err("%s: No space for inbound window\n", name);
		return;
	}

	/* setup PCSRBAR/PEXCSRBAR */
	early_write_config_dword(hose, 0, 0, PCI_BASE_ADDRESS_0, 0xffffffff);
	early_read_config_dword(hose, 0, 0, PCI_BASE_ADDRESS_0, &pcicsrbar_sz);
	pcicsrbar_sz = ~pcicsrbar_sz + 1;

	if (paddr_hi < (0x100000000ull - pcicsrbar_sz) ||
		(paddr_lo > 0x100000000ull))
		pcicsrbar = 0x100000000ull - pcicsrbar_sz;
	else
		pcicsrbar = (paddr_lo - pcicsrbar_sz) & -pcicsrbar_sz;
	early_write_config_dword(hose, 0, 0, PCI_BASE_ADDRESS_0, pcicsrbar);

	paddr_lo = min(paddr_lo, (u64)pcicsrbar);

	pr_info("%s: PCICSRBAR @ 0x%x\n", name, pcicsrbar);

	/* Setup inbound mem window */
	mem = memblock_end_of_DRAM();

	/*
	 * The msi-address-64 property, if it exists, indicates the physical
	 * address of the MSIIR register.  Normally, this register is located
	 * inside CCSR, so the ATMU that covers all of CCSR is used. But if
	 * this property exists, then we normally need to create a new ATMU
	 * for it.  For now, however, we cheat.  The only entity that creates
	 * this property is the Freescale hypervisor, and the address is
	 * specified in the partition configuration.  Typically, the address
	 * is located in the page immediately after the end of DDR.  If so, we
	 * can avoid allocating a new ATMU by extending the DDR ATMU by one
	 * page.
	 */
	reg = of_get_property(hose->dn, "msi-address-64", &len);
	if (reg && (len == sizeof(u64))) {
		u64 address = be64_to_cpup(reg);

		if ((address >= mem) && (address < (mem + PAGE_SIZE))) {
			pr_info("%s: extending DDR ATMU to cover MSIIR", name);
			mem += PAGE_SIZE;
		} else {
			/* TODO: Create a new ATMU for MSIIR */
			pr_warn("%s: msi-address-64 address of %llx is "
				"unsupported\n", name, address);
		}
	}

	sz = min(mem, paddr_lo);
	mem_log = ilog2(sz);

	/* PCIe can overmap inbound & outbound since RX & TX are separated */
#ifdef CONFIG_PPC_QEMU_E500
	if (early_find_capability(hose, 0, 0, PCI_CAP_ID_EXP) || qemu_e500_pci) {
#else
	if (early_find_capability(hose, 0, 0, PCI_CAP_ID_EXP)) {
#endif
		/* Size window to exact size if power-of-two or one size up */
		if ((1ull << mem_log) != mem) {
			if ((1ull << mem_log) > mem)
				pr_info("%s: Setting PCI inbound window "
					"greater than memory size\n", name);
			mem_log++;
		}

		piwar |= ((mem_log - 1) & PIWAR_SZ_MASK);

		/* Setup inbound memory window */
		out_be32(&pci->piw[win_idx].pitar,  0x00000000);
		out_be32(&pci->piw[win_idx].piwbar, 0x00000000);
		out_be32(&pci->piw[win_idx].piwar,  piwar);
		win_idx--;

		hose->dma_window_base_cur = 0x00000000;
		hose->dma_window_size = (resource_size_t)sz;

		/*
		 * if we have >4G of memory setup second PCI inbound window to
		 * let devices that are 64-bit address capable to work w/o
		 * SWIOTLB and access the full range of memory
		 */
		if (sz != mem) {
			mem_log = ilog2(mem);

			/* Size window up if we dont fit in exact power-of-2 */
			if ((1ull << mem_log) != mem)
				mem_log++;

			piwar = (piwar & ~PIWAR_SZ_MASK) | (mem_log - 1);

			/* Setup inbound memory window */
			out_be32(&pci->piw[win_idx].pitar,  0x00000000);
			out_be32(&pci->piw[win_idx].piwbear,
					pci64_dma_offset >> 44);
			out_be32(&pci->piw[win_idx].piwbar,
					pci64_dma_offset >> 12);
			out_be32(&pci->piw[win_idx].piwar,  piwar);

			/*
			 * install our own dma_set_mask handler to fixup dma_ops
			 * and dma_offset
			 */
			ppc_md.dma_set_mask = fsl_pci_dma_set_mask;

			pr_info("%s: Setup 64-bit PCI DMA window\n", name);
		}
	} else {
		u64 paddr = 0;

		/* Setup inbound memory window */
		out_be32(&pci->piw[win_idx].pitar,  paddr >> 12);
		out_be32(&pci->piw[win_idx].piwbar, paddr >> 12);
		out_be32(&pci->piw[win_idx].piwar,  (piwar | (mem_log - 1)));
		win_idx--;

		paddr += 1ull << mem_log;
		sz -= 1ull << mem_log;

		if (sz) {
			mem_log = ilog2(sz);
			piwar |= (mem_log - 1);

			out_be32(&pci->piw[win_idx].pitar,  paddr >> 12);
			out_be32(&pci->piw[win_idx].piwbar, paddr >> 12);
			out_be32(&pci->piw[win_idx].piwar,  piwar);
			win_idx--;

			paddr += 1ull << mem_log;
		}

		hose->dma_window_base_cur = 0x00000000;
		hose->dma_window_size = (resource_size_t)paddr;
	}

	if (hose->dma_window_size < mem) {
#ifndef CONFIG_SWIOTLB
		pr_err("%s: ERROR: Memory size exceeds PCI ATMU ability to "
			"map - enable CONFIG_SWIOTLB to avoid dma errors.\n",
			 name);
#endif
		/* adjusting outbound windows could reclaim space in mem map */
		if (paddr_hi < 0xffffffffull)
			pr_warning("%s: WARNING: Outbound window cfg leaves "
				"gaps in memory map. Adjusting the memory map "
				"could reduce unnecessary bounce buffering.\n",
				name);

		pr_info("%s: DMA window size is 0x%llx\n", name,
			(u64)hose->dma_window_size);
	}
}

static void __init setup_pci_cmd(struct pci_controller *hose)
{
	u16 cmd;
	int cap_x;

	early_read_config_word(hose, 0, 0, PCI_COMMAND, &cmd);
	cmd |= PCI_COMMAND_SERR | PCI_COMMAND_MASTER | PCI_COMMAND_MEMORY
		| PCI_COMMAND_IO;
	early_write_config_word(hose, 0, 0, PCI_COMMAND, cmd);

	cap_x = early_find_capability(hose, 0, 0, PCI_CAP_ID_PCIX);
	if (cap_x) {
		int pci_x_cmd = cap_x + PCI_X_CMD;
		cmd = PCI_X_CMD_MAX_SPLIT | PCI_X_CMD_MAX_READ
			| PCI_X_CMD_ERO | PCI_X_CMD_DPERR_E;
		early_write_config_word(hose, 0, 0, pci_x_cmd, cmd);
	} else {
		early_write_config_byte(hose, 0, 0, PCI_LATENCY_TIMER, 0x80);
	}
}

void fsl_pcibios_fixup_bus(struct pci_bus *bus)
{
	struct pci_controller *hose = pci_bus_to_host(bus);
	int i, is_pcie = 0, no_link;

	/* The root complex bridge comes up with bogus resources,
	 * we copy the PHB ones in.
	 *
	 * With the current generic PCI code, the PHB bus no longer
	 * has bus->resource[0..4] set, so things are a bit more
	 * tricky.
	 */

	if (fsl_pcie_bus_fixup)
		is_pcie = early_find_capability(hose, 0, 0, PCI_CAP_ID_EXP);
	no_link = !!(hose->indirect_type & PPC_INDIRECT_TYPE_NO_PCIE_LINK);

	if (bus->parent == hose->bus && (is_pcie || no_link)) {
		for (i = 0; i < PCI_BRIDGE_RESOURCE_NUM; ++i) {
			struct resource *res = bus->resource[i];
			struct resource *par;

			if (!res)
				continue;
			if (i == 0)
				par = &hose->io_resource;
			else if (i < 4)
				par = &hose->mem_resources[i-1];
			else par = NULL;

			res->start = par ? par->start : 0;
			res->end   = par ? par->end   : 0;
			res->flags = par ? par->flags : 0;
		}
	}
}

int __init fsl_add_bridge(struct platform_device *pdev, int is_primary)
{
	int len;
	struct pci_controller *hose;
	struct resource rsrc;
	const int *bus_range;
	u8 hdr_type, progif;
	struct device_node *dev;
	struct ccsr_pci __iomem *pci;
<<<<<<< HEAD
	u16 temp;
	u32 svr = mfspr(SPRN_SVR);
=======
>>>>>>> 8bb495e3

	dev = pdev->dev.of_node;

	if (!of_device_is_available(dev)) {
		pr_warning("%s: disabled\n", dev->full_name);
		return -ENODEV;
	}

	pr_debug("Adding PCI host bridge %s\n", dev->full_name);

	/* Fetch host bridge registers address */
	if (of_address_to_resource(dev, 0, &rsrc)) {
		printk(KERN_WARNING "Can't get pci register base!");
		return -ENOMEM;
	}

	/* Get bus range if any */
	bus_range = of_get_property(dev, "bus-range", &len);
	if (bus_range == NULL || len < 2 * sizeof(int))
		printk(KERN_WARNING "Can't get bus-range for %s, assume"
			" bus 0\n", dev->full_name);

	pci_add_flags(PCI_REASSIGN_ALL_BUS);
	hose = pcibios_alloc_controller(dev);
	if (!hose)
		return -ENOMEM;

	/* set platform device as the parent */
	hose->parent = &pdev->dev;
	hose->first_busno = bus_range ? bus_range[0] : 0x0;
	hose->last_busno = bus_range ? bus_range[1] : 0xff;

	pr_debug("PCI memory map start 0x%016llx, size 0x%016llx\n",
		 (u64)rsrc.start, (u64)resource_size(&rsrc));

	pci = hose->private_data = ioremap(rsrc.start, resource_size(&rsrc));
	if (!hose->private_data)
		goto no_bridge;

<<<<<<< HEAD
	fsl_setup_indirect_pci(hose, rsrc.start, rsrc.start + 0x4,
			       PPC_INDIRECT_TYPE_BIG_ENDIAN);
=======
	setup_indirect_pci(hose, rsrc.start, rsrc.start + 0x4,
			   PPC_INDIRECT_TYPE_BIG_ENDIAN);
>>>>>>> 8bb495e3

	if (in_be32(&pci->block_rev1) < PCIE_IP_REV_3_0)
		hose->indirect_type |= PPC_INDIRECT_TYPE_FSL_CFG_REG_LINK;

	if (early_find_capability(hose, 0, 0, PCI_CAP_ID_EXP)) {
		/* use fsl_indirect_read_config for PCIe */
		hose->ops = &fsl_indirect_pcie_ops;
		/* For PCIE read HEADER_TYPE to identify controler mode */
		early_read_config_byte(hose, 0, 0, PCI_HEADER_TYPE, &hdr_type);
		if ((hdr_type & 0x7f) != PCI_HEADER_TYPE_BRIDGE)
			goto no_bridge;

	} else {
		/* For PCI read PROG to identify controller mode */
		early_read_config_byte(hose, 0, 0, PCI_CLASS_PROG, &progif);
		if ((progif & 1) == 1)
			goto no_bridge;
	}

	setup_pci_cmd(hose);

	/* check PCI express link status */
	if (early_find_capability(hose, 0, 0, PCI_CAP_ID_EXP)) {
		hose->indirect_type |= PPC_INDIRECT_TYPE_EXT_REG |
			PPC_INDIRECT_TYPE_SURPRESS_PRIMARY_BUS;
		if (fsl_pcie_check_link(hose))
			hose->indirect_type |= PPC_INDIRECT_TYPE_NO_PCIE_LINK;
	} else {
		/*
		 * Set PBFR(PCI Bus Function Register)[10] = 1 to
		 * disable the combining of crossing cacheline
		 * boundary requests into one burst transaction.
		 * PCI-X operation is not affected.
		 * Fix erratum PCI 5 on MPC8548
		 */
#define PCI_BUS_FUNCTION 0x44
#define PCI_BUS_FUNCTION_MDS 0x400	/* Master disable streaming */
		if (((SVR_SOC_VER(svr) == SVR_8543) ||
			(SVR_SOC_VER(svr) == SVR_8545) ||
			(SVR_SOC_VER(svr) == SVR_8547) ||
			(SVR_SOC_VER(svr) == SVR_8548)) &&
			!early_find_capability(hose, 0, 0, PCI_CAP_ID_PCIX)) {
			early_read_config_word(hose, 0, 0,
						PCI_BUS_FUNCTION, &temp);
			temp |= PCI_BUS_FUNCTION_MDS;
			early_write_config_word(hose, 0, 0,
						PCI_BUS_FUNCTION, temp);
		}
	}

	printk(KERN_INFO "Found FSL PCI host bridge at 0x%016llx. "
		"Firmware bus number: %d->%d\n",
		(unsigned long long)rsrc.start, hose->first_busno,
		hose->last_busno);

	pr_debug(" ->Hose at 0x%p, cfg_addr=0x%p,cfg_data=0x%p\n",
		hose, hose->cfg_addr, hose->cfg_data);

	/* Interpret the "ranges" property */
	/* This also maps the I/O region and sets isa_io/mem_base */
	pci_process_bridge_OF_ranges(hose, dev, is_primary);

	/* Setup PEX window registers */
	setup_pci_atmu(hose);

	return 0;

no_bridge:
	iounmap(hose->private_data);
	/* unmap cfg_data & cfg_addr separately if not on same page */
	if (((unsigned long)hose->cfg_data & PAGE_MASK) !=
	    ((unsigned long)hose->cfg_addr & PAGE_MASK))
		iounmap(hose->cfg_data);
	iounmap(hose->cfg_addr);
	pcibios_free_controller(hose);
	return -ENODEV;
}
#endif /* CONFIG_FSL_SOC_BOOKE || CONFIG_PPC_86xx */

DECLARE_PCI_FIXUP_EARLY(PCI_VENDOR_ID_FREESCALE, PCI_ANY_ID,
			quirk_fsl_pcie_early);

#if defined(CONFIG_PPC_83xx) || defined(CONFIG_PPC_MPC512x)
struct mpc83xx_pcie_priv {
	void __iomem *cfg_type0;
	void __iomem *cfg_type1;
	u32 dev_base;
};

struct pex_inbound_window {
	u32 ar;
	u32 tar;
	u32 barl;
	u32 barh;
};

/*
 * With the convention of u-boot, the PCIE outbound window 0 serves
 * as configuration transactions outbound.
 */
#define PEX_OUTWIN0_BAR		0xCA4
#define PEX_OUTWIN0_TAL		0xCA8
#define PEX_OUTWIN0_TAH		0xCAC
#define PEX_RC_INWIN_BASE	0xE60
#define PEX_RCIWARn_EN		0x1

static int mpc83xx_pcie_exclude_device(struct pci_bus *bus, unsigned int devfn)
{
	struct pci_controller *hose = pci_bus_to_host(bus);

	if (hose->indirect_type & PPC_INDIRECT_TYPE_NO_PCIE_LINK)
		return PCIBIOS_DEVICE_NOT_FOUND;
	/*
	 * Workaround for the HW bug: for Type 0 configure transactions the
	 * PCI-E controller does not check the device number bits and just
	 * assumes that the device number bits are 0.
	 */
	if (bus->number == hose->first_busno ||
			bus->primary == hose->first_busno) {
		if (devfn & 0xf8)
			return PCIBIOS_DEVICE_NOT_FOUND;
	}

	if (ppc_md.pci_exclude_device) {
		if (ppc_md.pci_exclude_device(hose, bus->number, devfn))
			return PCIBIOS_DEVICE_NOT_FOUND;
	}

	return PCIBIOS_SUCCESSFUL;
}

static void __iomem *mpc83xx_pcie_remap_cfg(struct pci_bus *bus,
					    unsigned int devfn, int offset)
{
	struct pci_controller *hose = pci_bus_to_host(bus);
	struct mpc83xx_pcie_priv *pcie = hose->dn->data;
	u32 dev_base = bus->number << 24 | devfn << 16;
	int ret;

	ret = mpc83xx_pcie_exclude_device(bus, devfn);
	if (ret)
		return NULL;

	offset &= 0xfff;

	/* Type 0 */
	if (bus->number == hose->first_busno)
		return pcie->cfg_type0 + offset;

	if (pcie->dev_base == dev_base)
		goto mapped;

	out_le32(pcie->cfg_type0 + PEX_OUTWIN0_TAL, dev_base);

	pcie->dev_base = dev_base;
mapped:
	return pcie->cfg_type1 + offset;
}

static int mpc83xx_pcie_read_config(struct pci_bus *bus, unsigned int devfn,
				    int offset, int len, u32 *val)
{
	void __iomem *cfg_addr;

	cfg_addr = mpc83xx_pcie_remap_cfg(bus, devfn, offset);
	if (!cfg_addr)
		return PCIBIOS_DEVICE_NOT_FOUND;

	switch (len) {
	case 1:
		*val = in_8(cfg_addr);
		break;
	case 2:
		*val = in_le16(cfg_addr);
		break;
	default:
		*val = in_le32(cfg_addr);
		break;
	}

	return PCIBIOS_SUCCESSFUL;
}

static int mpc83xx_pcie_write_config(struct pci_bus *bus, unsigned int devfn,
				     int offset, int len, u32 val)
{
	struct pci_controller *hose = pci_bus_to_host(bus);
	void __iomem *cfg_addr;

	cfg_addr = mpc83xx_pcie_remap_cfg(bus, devfn, offset);
	if (!cfg_addr)
		return PCIBIOS_DEVICE_NOT_FOUND;

	/* PPC_INDIRECT_TYPE_SURPRESS_PRIMARY_BUS */
	if (offset == PCI_PRIMARY_BUS && bus->number == hose->first_busno)
		val &= 0xffffff00;

	switch (len) {
	case 1:
		out_8(cfg_addr, val);
		break;
	case 2:
		out_le16(cfg_addr, val);
		break;
	default:
		out_le32(cfg_addr, val);
		break;
	}

	return PCIBIOS_SUCCESSFUL;
}

static struct pci_ops mpc83xx_pcie_ops = {
	.read = mpc83xx_pcie_read_config,
	.write = mpc83xx_pcie_write_config,
};

static int __init mpc83xx_pcie_setup(struct pci_controller *hose,
				     struct resource *reg)
{
	struct mpc83xx_pcie_priv *pcie;
	u32 cfg_bar;
	int ret = -ENOMEM;

	pcie = zalloc_maybe_bootmem(sizeof(*pcie), GFP_KERNEL);
	if (!pcie)
		return ret;

	pcie->cfg_type0 = ioremap(reg->start, resource_size(reg));
	if (!pcie->cfg_type0)
		goto err0;

	cfg_bar = in_le32(pcie->cfg_type0 + PEX_OUTWIN0_BAR);
	if (!cfg_bar) {
		/* PCI-E isn't configured. */
		ret = -ENODEV;
		goto err1;
	}

	pcie->cfg_type1 = ioremap(cfg_bar, 0x1000);
	if (!pcie->cfg_type1)
		goto err1;

	WARN_ON(hose->dn->data);
	hose->dn->data = pcie;
	hose->ops = &mpc83xx_pcie_ops;
	hose->indirect_type |= PPC_INDIRECT_TYPE_FSL_CFG_REG_LINK;

	out_le32(pcie->cfg_type0 + PEX_OUTWIN0_TAH, 0);
	out_le32(pcie->cfg_type0 + PEX_OUTWIN0_TAL, 0);

	if (fsl_pcie_check_link(hose))
		hose->indirect_type |= PPC_INDIRECT_TYPE_NO_PCIE_LINK;

	return 0;
err1:
	iounmap(pcie->cfg_type0);
err0:
	kfree(pcie);
	return ret;

}

int __init mpc83xx_add_bridge(struct device_node *dev)
{
	int ret;
	int len;
	struct pci_controller *hose;
	struct resource rsrc_reg;
	struct resource rsrc_cfg;
	const int *bus_range;
	int primary;

	is_mpc83xx_pci = 1;

	if (!of_device_is_available(dev)) {
		pr_warning("%s: disabled by the firmware.\n",
			   dev->full_name);
		return -ENODEV;
	}
	pr_debug("Adding PCI host bridge %s\n", dev->full_name);

	/* Fetch host bridge registers address */
	if (of_address_to_resource(dev, 0, &rsrc_reg)) {
		printk(KERN_WARNING "Can't get pci register base!\n");
		return -ENOMEM;
	}

	memset(&rsrc_cfg, 0, sizeof(rsrc_cfg));

	if (of_address_to_resource(dev, 1, &rsrc_cfg)) {
		printk(KERN_WARNING
			"No pci config register base in dev tree, "
			"using default\n");
		/*
		 * MPC83xx supports up to two host controllers
		 * 	one at 0x8500 has config space registers at 0x8300
		 * 	one at 0x8600 has config space registers at 0x8380
		 */
		if ((rsrc_reg.start & 0xfffff) == 0x8500)
			rsrc_cfg.start = (rsrc_reg.start & 0xfff00000) + 0x8300;
		else if ((rsrc_reg.start & 0xfffff) == 0x8600)
			rsrc_cfg.start = (rsrc_reg.start & 0xfff00000) + 0x8380;
	}
	/*
	 * Controller at offset 0x8500 is primary
	 */
	if ((rsrc_reg.start & 0xfffff) == 0x8500)
		primary = 1;
	else
		primary = 0;

	/* Get bus range if any */
	bus_range = of_get_property(dev, "bus-range", &len);
	if (bus_range == NULL || len < 2 * sizeof(int)) {
		printk(KERN_WARNING "Can't get bus-range for %s, assume"
		       " bus 0\n", dev->full_name);
	}

	pci_add_flags(PCI_REASSIGN_ALL_BUS);
	hose = pcibios_alloc_controller(dev);
	if (!hose)
		return -ENOMEM;

	hose->first_busno = bus_range ? bus_range[0] : 0;
	hose->last_busno = bus_range ? bus_range[1] : 0xff;

	if (of_device_is_compatible(dev, "fsl,mpc8314-pcie")) {
		ret = mpc83xx_pcie_setup(hose, &rsrc_reg);
		if (ret)
			goto err0;
	} else {
		fsl_setup_indirect_pci(hose, rsrc_cfg.start,
				       rsrc_cfg.start + 4, 0);
	}

	printk(KERN_INFO "Found FSL PCI host bridge at 0x%016llx. "
	       "Firmware bus number: %d->%d\n",
	       (unsigned long long)rsrc_reg.start, hose->first_busno,
	       hose->last_busno);

	pr_debug(" ->Hose at 0x%p, cfg_addr=0x%p,cfg_data=0x%p\n",
	    hose, hose->cfg_addr, hose->cfg_data);

	/* Interpret the "ranges" property */
	/* This also maps the I/O region and sets isa_io/mem_base */
	pci_process_bridge_OF_ranges(hose, dev, primary);

	return 0;
err0:
	pcibios_free_controller(hose);
	return ret;
}
#endif /* CONFIG_PPC_83xx */

u64 fsl_pci_immrbar_base(struct pci_controller *hose)
{
#ifdef CONFIG_PPC_83xx
	if (is_mpc83xx_pci) {
		struct mpc83xx_pcie_priv *pcie = hose->dn->data;
		struct pex_inbound_window *in;
		int i;

		/* Walk the Root Complex Inbound windows to match IMMR base */
		in = pcie->cfg_type0 + PEX_RC_INWIN_BASE;
		for (i = 0; i < 4; i++) {
			/* not enabled, skip */
			if (!in_le32(&in[i].ar) & PEX_RCIWARn_EN)
				 continue;

			if (get_immrbase() == in_le32(&in[i].tar))
				return (u64)in_le32(&in[i].barh) << 32 |
					    in_le32(&in[i].barl);
		}

		printk(KERN_WARNING "could not find PCI BAR matching IMMR\n");
	}
#endif

#if defined(CONFIG_FSL_SOC_BOOKE) || defined(CONFIG_PPC_86xx)
	if (!is_mpc83xx_pci) {
		u32 base;

		pci_bus_read_config_dword(hose->bus,
			PCI_DEVFN(0, 0), PCI_BASE_ADDRESS_0, &base);
		return base;
	}
#endif

	return 0;
}

#ifdef CONFIG_E500
static int mcheck_handle_load(struct pt_regs *regs, u32 inst)
{
	unsigned int rd, ra, rb, d;

	rd = get_rt(inst);
	ra = get_ra(inst);
	rb = get_rb(inst);
	d = get_d(inst);

	switch (get_op(inst)) {
	case 31:
		switch (get_xop(inst)) {
		case OP_31_XOP_LWZX:
		case OP_31_XOP_LWBRX:
			regs->gpr[rd] = 0xffffffff;
			break;

		case OP_31_XOP_LWZUX:
			regs->gpr[rd] = 0xffffffff;
			regs->gpr[ra] += regs->gpr[rb];
			break;

		case OP_31_XOP_LBZX:
			regs->gpr[rd] = 0xff;
			break;

		case OP_31_XOP_LBZUX:
			regs->gpr[rd] = 0xff;
			regs->gpr[ra] += regs->gpr[rb];
			break;

		case OP_31_XOP_LHZX:
		case OP_31_XOP_LHBRX:
			regs->gpr[rd] = 0xffff;
			break;

		case OP_31_XOP_LHZUX:
			regs->gpr[rd] = 0xffff;
			regs->gpr[ra] += regs->gpr[rb];
			break;

		default:
			return 0;
		}
		break;

	case OP_LWZ:
		regs->gpr[rd] = 0xffffffff;
		break;

	case OP_LWZU:
		regs->gpr[rd] = 0xffffffff;
		regs->gpr[ra] += (s16)d;
		break;

	case OP_LBZ:
		regs->gpr[rd] = 0xff;
		break;

	case OP_LBZU:
		regs->gpr[rd] = 0xff;
		regs->gpr[ra] += (s16)d;
		break;

	case OP_LHZ:
		regs->gpr[rd] = 0xffff;
		break;

	case OP_LHZU:
		regs->gpr[rd] = 0xffff;
		regs->gpr[ra] += (s16)d;
		break;

	default:
		return 0;
	}

	return 1;
}

static int is_in_pci_mem_space(phys_addr_t addr)
{
	struct pci_controller *hose;
	struct resource *res;
	int i;

	list_for_each_entry(hose, &hose_list, list_node) {
		if (!(hose->indirect_type & PPC_INDIRECT_TYPE_EXT_REG))
			continue;

		for (i = 0; i < 3; i++) {
			res = &hose->mem_resources[i];
			if ((res->flags & IORESOURCE_MEM) &&
				addr >= res->start && addr <= res->end)
				return 1;
		}
	}

	return 0;
}

int fsl_pci_mcheck_exception(struct pt_regs *regs)
{
	u32 inst;
	int ret;
	phys_addr_t addr = 0;

	/* Let KVM/QEMU deal with the exception */
	if (regs->msr & MSR_GS)
		return 0;

#ifdef CONFIG_PHYS_64BIT
	addr = mfspr(SPRN_MCARU);
	addr <<= 32;
#endif
	addr += mfspr(SPRN_MCAR);

	if (is_in_pci_mem_space(addr)) {
		if (user_mode(regs)) {
			pagefault_disable();
			ret = get_user(regs->nip, &inst);
			pagefault_enable();
		} else {
			ret = probe_kernel_address(regs->nip, inst);
		}

		if (mcheck_handle_load(regs, inst)) {
			regs->nip += 4;
			return 1;
		}
	}

	return 0;
}
#endif

#if defined(CONFIG_FSL_SOC_BOOKE) || defined(CONFIG_PPC_86xx)
static const struct of_device_id pci_ids[] = {
	{ .compatible = "fsl,mpc8540-pci", },
	{ .compatible = "fsl,mpc8548-pcie", },
	{ .compatible = "fsl,mpc8610-pci", },
	{ .compatible = "fsl,mpc8641-pcie", },
	{ .compatible = "fsl,qoriq-pcie-v2.1", },
	{ .compatible = "fsl,qoriq-pcie-v2.2", },
	{ .compatible = "fsl,qoriq-pcie-v2.3", },
	{ .compatible = "fsl,qoriq-pcie-v2.4", },
	{ .compatible = "fsl,qoriq-pcie-v3.0", },

	/*
	 * The following entries are for compatibility with older device
	 * trees.
	 */
	{ .compatible = "fsl,p1022-pcie", },
	{ .compatible = "fsl,p4080-pcie", },

	{},
};

struct device_node *fsl_pci_primary;

void fsl_pci_assign_primary(void)
{
	struct device_node *np;

	/* Callers can specify the primary bus using other means. */
	if (fsl_pci_primary)
		return;

	/* If a PCI host bridge contains an ISA node, it's primary. */
	np = of_find_node_by_type(NULL, "isa");
	while ((fsl_pci_primary = of_get_parent(np))) {
		of_node_put(np);
		np = fsl_pci_primary;

		if (of_match_node(pci_ids, np) && of_device_is_available(np))
			return;
	}

	/*
	 * If there's no PCI host bridge with ISA, arbitrarily
	 * designate one as primary.  This can go away once
	 * various bugs with primary-less systems are fixed.
	 */
	for_each_matching_node(np, pci_ids) {
		if (of_device_is_available(np)) {
			fsl_pci_primary = np;
			of_node_put(np);
			return;
		}
	}
}

static int fsl_pci_probe(struct platform_device *pdev)
{
	int ret;
	struct device_node *node;
#ifdef CONFIG_SWIOTLB
	struct pci_controller *hose;
#endif

	node = pdev->dev.of_node;
	ret = fsl_add_bridge(pdev, fsl_pci_primary == node);

#ifdef CONFIG_SWIOTLB
	if (ret == 0) {
		hose = pci_find_hose_for_OF_device(pdev->dev.of_node);

		/*
		 * if we couldn't map all of DRAM via the dma windows
		 * we need SWIOTLB to handle buffers located outside of
		 * dma capable memory region
		 */
		if (memblock_end_of_DRAM() - 1 > hose->dma_window_base_cur +
				hose->dma_window_size)
			ppc_swiotlb_enable = 1;
	}
#endif

	mpc85xx_pci_err_probe(pdev);

	return ret;
}

#ifdef CONFIG_PM
static int fsl_pci_resume(struct device *dev)
{
	struct pci_controller *hose;
	struct resource pci_rsrc;

	hose = pci_find_hose_for_OF_device(dev->of_node);
	if (!hose)
		return -ENODEV;

	if (of_address_to_resource(dev->of_node, 0, &pci_rsrc)) {
		dev_err(dev, "Get pci register base failed.");
		return -ENODEV;
	}

	setup_pci_atmu(hose);

	return 0;
}

static const struct dev_pm_ops pci_pm_ops = {
	.resume = fsl_pci_resume,
};

#define PCI_PM_OPS (&pci_pm_ops)

#else

#define PCI_PM_OPS NULL

#endif

static struct platform_driver fsl_pci_driver = {
	.driver = {
		.name = "fsl-pci",
		.pm = PCI_PM_OPS,
		.of_match_table = pci_ids,
	},
	.probe = fsl_pci_probe,
};

static int __init fsl_pci_init(void)
{
	return platform_driver_register(&fsl_pci_driver);
}
arch_initcall(fsl_pci_init);
#endif<|MERGE_RESOLUTION|>--- conflicted
+++ resolved
@@ -69,11 +69,7 @@
 	if (hose->indirect_type & PPC_INDIRECT_TYPE_FSL_CFG_REG_LINK) {
 		if (hose->ops->read == fsl_indirect_read_config) {
 			struct pci_bus bus;
-<<<<<<< HEAD
 			bus.number = hose->first_busno;
-=======
-			bus.number = 0;
->>>>>>> 8bb495e3
 			bus.sysdata = hose;
 			bus.ops = hose->ops;
 			indirect_read_config(&bus, 0, PCIE_LTSSM, 4, &val);
@@ -106,23 +102,6 @@
 	return indirect_read_config(bus, devfn, offset, len, val);
 }
 
-<<<<<<< HEAD
-static struct pci_ops fsl_indirect_pci_ops =
-{
-	.read = fsl_indirect_read_config,
-	.write = indirect_write_config,
-};
-
-static void __init fsl_setup_indirect_pci(struct pci_controller* hose,
-					  resource_size_t cfg_addr,
-					  resource_size_t cfg_data, u32 flags)
-{
-	setup_indirect_pci(hose, cfg_addr, cfg_data, flags);
-	hose->ops = &fsl_indirect_pci_ops;
-}
-
-=======
->>>>>>> 8bb495e3
 #if defined(CONFIG_FSL_SOC_BOOKE) || defined(CONFIG_PPC_86xx)
 
 static struct pci_ops fsl_indirect_pcie_ops =
@@ -171,11 +150,7 @@
 		flags |= 0x10000000; /* enable relaxed ordering */
 
 	for (i = 0; size > 0; i++) {
-<<<<<<< HEAD
-		unsigned int bits = min(__ilog2_u64(size),
-=======
 		unsigned int bits = min(ilog2(size),
->>>>>>> 8bb495e3
 					__ffs(pci_addr | phys_addr));
 
 		if (index + i >= 5)
@@ -209,7 +184,6 @@
 	int len;
 	u32 svr = mfspr(SPRN_SVR);
 
-<<<<<<< HEAD
 	if (of_device_is_compatible(hose->dn, "fsl,bsc9132-pcie")) {
 		/*
 		 * BSC9132 Rev1.0 has an issue where all the PEX inbound
@@ -242,8 +216,6 @@
 		}
 	}
 
-=======
->>>>>>> 8bb495e3
 	if (early_find_capability(hose, 0, 0, PCI_CAP_ID_EXP)) {
 		if (in_be32(&pci->block_rev1) >= PCIE_IP_REV_2_2) {
 			win_idx = 2;
@@ -292,11 +264,7 @@
 			out_be32(&pci->pow[j].powbar, (hose->io_base_phys >> 12));
 			/* Enable, IO R/W */
 			out_be32(&pci->pow[j].powar, 0x80088000
-<<<<<<< HEAD
-				| (__ilog2_u64(hose->io_resource.end
-=======
 				| (ilog2(hose->io_resource.end
->>>>>>> 8bb495e3
 				- hose->io_resource.start + 1) - 1));
 		}
 	}
@@ -531,11 +499,8 @@
 	u8 hdr_type, progif;
 	struct device_node *dev;
 	struct ccsr_pci __iomem *pci;
-<<<<<<< HEAD
 	u16 temp;
 	u32 svr = mfspr(SPRN_SVR);
-=======
->>>>>>> 8bb495e3
 
 	dev = pdev->dev.of_node;
 
@@ -575,13 +540,8 @@
 	if (!hose->private_data)
 		goto no_bridge;
 
-<<<<<<< HEAD
-	fsl_setup_indirect_pci(hose, rsrc.start, rsrc.start + 0x4,
-			       PPC_INDIRECT_TYPE_BIG_ENDIAN);
-=======
 	setup_indirect_pci(hose, rsrc.start, rsrc.start + 0x4,
 			   PPC_INDIRECT_TYPE_BIG_ENDIAN);
->>>>>>> 8bb495e3
 
 	if (in_be32(&pci->block_rev1) < PCIE_IP_REV_3_0)
 		hose->indirect_type |= PPC_INDIRECT_TYPE_FSL_CFG_REG_LINK;
