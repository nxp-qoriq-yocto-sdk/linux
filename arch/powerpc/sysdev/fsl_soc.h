#ifndef __PPC_FSL_SOC_H
#define __PPC_FSL_SOC_H
#ifdef __KERNEL__

#include <asm/mmu.h>

struct spi_device;

extern phys_addr_t get_dcsrbase(void);
extern phys_addr_t get_immrbase(void);
#if defined(CONFIG_CPM2) || defined(CONFIG_QUICC_ENGINE) || defined(CONFIG_8xx)
extern u32 get_brgfreq(void);
extern u32 get_baudrate(void);
#else
static inline u32 get_brgfreq(void) { return -1; }
static inline u32 get_baudrate(void) { return -1; }
#endif
extern u32 fsl_get_sys_freq(void);

struct spi_board_info;
struct device_node;

extern void fsl_rstcr_restart(char *cmd);

<<<<<<< HEAD
#ifdef CONFIG_FSL_PMC
int mpc85xx_pmc_set_wake(struct device *dev, bool enable);
void mpc85xx_pmc_set_lossless_ethernet(int enable);
#else
static inline int mpc85xx_pmc_set_wake(struct device *dev, bool enable)
{
	return -ENODEV;
}
#define mpc85xx_pmc_set_lossless_ethernet(enable)	do { } while (0)
#endif
=======
#if defined(CONFIG_FB_FSL_DIU) || defined(CONFIG_FB_FSL_DIU_MODULE)
>>>>>>> 5fb9d37f

/* The different ports that the DIU can be connected to */
enum fsl_diu_monitor_port {
	FSL_DIU_PORT_DVI,	/* DVI */
	FSL_DIU_PORT_LVDS,	/* Single-link LVDS */
	FSL_DIU_PORT_DLVDS	/* Dual-link LVDS */
};

struct platform_diu_data_ops {
	u32 (*get_pixel_format)(enum fsl_diu_monitor_port port,
		unsigned int bpp);
	void (*set_gamma_table)(enum fsl_diu_monitor_port port,
		char *gamma_table_base);
	void (*set_monitor_port)(enum fsl_diu_monitor_port port);
	void (*set_pixel_clock)(unsigned int pixclock);
	enum fsl_diu_monitor_port (*valid_monitor_port)
		(enum fsl_diu_monitor_port port);
	void (*release_bootmem)(void);
};

extern struct platform_diu_data_ops diu_ops;
#endif

void fsl_hv_restart(char *cmd);
void fsl_hv_halt(void);

/*
 * Cast the ccsrbar to 64-bit parameter so that the assembly
 * code can be compatible with both 32-bit & 36-bit.
 */
extern void mpc85xx_enter_deep_sleep(u64 ccsrbar, u32 powmgtreq);

static inline void mpc85xx_enter_jog(u64 ccsrbar, u32 powmgtreq)
{
	mpc85xx_enter_deep_sleep(ccsrbar, powmgtreq);
}
#endif
#endif<|MERGE_RESOLUTION|>--- conflicted
+++ resolved
@@ -22,7 +22,6 @@
 
 extern void fsl_rstcr_restart(char *cmd);
 
-<<<<<<< HEAD
 #ifdef CONFIG_FSL_PMC
 int mpc85xx_pmc_set_wake(struct device *dev, bool enable);
 void mpc85xx_pmc_set_lossless_ethernet(int enable);
@@ -33,9 +32,8 @@
 }
 #define mpc85xx_pmc_set_lossless_ethernet(enable)	do { } while (0)
 #endif
-=======
+
 #if defined(CONFIG_FB_FSL_DIU) || defined(CONFIG_FB_FSL_DIU_MODULE)
->>>>>>> 5fb9d37f
 
 /* The different ports that the DIU can be connected to */
 enum fsl_diu_monitor_port {
