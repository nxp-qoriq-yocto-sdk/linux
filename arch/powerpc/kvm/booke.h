--- conflicted
+++ resolved
@@ -156,7 +156,6 @@
 #endif
 }
 
-<<<<<<< HEAD
 /*
  * Load up guest vcpu VEC state if it's needed.
  * It also set the MSR_VEC in thread so that host know
@@ -188,8 +187,6 @@
 #endif
 }
 
-=======
->>>>>>> 78fd8223
 static inline void kvmppc_clear_dbsr(void)
 {
 	mtspr(SPRN_DBSR, mfspr(SPRN_DBSR));
