--- conflicted
+++ resolved
@@ -1026,15 +1026,10 @@
 		s = kvmppc_prepare_to_enter(vcpu);
 		if (s <= 0)
 			r = s;
-<<<<<<< HEAD
-		else
-			kvmppc_fix_ee_before_entry();
-=======
 		} else {
 			kvmppc_fix_ee_before_entry();
 		}
 		kvmppc_handle_lost_ext(vcpu);
->>>>>>> 78fd8223
 	}
 
 	trace_kvm_book3s_reenter(r, vcpu);
