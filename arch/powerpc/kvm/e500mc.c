--- conflicted
+++ resolved
@@ -288,7 +288,6 @@
 	return r;
 }
 
-<<<<<<< HEAD
 void kvmppc_prepare_for_emulation(struct kvm_vcpu *vcpu, unsigned int *exit_nr)
 {
 	gva_t geaddr;
@@ -355,11 +354,8 @@
 	kunmap_atomic((u32 *)eaddr);
 }
 
-static struct kvm_vcpu *kvmppc_core_vcpu_create_e500mc(struct kvm *kvm,
-						       unsigned int id)
-=======
-struct kvm_vcpu *kvmppc_core_vcpu_create(struct kvm *kvm, unsigned int id)
->>>>>>> 5fb9d37f
+struct kvm_vcpu *kvmppc_core_vcpu_create_e500mc(struct kvm *kvm,
+						unsigned int id)
 {
 	struct kvmppc_vcpu_e500 *vcpu_e500;
 	struct kvm_vcpu *vcpu;
