--- conflicted
+++ resolved
@@ -290,7 +290,6 @@
 	return r;
 }
 
-<<<<<<< HEAD
 void kvmppc_prepare_for_emulation(struct kvm_vcpu *vcpu, unsigned int *exit_nr)
 {
 	gva_t geaddr;
@@ -357,11 +356,8 @@
 	kunmap_atomic((u32 *)eaddr);
 }
 
-struct kvm_vcpu *kvmppc_core_vcpu_create(struct kvm *kvm, unsigned int id)
-=======
 static struct kvm_vcpu *kvmppc_core_vcpu_create_e500mc(struct kvm *kvm,
 						       unsigned int id)
->>>>>>> 78fd8223
 {
 	struct kvmppc_vcpu_e500 *vcpu_e500;
 	struct kvm_vcpu *vcpu;
