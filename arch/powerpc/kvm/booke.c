/*
 * This program is free software; you can redistribute it and/or modify
 * it under the terms of the GNU General Public License, version 2, as
 * published by the Free Software Foundation.
 *
 * This program is distributed in the hope that it will be useful,
 * but WITHOUT ANY WARRANTY; without even the implied warranty of
 * MERCHANTABILITY or FITNESS FOR A PARTICULAR PURPOSE.  See the
 * GNU General Public License for more details.
 *
 * You should have received a copy of the GNU General Public License
 * along with this program; if not, write to the Free Software
 * Foundation, 51 Franklin Street, Fifth Floor, Boston, MA  02110-1301, USA.
 *
 * Copyright IBM Corp. 2007
 * Copyright 2010-2011 Freescale Semiconductor, Inc.
 *
 * Authors: Hollis Blanchard <hollisb@us.ibm.com>
 *          Christian Ehrhardt <ehrhardt@linux.vnet.ibm.com>
 *          Scott Wood <scottwood@freescale.com>
 *          Varun Sethi <varun.sethi@freescale.com>
 */

#include <linux/errno.h>
#include <linux/err.h>
#include <linux/kvm_host.h>
#include <linux/gfp.h>
#include <linux/module.h>
#include <linux/vmalloc.h>
#include <linux/fs.h>

#include <asm/cputable.h>
#include <asm/uaccess.h>
#include <asm/kvm_ppc.h>
#include <asm/cacheflush.h>
#include <asm/dbell.h>
#include <asm/hw_irq.h>
#include <asm/irq.h>
#include <asm/time.h>

#include "timing.h"
#include "booke.h"
#include "trace.h"

unsigned long kvmppc_booke_handlers;

#define VM_STAT(x) offsetof(struct kvm, stat.x), KVM_STAT_VM
#define VCPU_STAT(x) offsetof(struct kvm_vcpu, stat.x), KVM_STAT_VCPU

struct kvm_stats_debugfs_item debugfs_entries[] = {
	{ "mmio",       VCPU_STAT(mmio_exits) },
	{ "dcr",        VCPU_STAT(dcr_exits) },
	{ "sig",        VCPU_STAT(signal_exits) },
	{ "itlb_r",     VCPU_STAT(itlb_real_miss_exits) },
	{ "itlb_v",     VCPU_STAT(itlb_virt_miss_exits) },
	{ "dtlb_r",     VCPU_STAT(dtlb_real_miss_exits) },
	{ "dtlb_v",     VCPU_STAT(dtlb_virt_miss_exits) },
	{ "sysc",       VCPU_STAT(syscall_exits) },
	{ "isi",        VCPU_STAT(isi_exits) },
	{ "dsi",        VCPU_STAT(dsi_exits) },
	{ "inst_emu",   VCPU_STAT(emulated_inst_exits) },
	{ "dec",        VCPU_STAT(dec_exits) },
	{ "ext_intr",   VCPU_STAT(ext_intr_exits) },
	{ "halt_wakeup", VCPU_STAT(halt_wakeup) },
	{ "doorbell", VCPU_STAT(dbell_exits) },
	{ "guest doorbell", VCPU_STAT(gdbell_exits) },
	{ "remote_tlb_flush", VM_STAT(remote_tlb_flush) },
	{ NULL }
};

/* TODO: use vcpu_printf() */
void kvmppc_dump_vcpu(struct kvm_vcpu *vcpu)
{
	int i;

	printk("pc:   %08lx msr:  %08llx\n", vcpu->arch.pc, vcpu->arch.shared->msr);
	printk("lr:   %08lx ctr:  %08lx\n", vcpu->arch.lr, vcpu->arch.ctr);
	printk("srr0: %08llx srr1: %08llx\n", vcpu->arch.shared->srr0,
					    vcpu->arch.shared->srr1);

	printk("exceptions: %08lx\n", vcpu->arch.pending_exceptions);

	for (i = 0; i < 32; i += 4) {
		printk("gpr%02d: %08lx %08lx %08lx %08lx\n", i,
		       kvmppc_get_gpr(vcpu, i),
		       kvmppc_get_gpr(vcpu, i+1),
		       kvmppc_get_gpr(vcpu, i+2),
		       kvmppc_get_gpr(vcpu, i+3));
	}
}

#ifdef CONFIG_SPE
void kvmppc_vcpu_disable_spe(struct kvm_vcpu *vcpu)
{
	preempt_disable();
	enable_kernel_spe();
	kvmppc_save_guest_spe(vcpu);
	vcpu->arch.shadow_msr &= ~MSR_SPE;
	preempt_enable();
}

static void kvmppc_vcpu_enable_spe(struct kvm_vcpu *vcpu)
{
	preempt_disable();
	enable_kernel_spe();
	kvmppc_load_guest_spe(vcpu);
	vcpu->arch.shadow_msr |= MSR_SPE;
	preempt_enable();
}

static void kvmppc_vcpu_sync_spe(struct kvm_vcpu *vcpu)
{
	if (vcpu->arch.shared->msr & MSR_SPE) {
		if (!(vcpu->arch.shadow_msr & MSR_SPE))
			kvmppc_vcpu_enable_spe(vcpu);
	} else if (vcpu->arch.shadow_msr & MSR_SPE) {
		kvmppc_vcpu_disable_spe(vcpu);
	}
}
#else
static void kvmppc_vcpu_sync_spe(struct kvm_vcpu *vcpu)
{
}
#endif

static void kvmppc_vcpu_sync_fpu(struct kvm_vcpu *vcpu)
{
#if defined(CONFIG_PPC_FPU) && !defined(CONFIG_KVM_BOOKE_HV)
	/* We always treat the FP bit as enabled from the host
	   perspective, so only need to adjust the shadow MSR */
	vcpu->arch.shadow_msr &= ~MSR_FP;
	vcpu->arch.shadow_msr |= vcpu->arch.shared->msr & MSR_FP;
#endif
}

static void kvmppc_vcpu_sync_debug(struct kvm_vcpu *vcpu)
{
	/* Synchronize guest's desire to get debug interrupts into shadow MSR */
#ifndef CONFIG_KVM_BOOKE_HV
	vcpu->arch.shadow_msr &= ~MSR_DE;
	vcpu->arch.shadow_msr |= vcpu->arch.shared->msr & MSR_DE;
#endif

	/* Force enable debug interrupts when user space wants to debug */
	if (vcpu->guest_debug) {
#ifdef CONFIG_KVM_BOOKE_HV
		/*
		 * Since there is no shadow MSR, sync MSR_DE into the guest
		 * visible MSR.
		 */
		vcpu->arch.shared->msr |= MSR_DE;
#else
		vcpu->arch.shadow_msr |= MSR_DE;
		vcpu->arch.shared->msr &= ~MSR_DE;
#endif
	}
}

/*
 * Helper function for "full" MSR writes.  No need to call this if only
 * EE/CE/ME/DE/RI are changing.
 */
void kvmppc_set_msr(struct kvm_vcpu *vcpu, u32 new_msr)
{
	u32 old_msr = vcpu->arch.shared->msr;

#ifdef CONFIG_KVM_BOOKE_HV
	new_msr |= MSR_GS;
#endif

	vcpu->arch.shared->msr = new_msr;

	kvmppc_mmu_msr_notify(vcpu, old_msr);
	kvmppc_vcpu_sync_spe(vcpu);
	kvmppc_vcpu_sync_fpu(vcpu);
	kvmppc_vcpu_sync_debug(vcpu);
}

static void kvmppc_booke_queue_irqprio(struct kvm_vcpu *vcpu,
                                       unsigned int priority)
{
	trace_kvm_booke_queue_irqprio(vcpu, priority);
	set_bit(priority, &vcpu->arch.pending_exceptions);
}

static void kvmppc_core_queue_dtlb_miss(struct kvm_vcpu *vcpu,
                                        ulong dear_flags, ulong esr_flags)
{
	vcpu->arch.queued_dear = dear_flags;
	vcpu->arch.queued_esr = esr_flags;
	kvmppc_booke_queue_irqprio(vcpu, BOOKE_IRQPRIO_DTLB_MISS);
}

static void kvmppc_core_queue_data_storage(struct kvm_vcpu *vcpu,
                                           ulong dear_flags, ulong esr_flags)
{
	vcpu->arch.queued_dear = dear_flags;
	vcpu->arch.queued_esr = esr_flags;
	kvmppc_booke_queue_irqprio(vcpu, BOOKE_IRQPRIO_DATA_STORAGE);
}

static void kvmppc_core_queue_inst_storage(struct kvm_vcpu *vcpu,
                                           ulong esr_flags)
{
	vcpu->arch.queued_esr = esr_flags;
	kvmppc_booke_queue_irqprio(vcpu, BOOKE_IRQPRIO_INST_STORAGE);
}

static void kvmppc_core_queue_alignment(struct kvm_vcpu *vcpu, ulong dear_flags,
					ulong esr_flags)
{
	vcpu->arch.queued_dear = dear_flags;
	vcpu->arch.queued_esr = esr_flags;
	kvmppc_booke_queue_irqprio(vcpu, BOOKE_IRQPRIO_ALIGNMENT);
}

void kvmppc_core_queue_program(struct kvm_vcpu *vcpu, ulong esr_flags)
{
	vcpu->arch.queued_esr = esr_flags;
	kvmppc_booke_queue_irqprio(vcpu, BOOKE_IRQPRIO_PROGRAM);
}

void kvmppc_core_queue_dec(struct kvm_vcpu *vcpu)
{
	kvmppc_booke_queue_irqprio(vcpu, BOOKE_IRQPRIO_DECREMENTER);
}

int kvmppc_core_pending_dec(struct kvm_vcpu *vcpu)
{
	return test_bit(BOOKE_IRQPRIO_DECREMENTER, &vcpu->arch.pending_exceptions);
}

void kvmppc_core_dequeue_dec(struct kvm_vcpu *vcpu)
{
	clear_bit(BOOKE_IRQPRIO_DECREMENTER, &vcpu->arch.pending_exceptions);
}

void kvmppc_core_queue_external(struct kvm_vcpu *vcpu,
                                struct kvm_interrupt *irq)
{
	unsigned int prio = BOOKE_IRQPRIO_EXTERNAL;

	if (irq->irq == KVM_INTERRUPT_SET_LEVEL)
		prio = BOOKE_IRQPRIO_EXTERNAL_LEVEL;

	kvmppc_booke_queue_irqprio(vcpu, prio);
}

void kvmppc_core_dequeue_external(struct kvm_vcpu *vcpu)
{
	clear_bit(BOOKE_IRQPRIO_EXTERNAL, &vcpu->arch.pending_exceptions);
	clear_bit(BOOKE_IRQPRIO_EXTERNAL_LEVEL, &vcpu->arch.pending_exceptions);
}

static void kvmppc_core_queue_watchdog(struct kvm_vcpu *vcpu)
{
	kvmppc_booke_queue_irqprio(vcpu, BOOKE_IRQPRIO_WATCHDOG);
}

static void kvmppc_core_dequeue_watchdog(struct kvm_vcpu *vcpu)
{
	clear_bit(BOOKE_IRQPRIO_WATCHDOG, &vcpu->arch.pending_exceptions);
}

static void set_guest_srr(struct kvm_vcpu *vcpu, unsigned long srr0, u32 srr1)
{
#ifdef CONFIG_KVM_BOOKE_HV
	mtspr(SPRN_GSRR0, srr0);
	mtspr(SPRN_GSRR1, srr1);
#else
	vcpu->arch.shared->srr0 = srr0;
	vcpu->arch.shared->srr1 = srr1;
#endif
}

static void set_guest_csrr(struct kvm_vcpu *vcpu, unsigned long srr0, u32 srr1)
{
	vcpu->arch.csrr0 = srr0;
	vcpu->arch.csrr1 = srr1;
}

static void set_guest_dsrr(struct kvm_vcpu *vcpu, unsigned long srr0, u32 srr1)
{
	if (cpu_has_feature(CPU_FTR_DEBUG_LVL_EXC)) {
		vcpu->arch.dsrr0 = srr0;
		vcpu->arch.dsrr1 = srr1;
	} else {
		set_guest_csrr(vcpu, srr0, srr1);
	}
}

static void set_guest_mcsrr(struct kvm_vcpu *vcpu, unsigned long srr0, u32 srr1)
{
	vcpu->arch.mcsrr0 = srr0;
	vcpu->arch.mcsrr1 = srr1;
}

static unsigned long get_guest_dear(struct kvm_vcpu *vcpu)
{
#ifdef CONFIG_KVM_BOOKE_HV
	return mfspr(SPRN_GDEAR);
#else
	return vcpu->arch.shared->dar;
#endif
}

static void set_guest_dear(struct kvm_vcpu *vcpu, unsigned long dear)
{
#ifdef CONFIG_KVM_BOOKE_HV
	mtspr(SPRN_GDEAR, dear);
#else
	vcpu->arch.shared->dar = dear;
#endif
}

static unsigned long get_guest_esr(struct kvm_vcpu *vcpu)
{
#ifdef CONFIG_KVM_BOOKE_HV
	return mfspr(SPRN_GESR);
#else
	return vcpu->arch.shared->esr;
#endif
}

static void set_guest_esr(struct kvm_vcpu *vcpu, u32 esr)
{
#ifdef CONFIG_KVM_BOOKE_HV
	mtspr(SPRN_GESR, esr);
#else
	vcpu->arch.shared->esr = esr;
#endif
}

static unsigned long get_guest_epr(struct kvm_vcpu *vcpu)
{
#ifdef CONFIG_KVM_BOOKE_HV
	return mfspr(SPRN_GEPR);
#else
	return vcpu->arch.epr;
#endif
}

/* Deliver the interrupt of the corresponding priority, if possible. */
static int kvmppc_booke_irqprio_deliver(struct kvm_vcpu *vcpu,
                                        unsigned int priority)
{
	int allowed = 0;
	ulong msr_mask = 0;
	bool update_esr = false, update_dear = false, update_epr = false;
	ulong crit_raw = vcpu->arch.shared->critical;
	ulong crit_r1 = kvmppc_get_gpr(vcpu, 1);
	bool crit;
	bool keep_irq = false;
	enum int_class int_class;
	ulong new_msr = vcpu->arch.shared->msr;

	/* Truncate crit indicators in 32 bit mode */
	if (!(vcpu->arch.shared->msr & MSR_SF)) {
		crit_raw &= 0xffffffff;
		crit_r1 &= 0xffffffff;
	}

	/* Critical section when crit == r1 */
	crit = (crit_raw == crit_r1);
	/* ... and we're in supervisor mode */
	crit = crit && !(vcpu->arch.shared->msr & MSR_PR);

	if (priority == BOOKE_IRQPRIO_EXTERNAL_LEVEL) {
		priority = BOOKE_IRQPRIO_EXTERNAL;
		keep_irq = true;
	}

	if ((priority == BOOKE_IRQPRIO_EXTERNAL) && vcpu->arch.epr_flags)
		update_epr = true;

	switch (priority) {
	case BOOKE_IRQPRIO_DTLB_MISS:
	case BOOKE_IRQPRIO_DATA_STORAGE:
	case BOOKE_IRQPRIO_ALIGNMENT:
		update_dear = true;
		/* fall through */
	case BOOKE_IRQPRIO_INST_STORAGE:
	case BOOKE_IRQPRIO_PROGRAM:
		update_esr = true;
		/* fall through */
	case BOOKE_IRQPRIO_ITLB_MISS:
	case BOOKE_IRQPRIO_SYSCALL:
	case BOOKE_IRQPRIO_FP_UNAVAIL:
	case BOOKE_IRQPRIO_SPE_UNAVAIL:
	case BOOKE_IRQPRIO_SPE_FP_DATA:
	case BOOKE_IRQPRIO_SPE_FP_ROUND:
	case BOOKE_IRQPRIO_AP_UNAVAIL:
<<<<<<< HEAD
	case BOOKE_IRQPRIO_ALTIVEC_UNAVAIL:
	case BOOKE_IRQPRIO_ALTIVEC_ASSIST:
=======
>>>>>>> 8bb495e3
		allowed = 1;
		msr_mask = MSR_CE | MSR_ME | MSR_DE;
		int_class = INT_CLASS_NONCRIT;
		break;
	case BOOKE_IRQPRIO_WATCHDOG:
	case BOOKE_IRQPRIO_CRITICAL:
	case BOOKE_IRQPRIO_DBELL_CRIT:
		allowed = vcpu->arch.shared->msr & MSR_CE;
		allowed = allowed && !crit;
		msr_mask = MSR_ME;
		int_class = INT_CLASS_CRIT;
		break;
	case BOOKE_IRQPRIO_MACHINE_CHECK:
		allowed = vcpu->arch.shared->msr & MSR_ME;
		allowed = allowed && !crit;
		int_class = INT_CLASS_MC;
		break;
	case BOOKE_IRQPRIO_DECREMENTER:
	case BOOKE_IRQPRIO_FIT:
		keep_irq = true;
		/* fall through */
	case BOOKE_IRQPRIO_EXTERNAL:
	case BOOKE_IRQPRIO_DBELL:
		allowed = vcpu->arch.shared->msr & MSR_EE;
		allowed = allowed && !crit;
		msr_mask = MSR_CE | MSR_ME | MSR_DE;
		int_class = INT_CLASS_NONCRIT;
		break;
	case BOOKE_IRQPRIO_DEBUG:
		allowed = vcpu->arch.shared->msr & MSR_DE;
		allowed = allowed && !crit;
		msr_mask = MSR_ME;
		int_class = INT_CLASS_CRIT;
		break;
	}

	if (allowed) {
		switch (int_class) {
		case INT_CLASS_NONCRIT:
			set_guest_srr(vcpu, vcpu->arch.pc,
				      vcpu->arch.shared->msr);
			break;
		case INT_CLASS_CRIT:
			set_guest_csrr(vcpu, vcpu->arch.pc,
				       vcpu->arch.shared->msr);
			break;
		case INT_CLASS_DBG:
			set_guest_dsrr(vcpu, vcpu->arch.pc,
				       vcpu->arch.shared->msr);
			break;
		case INT_CLASS_MC:
			set_guest_mcsrr(vcpu, vcpu->arch.pc,
					vcpu->arch.shared->msr);
			break;
		}

		vcpu->arch.pc = vcpu->arch.ivpr | vcpu->arch.ivor[priority];
		if (update_esr == true)
			set_guest_esr(vcpu, vcpu->arch.queued_esr);
		if (update_dear == true)
			set_guest_dear(vcpu, vcpu->arch.queued_dear);
		if (update_epr == true) {
			if (vcpu->arch.epr_flags & KVMPPC_EPR_USER)
				kvm_make_request(KVM_REQ_EPR_EXIT, vcpu);
			else if (vcpu->arch.epr_flags & KVMPPC_EPR_KERNEL) {
				BUG_ON(vcpu->arch.irq_type != KVMPPC_IRQ_MPIC);
				kvmppc_mpic_set_epr(vcpu);
			}
		}

		new_msr &= msr_mask;
#if defined(CONFIG_64BIT)
		if (vcpu->arch.epcr & SPRN_EPCR_ICM)
			new_msr |= MSR_CM;
#endif
		kvmppc_set_msr(vcpu, new_msr);

		if (!keep_irq)
			clear_bit(priority, &vcpu->arch.pending_exceptions);
	}

#ifdef CONFIG_KVM_BOOKE_HV
	/*
	 * If an interrupt is pending but masked, raise a guest doorbell
	 * so that we are notified when the guest enables the relevant
	 * MSR bit.
	 */
	if (vcpu->arch.pending_exceptions & BOOKE_IRQMASK_EE)
		kvmppc_set_pending_interrupt(vcpu, INT_CLASS_NONCRIT);
	if (vcpu->arch.pending_exceptions & BOOKE_IRQMASK_CE)
		kvmppc_set_pending_interrupt(vcpu, INT_CLASS_CRIT);
	if (vcpu->arch.pending_exceptions & BOOKE_IRQPRIO_MACHINE_CHECK)
		kvmppc_set_pending_interrupt(vcpu, INT_CLASS_MC);
#endif

	return allowed;
}

/*
 * Return the number of jiffies until the next timeout.  If the timeout is
 * longer than the NEXT_TIMER_MAX_DELTA, then return NEXT_TIMER_MAX_DELTA
 * because the larger value can break the timer APIs.
 */
static unsigned long watchdog_next_timeout(struct kvm_vcpu *vcpu)
{
	u64 tb, wdt_tb, wdt_ticks = 0;
	u64 nr_jiffies = 0;
	u32 period = TCR_GET_WP(vcpu->arch.tcr);

	wdt_tb = 1ULL << (63 - period);
	tb = get_tb();
	/*
	 * The watchdog timeout will hapeen when TB bit corresponding
	 * to watchdog will toggle from 0 to 1.
	 */
	if (tb & wdt_tb)
		wdt_ticks = wdt_tb;

	wdt_ticks += wdt_tb - (tb & (wdt_tb - 1));

	/* Convert timebase ticks to jiffies */
	nr_jiffies = wdt_ticks;

	if (do_div(nr_jiffies, tb_ticks_per_jiffy))
		nr_jiffies++;

	return min_t(unsigned long long, nr_jiffies, NEXT_TIMER_MAX_DELTA);
}

static void arm_next_watchdog(struct kvm_vcpu *vcpu)
{
	unsigned long nr_jiffies;
	unsigned long flags;

	/*
	 * If TSR_ENW and TSR_WIS are not set then no need to exit to
	 * userspace, so clear the KVM_REQ_WATCHDOG request.
	 */
	if ((vcpu->arch.tsr & (TSR_ENW | TSR_WIS)) != (TSR_ENW | TSR_WIS))
		clear_bit(KVM_REQ_WATCHDOG, &vcpu->requests);

	spin_lock_irqsave(&vcpu->arch.wdt_lock, flags);
	nr_jiffies = watchdog_next_timeout(vcpu);
	/*
	 * If the number of jiffies of watchdog timer >= NEXT_TIMER_MAX_DELTA
	 * then do not run the watchdog timer as this can break timer APIs.
	 */
	if (nr_jiffies < NEXT_TIMER_MAX_DELTA)
		mod_timer(&vcpu->arch.wdt_timer, jiffies + nr_jiffies);
	else
		del_timer(&vcpu->arch.wdt_timer);
	spin_unlock_irqrestore(&vcpu->arch.wdt_lock, flags);
}

void kvmppc_watchdog_func(unsigned long data)
{
	struct kvm_vcpu *vcpu = (struct kvm_vcpu *)data;
	u32 tsr, new_tsr;
	int final;

	do {
		new_tsr = tsr = vcpu->arch.tsr;
		final = 0;

		/* Time out event */
		if (tsr & TSR_ENW) {
			if (tsr & TSR_WIS)
				final = 1;
			else
				new_tsr = tsr | TSR_WIS;
		} else {
			new_tsr = tsr | TSR_ENW;
		}
	} while (cmpxchg(&vcpu->arch.tsr, tsr, new_tsr) != tsr);

	if (new_tsr & TSR_WIS) {
		smp_wmb();
		kvm_make_request(KVM_REQ_PENDING_TIMER, vcpu);
		kvm_vcpu_kick(vcpu);
	}

	/*
	 * If this is final watchdog expiry and some action is required
	 * then exit to userspace.
	 */
	if (final && (vcpu->arch.tcr & TCR_WRC_MASK) &&
	    vcpu->arch.watchdog_enabled) {
		smp_wmb();
		kvm_make_request(KVM_REQ_WATCHDOG, vcpu);
		kvm_vcpu_kick(vcpu);
	}

	/*
	 * Stop running the watchdog timer after final expiration to
	 * prevent the host from being flooded with timers if the
	 * guest sets a short period.
	 * Timers will resume when TSR/TCR is updated next time.
	 */
	if (!final)
		arm_next_watchdog(vcpu);
}

static void update_timer_ints(struct kvm_vcpu *vcpu)
{
	if ((vcpu->arch.tcr & TCR_DIE) && (vcpu->arch.tsr & TSR_DIS))
		kvmppc_core_queue_dec(vcpu);
	else
		kvmppc_core_dequeue_dec(vcpu);

	if ((vcpu->arch.tcr & TCR_WIE) && (vcpu->arch.tsr & TSR_WIS))
		kvmppc_core_queue_watchdog(vcpu);
	else
		kvmppc_core_dequeue_watchdog(vcpu);
}

static void kvmppc_core_check_exceptions(struct kvm_vcpu *vcpu)
{
	unsigned long *pending = &vcpu->arch.pending_exceptions;
	unsigned int priority;

	priority = __ffs(*pending);
	while (priority < BOOKE_IRQPRIO_MAX) {
		if (kvmppc_booke_irqprio_deliver(vcpu, priority))
			break;

		priority = find_next_bit(pending,
		                         BITS_PER_BYTE * sizeof(*pending),
		                         priority + 1);
	}

	/* Tell the guest about our interrupt status */
	vcpu->arch.shared->int_pending = !!*pending;
}

/* Check pending exceptions and deliver one, if possible. */
int kvmppc_core_prepare_to_enter(struct kvm_vcpu *vcpu)
{
	int r = 0;
	WARN_ON_ONCE(!irqs_disabled());

	kvmppc_core_check_exceptions(vcpu);

	if (vcpu->requests) {
		/* Exception delivery raised request; start over */
		return 1;
	}

	if (vcpu->arch.shared->msr & MSR_WE) {
		local_irq_enable();
		kvm_vcpu_block(vcpu);
		clear_bit(KVM_REQ_UNHALT, &vcpu->requests);
		hard_irq_disable();

		kvmppc_set_exit_type(vcpu, EMULATED_MTMSRWE_EXITS);
		r = 1;
	};

	return r;
}

int kvmppc_core_check_requests(struct kvm_vcpu *vcpu)
{
	int r = 1; /* Indicate we want to get back into the guest */

	if (kvm_check_request(KVM_REQ_PENDING_TIMER, vcpu))
		update_timer_ints(vcpu);
#if defined(CONFIG_KVM_E500V2) || defined(CONFIG_KVM_E500MC)
	if (kvm_check_request(KVM_REQ_TLB_FLUSH, vcpu))
		kvmppc_core_flush_tlb(vcpu);
#endif

	if (kvm_check_request(KVM_REQ_WATCHDOG, vcpu)) {
		vcpu->run->exit_reason = KVM_EXIT_WATCHDOG;
		r = 0;
	}

	if (kvm_check_request(KVM_REQ_EPR_EXIT, vcpu)) {
		vcpu->run->epr.epr = 0;
		vcpu->arch.epr_needed = true;
		vcpu->run->exit_reason = KVM_EXIT_EPR;
		r = 0;
	}

	return r;
}

static void kvmppc_load_usespace_gebug(void)
{
	switch_booke_debug_regs(&current->thread);
}

static void kvmppc_booke_vcpu_load_debug_regs(struct kvm_vcpu *vcpu)
{
	if (!vcpu->arch.debug_active)
		return;

	/* Disable all debug events and clead pending debug events */
	mtspr(SPRN_DBCR0, 0x0);
	kvmppc_clear_dbsr();

	/*
	 * Check whether guest still need debug resource, if not then there
	 * is no need to restore guest context.
	 */
	if (!vcpu->arch.shadow_dbg_reg.dbcr0)
		return;

	/* Load Guest Context */
	mtspr(SPRN_DBCR1, vcpu->arch.shadow_dbg_reg.dbcr1);
	mtspr(SPRN_DBCR2, vcpu->arch.shadow_dbg_reg.dbcr2);
#ifdef CONFIG_KVM_E500MC
	mtspr(SPRN_DBCR4, vcpu->arch.shadow_dbg_reg.dbcr4);
#endif
	mtspr(SPRN_IAC1, vcpu->arch.shadow_dbg_reg.iac[0]);
	mtspr(SPRN_IAC2, vcpu->arch.shadow_dbg_reg.iac[1]);
#if CONFIG_PPC_ADV_DEBUG_IACS > 2
	mtspr(SPRN_IAC3, vcpu->arch.shadow_dbg_reg.iac[2]);
	mtspr(SPRN_IAC4, vcpu->arch.shadow_dbg_reg.iac[3]);
#endif
	mtspr(SPRN_DAC1, vcpu->arch.shadow_dbg_reg.dac[0]);
	mtspr(SPRN_DAC2, vcpu->arch.shadow_dbg_reg.dac[1]);

	/* Enable debug events after other debug registers restored */
	mtspr(SPRN_DBCR0, vcpu->arch.shadow_dbg_reg.dbcr0);
}

int kvmppc_vcpu_run(struct kvm_run *kvm_run, struct kvm_vcpu *vcpu)
{
	int ret, s;
#ifdef CONFIG_PPC_FPU
	unsigned int fpscr;
	int fpexc_mode;
	u64 fpr[32];
#endif

#ifdef CONFIG_ALTIVEC
	vector128 vr[32];
	vector128 vscr;
	int used_vr = 0;
#endif

	if (!vcpu->arch.sane) {
		kvm_run->exit_reason = KVM_EXIT_INTERNAL_ERROR;
		return -EINVAL;
	}

	s = kvmppc_prepare_to_enter(vcpu);
	if (s <= 0) {
		ret = s;
		goto out;
	}
<<<<<<< HEAD
	kvmppc_fix_ee_before_entry();
=======
>>>>>>> 8bb495e3

	kvm_guest_enter();

#ifdef CONFIG_PPC_FPU
	/* Save userspace FPU state in stack */
	enable_kernel_fp();
	memcpy(fpr, current->thread.fpr, sizeof(current->thread.fpr));
	fpscr = current->thread.fpscr.val;
	fpexc_mode = current->thread.fpexc_mode;

	/* Restore guest FPU state to thread */
	memcpy(current->thread.fpr, vcpu->arch.fpr, sizeof(vcpu->arch.fpr));
	current->thread.fpscr.val = vcpu->arch.fpscr;

	/*
	 * Since we can't trap on MSR_FP in GS-mode, we consider the guest
	 * as always using the FPU.  Kernel usage of FP (via
	 * enable_kernel_fp()) in this thread must not occur while
	 * vcpu->fpu_active is set.
	 */
	vcpu->fpu_active = 1;

	kvmppc_load_guest_fp(vcpu);
#endif

<<<<<<< HEAD
#ifdef CONFIG_ALTIVEC
	if (cpu_has_feature(CPU_FTR_ALTIVEC)) {
		/* Save userspace VEC state in stack */
		enable_kernel_altivec();
		memcpy(vr, current->thread.vr, sizeof(current->thread.vr));
		vscr = current->thread.vscr;
		used_vr = current->thread.used_vr;

		/* Restore guest VEC state to thread */
		memcpy(current->thread.vr, vcpu->arch.vr, sizeof(vcpu->arch.vr));
		current->thread.vscr = vcpu->arch.vscr;

		vcpu->arch.vec_active = 1;

		kvmppc_load_guest_altivec(vcpu);
	}
#endif

	/*
	 * Clear current->thread.dbcr0 so that kernel does not
	 * restore h/w registers on context switch in vcpu running state.
	 */
	vcpu->arch.debug_active = 1;
	vcpu->arch.saved_dbcr0 = current->thread.dbcr0;
	current->thread.dbcr0 = 0;
	kvmppc_booke_vcpu_load_debug_regs(vcpu);
=======
	kvmppc_lazy_ee_enable();
>>>>>>> 8bb495e3

	ret = __kvmppc_vcpu_run(kvm_run, vcpu);

	/* No need for kvm_guest_exit. It's done in handle_exit.
	   We also get here with interrupts enabled. */

	/* Restore thread->dbcr0 */
	vcpu->arch.debug_active = 0;
	current->thread.dbcr0 = vcpu->arch.saved_dbcr0;
	kvmppc_load_usespace_gebug();

#ifdef CONFIG_PPC_FPU
	kvmppc_save_guest_fp(vcpu);

	vcpu->fpu_active = 0;

	/* Save guest FPU state from thread */
	memcpy(vcpu->arch.fpr, current->thread.fpr, sizeof(vcpu->arch.fpr));
	vcpu->arch.fpscr = current->thread.fpscr.val;

	/* Restore userspace FPU state from stack */
	memcpy(current->thread.fpr, fpr, sizeof(current->thread.fpr));
	current->thread.fpscr.val = fpscr;
	current->thread.fpexc_mode = fpexc_mode;
#endif

#ifdef CONFIG_ALTIVEC
	if (cpu_has_feature(CPU_FTR_ALTIVEC)) {
		kvmppc_save_guest_altivec(vcpu);

		vcpu->arch.vec_active = 0;

		/* Save guest VEC state from thread */
		memcpy(vcpu->arch.vr, current->thread.vr, sizeof(vcpu->arch.vr));
		vcpu->arch.vscr = current->thread.vscr;

		/* Restore userspace VEC state from stack */
		memcpy(current->thread.vr, vr, sizeof(current->thread.vr));
		current->thread.vscr = vscr;
		current->thread.used_vr = used_vr;
	}
#endif

out:
	vcpu->mode = OUTSIDE_GUEST_MODE;
	return ret;
}

static int emulation_exit(struct kvm_run *run, struct kvm_vcpu *vcpu)
{
	enum emulation_result er;

	er = kvmppc_emulate_instruction(run, vcpu);
	switch (er) {
	case EMULATE_DONE:
		/* don't overwrite subtypes, just account kvm_stats */
		kvmppc_account_exit_stat(vcpu, EMULATED_INST_EXITS);
		/* Future optimization: only reload non-volatiles if
		 * they were actually modified by emulation. */
		return RESUME_GUEST_NV;

	case EMULATE_DO_DCR:
		run->exit_reason = KVM_EXIT_DCR;
		return RESUME_HOST;

	case EMULATE_FAIL:
		printk(KERN_CRIT "%s: emulation at %lx failed (%08x)\n",
		       __func__, vcpu->arch.pc, vcpu->arch.last_inst);
		/* For debugging, encode the failing instruction and
		 * report it to userspace. */
		run->hw.hardware_exit_reason = ~0ULL << 32;
		run->hw.hardware_exit_reason |= vcpu->arch.last_inst;
		kvmppc_core_queue_program(vcpu, ESR_PIL);
		return RESUME_HOST;

	case EMULATE_EXIT_USER:
		return RESUME_HOST;

	default:
		BUG();
	}
}

/*
 * Currently we do not support debug resource emulation to guest,
 * so always exit to user space irrespective of user space is
 * expecting the debug exception or not. This is unexpected event
 * and let us leave the action on user space.
 */
static int kvmppc_handle_debug(struct kvm_run *run, struct kvm_vcpu *vcpu)
{
	u32 dbsr = mfspr(SPRN_DBSR);

	kvmppc_clear_dbsr();
	run->debug.arch.status = 0;
	run->debug.arch.address = vcpu->arch.pc;

	if (dbsr & (DBSR_IAC1 | DBSR_IAC2 | DBSR_IAC3 | DBSR_IAC4)) {
		run->debug.arch.status |= KVMPPC_DEBUG_BREAKPOINT;
	} else {
		if (dbsr & (DBSR_DAC1W | DBSR_DAC2W))
			run->debug.arch.status |= KVMPPC_DEBUG_WATCH_WRITE;
		else if (dbsr & (DBSR_DAC1R | DBSR_DAC2R))
			run->debug.arch.status |= KVMPPC_DEBUG_WATCH_READ;
		if (dbsr & (DBSR_DAC1R | DBSR_DAC1W))
			run->debug.arch.address = vcpu->arch.shadow_dbg_reg.dac[0];
		else if (dbsr & (DBSR_DAC2R | DBSR_DAC2W))
			run->debug.arch.address = vcpu->arch.shadow_dbg_reg.dac[1];
	}

	return RESUME_HOST;
}

static void kvmppc_fill_pt_regs(struct pt_regs *regs)
{
	ulong r1, ip, msr, lr;

	asm("mr %0, 1" : "=r"(r1));
	asm("mflr %0" : "=r"(lr));
	asm("mfmsr %0" : "=r"(msr));
	asm("bl 1f; 1: mflr %0" : "=r"(ip));

	memset(regs, 0, sizeof(*regs));
	regs->gpr[1] = r1;
	regs->nip = ip;
	regs->msr = msr;
	regs->link = lr;
}

/*
 * For interrupts needed to be handled by host interrupt handlers,
 * corresponding host handler are called from here in similar way
 * (but not exact) as they are called from low level handler
 * (such as from arch/powerpc/kernel/head_fsl_booke.S).
 */
static void kvmppc_restart_interrupt(struct kvm_vcpu *vcpu,
				     unsigned int exit_nr)
{
	struct pt_regs regs;

	switch (exit_nr) {
	case BOOKE_INTERRUPT_EXTERNAL:
		kvmppc_fill_pt_regs(&regs);
		do_IRQ(&regs);
		break;
	case BOOKE_INTERRUPT_DECREMENTER:
		kvmppc_fill_pt_regs(&regs);
		timer_interrupt(&regs);
		break;
#if defined(CONFIG_PPC_FSL_BOOK3E) || defined(CONFIG_PPC_BOOK3E_64)
	case BOOKE_INTERRUPT_DOORBELL:
		kvmppc_fill_pt_regs(&regs);
		doorbell_exception(&regs);
		break;
#endif
	case BOOKE_INTERRUPT_MACHINE_CHECK:
		/* FIXME */
		break;
	case BOOKE_INTERRUPT_PERFORMANCE_MONITOR:
		kvmppc_fill_pt_regs(&regs);
		performance_monitor_exception(&regs);
		break;
	case BOOKE_INTERRUPT_WATCHDOG:
		kvmppc_fill_pt_regs(&regs);
#ifdef CONFIG_BOOKE_WDT
		WatchdogException(&regs);
#else
		unknown_exception(&regs);
#endif
		break;
	case BOOKE_INTERRUPT_CRITICAL:
		unknown_exception(&regs);
		break;
	}
}

/**
 * kvmppc_handle_exit
 *
 * Return value is in the form (errcode<<2 | RESUME_FLAG_HOST | RESUME_FLAG_NV)
 */
int kvmppc_handle_exit(struct kvm_run *run, struct kvm_vcpu *vcpu,
                       unsigned int exit_nr)
{
	int r = RESUME_HOST;
	int s;
	int idx;

#ifdef CONFIG_PPC64
	WARN_ON(local_paca->irq_happened != 0);
#endif

	/*
	 * We enter with interrupts disabled in hardware, but
	 * we need to call hard_irq_disable anyway to ensure that
	 * the software state is kept in sync.
	 */
	hard_irq_disable();

	/* update before a new last_exit_type is rewritten */
	kvmppc_update_timing_stats(vcpu);

	/*
	 * The exception type can change at this point, such as if the TLB entry
	 * for the emulated instruction has been evicted.
	 */
	kvmppc_prepare_for_emulation(vcpu, &exit_nr);

	/* restart interrupts if they were meant for the host */
	kvmppc_restart_interrupt(vcpu, exit_nr);

	local_irq_enable();

	trace_kvm_exit(exit_nr, vcpu);
	kvm_guest_exit();

	run->exit_reason = KVM_EXIT_UNKNOWN;
	run->ready_for_interrupt_injection = 1;

	switch (exit_nr) {
	case BOOKE_INTERRUPT_MACHINE_CHECK:
		printk("MACHINE CHECK: %lx\n", mfspr(SPRN_MCSR));
		kvmppc_dump_vcpu(vcpu);
		/* For debugging, send invalid exit reason to user space */
		run->hw.hardware_exit_reason = ~1ULL << 32;
		run->hw.hardware_exit_reason |= mfspr(SPRN_MCSR);
		r = RESUME_HOST;
		break;

	case BOOKE_INTERRUPT_EXTERNAL:
		kvmppc_account_exit(vcpu, EXT_INTR_EXITS);
		r = RESUME_GUEST;
		break;

	case BOOKE_INTERRUPT_DECREMENTER:
		kvmppc_account_exit(vcpu, DEC_EXITS);
		r = RESUME_GUEST;
		break;

	case BOOKE_INTERRUPT_WATCHDOG:
		r = RESUME_GUEST;
		break;

	case BOOKE_INTERRUPT_DOORBELL:
		kvmppc_account_exit(vcpu, DBELL_EXITS);
		r = RESUME_GUEST;
		break;

	case BOOKE_INTERRUPT_GUEST_DBELL_CRIT:
		kvmppc_account_exit(vcpu, GDBELL_EXITS);

		/*
		 * We are here because there is a pending guest interrupt
		 * which could not be delivered as MSR_CE or MSR_ME was not
		 * set.  Once we break from here we will retry delivery.
		 */
		r = RESUME_GUEST;
		break;

	case BOOKE_INTERRUPT_GUEST_DBELL:
		kvmppc_account_exit(vcpu, GDBELL_EXITS);

		/*
		 * We are here because there is a pending guest interrupt
		 * which could not be delivered as MSR_EE was not set.  Once
		 * we break from here we will retry delivery.
		 */
		r = RESUME_GUEST;
		break;

	case BOOKE_INTERRUPT_PERFORMANCE_MONITOR:
		r = RESUME_GUEST;
		break;

	case BOOKE_INTERRUPT_HV_PRIV:
		r = emulation_exit(run, vcpu);
		break;

	case BOOKE_INTERRUPT_PROGRAM:
		if (vcpu->arch.shared->msr & (MSR_PR | MSR_GS)) {
			/*
			 * Program traps generated by user-level software must
			 * be handled by the guest kernel.
			 *
			 * In GS mode, hypervisor privileged instructions trap
			 * on BOOKE_INTERRUPT_HV_PRIV, not here, so these are
			 * actual program interrupts, handled by the guest.
			 */
			kvmppc_core_queue_program(vcpu, vcpu->arch.fault_esr);
			r = RESUME_GUEST;
			kvmppc_account_exit(vcpu, USR_PR_INST);
			break;
		}

		r = emulation_exit(run, vcpu);
		break;

	case BOOKE_INTERRUPT_FP_UNAVAIL:
		kvmppc_booke_queue_irqprio(vcpu, BOOKE_IRQPRIO_FP_UNAVAIL);
		kvmppc_account_exit(vcpu, FP_UNAVAIL);
		r = RESUME_GUEST;
		break;

#ifdef CONFIG_SPE
	case BOOKE_INTERRUPT_SPE_UNAVAIL: {
		if (vcpu->arch.shared->msr & MSR_SPE)
			kvmppc_vcpu_enable_spe(vcpu);
		else
			kvmppc_booke_queue_irqprio(vcpu,
						   BOOKE_IRQPRIO_SPE_UNAVAIL);
		r = RESUME_GUEST;
		break;
	}

	case BOOKE_INTERRUPT_SPE_FP_DATA:
		kvmppc_booke_queue_irqprio(vcpu, BOOKE_IRQPRIO_SPE_FP_DATA);
		r = RESUME_GUEST;
		break;

	case BOOKE_INTERRUPT_SPE_FP_ROUND:
		kvmppc_booke_queue_irqprio(vcpu, BOOKE_IRQPRIO_SPE_FP_ROUND);
		r = RESUME_GUEST;
		break;
#else
	case BOOKE_INTERRUPT_SPE_UNAVAIL:
		/*
		 * Guest wants SPE, but host kernel doesn't support it.  Send
		 * an "unimplemented operation" program check to the guest.
		 */
		kvmppc_core_queue_program(vcpu, ESR_PUO | ESR_SPV);
		r = RESUME_GUEST;
		break;

	/*
	 * These really should never happen without CONFIG_SPE,
	 * as we should never enable the real MSR[SPE] in the guest.
	 */
	case BOOKE_INTERRUPT_SPE_FP_DATA:
	case BOOKE_INTERRUPT_SPE_FP_ROUND:
		printk(KERN_CRIT "%s: unexpected SPE interrupt %u at %08lx\n",
		       __func__, exit_nr, vcpu->arch.pc);
		run->hw.hardware_exit_reason = exit_nr;
		r = RESUME_HOST;
		break;
#endif

#ifdef CONFIG_ALTIVEC
	case BOOKE_INTERRUPT_ALTIVEC_UNAVAIL:
		kvmppc_booke_queue_irqprio(vcpu,
					   BOOKE_IRQPRIO_ALTIVEC_UNAVAIL);
		r = RESUME_GUEST;
		break;

	case BOOKE_INTERRUPT_ALTIVEC_ASSIST:
		kvmppc_booke_queue_irqprio(vcpu,
					   BOOKE_IRQPRIO_ALTIVEC_ASSIST);
		r = RESUME_GUEST;
		break;
#else
	case BOOKE_INTERRUPT_ALTIVEC_UNAVAIL:
	case BOOKE_INTERRUPT_ALTIVEC_ASSIST:
		printk(KERN_CRIT "%s: unexpected AltiVec interrupt %u \
			at %08lx\n", __func__, exit_nr, vcpu->arch.pc);
		run->hw.hardware_exit_reason = exit_nr;
		r = RESUME_HOST;
		break;
#endif

	case BOOKE_INTERRUPT_DATA_STORAGE:
		kvmppc_core_queue_data_storage(vcpu, vcpu->arch.fault_dear,
		                               vcpu->arch.fault_esr);
		kvmppc_account_exit(vcpu, DSI_EXITS);
		r = RESUME_GUEST;
		break;

	case BOOKE_INTERRUPT_INST_STORAGE:
		kvmppc_core_queue_inst_storage(vcpu, vcpu->arch.fault_esr);
		kvmppc_account_exit(vcpu, ISI_EXITS);
		r = RESUME_GUEST;
		break;

	case BOOKE_INTERRUPT_ALIGNMENT:
		kvmppc_core_queue_alignment(vcpu, vcpu->arch.fault_dear,
		                            vcpu->arch.fault_esr);
		r = RESUME_GUEST;
		break;

#ifdef CONFIG_KVM_BOOKE_HV
	case BOOKE_INTERRUPT_HV_SYSCALL:
		if (!(vcpu->arch.shared->msr & MSR_PR)) {
			kvmppc_set_gpr(vcpu, 3, kvmppc_kvm_pv(vcpu));
		} else {
			/*
			 * hcall from guest userspace -- send privileged
			 * instruction program check.
			 */
			kvmppc_core_queue_program(vcpu, ESR_PPR);
		}

		r = RESUME_GUEST;
		break;
#else
	case BOOKE_INTERRUPT_SYSCALL:
		if (!(vcpu->arch.shared->msr & MSR_PR) &&
		    (((u32)kvmppc_get_gpr(vcpu, 0)) == KVM_SC_MAGIC_R0)) {
			/* KVM PV hypercalls */
			kvmppc_set_gpr(vcpu, 3, kvmppc_kvm_pv(vcpu));
			r = RESUME_GUEST;
		} else {
			/* Guest syscalls */
			kvmppc_booke_queue_irqprio(vcpu, BOOKE_IRQPRIO_SYSCALL);
		}
		kvmppc_account_exit(vcpu, SYSCALL_EXITS);
		r = RESUME_GUEST;
		break;
#endif

	case BOOKE_INTERRUPT_DTLB_MISS: {
		unsigned long eaddr = vcpu->arch.fault_dear;
		int gtlb_index;
		gpa_t gpaddr;
		gfn_t gfn;

#ifdef CONFIG_KVM_E500V2
		if (!(vcpu->arch.shared->msr & MSR_PR) &&
		    (eaddr & PAGE_MASK) == vcpu->arch.magic_page_ea) {
			kvmppc_map_magic(vcpu);
			kvmppc_account_exit(vcpu, DTLB_VIRT_MISS_EXITS);
			r = RESUME_GUEST;

			break;
		}
#endif

		/* Check the guest TLB. */
		gtlb_index = kvmppc_mmu_dtlb_index(vcpu, eaddr);
		if (gtlb_index < 0) {
			/* The guest didn't have a mapping for it. */
			kvmppc_core_queue_dtlb_miss(vcpu,
			                            vcpu->arch.fault_dear,
			                            vcpu->arch.fault_esr);
			kvmppc_mmu_dtlb_miss(vcpu);
			kvmppc_account_exit(vcpu, DTLB_REAL_MISS_EXITS);
			r = RESUME_GUEST;
			break;
		}

		idx = srcu_read_lock(&vcpu->kvm->srcu);

		gpaddr = kvmppc_mmu_xlate(vcpu, gtlb_index, eaddr);
		gfn = gpaddr >> PAGE_SHIFT;

		if (kvm_is_visible_gfn(vcpu->kvm, gfn)) {
			/* The guest TLB had a mapping, but the shadow TLB
			 * didn't, and it is RAM. This could be because:
			 * a) the entry is mapping the host kernel, or
			 * b) the guest used a large mapping which we're faking
			 * Either way, we need to satisfy the fault without
			 * invoking the guest. */
			kvmppc_mmu_map(vcpu, eaddr, gpaddr, gtlb_index);
			kvmppc_account_exit(vcpu, DTLB_VIRT_MISS_EXITS);
			r = RESUME_GUEST;
		} else {
			/* Guest has mapped and accessed a page which is not
			 * actually RAM. */
			vcpu->arch.paddr_accessed = gpaddr;
			vcpu->arch.vaddr_accessed = eaddr;
			r = kvmppc_emulate_mmio(run, vcpu);
			kvmppc_account_exit(vcpu, MMIO_EXITS);
		}

		srcu_read_unlock(&vcpu->kvm->srcu, idx);
		break;
	}

	case BOOKE_INTERRUPT_ITLB_MISS: {
		unsigned long eaddr = vcpu->arch.pc;
		gpa_t gpaddr;
		gfn_t gfn;
		int gtlb_index;

		r = RESUME_GUEST;

		/* Check the guest TLB. */
		gtlb_index = kvmppc_mmu_itlb_index(vcpu, eaddr);
		if (gtlb_index < 0) {
			/* The guest didn't have a mapping for it. */
			kvmppc_booke_queue_irqprio(vcpu, BOOKE_IRQPRIO_ITLB_MISS);
			kvmppc_mmu_itlb_miss(vcpu);
			kvmppc_account_exit(vcpu, ITLB_REAL_MISS_EXITS);
			break;
		}

		kvmppc_account_exit(vcpu, ITLB_VIRT_MISS_EXITS);

		idx = srcu_read_lock(&vcpu->kvm->srcu);

		gpaddr = kvmppc_mmu_xlate(vcpu, gtlb_index, eaddr);
		gfn = gpaddr >> PAGE_SHIFT;

		if (kvm_is_visible_gfn(vcpu->kvm, gfn)) {
			/* The guest TLB had a mapping, but the shadow TLB
			 * didn't. This could be because:
			 * a) the entry is mapping the host kernel, or
			 * b) the guest used a large mapping which we're faking
			 * Either way, we need to satisfy the fault without
			 * invoking the guest. */
			kvmppc_mmu_map(vcpu, eaddr, gpaddr, gtlb_index);
		} else {
			/* Guest mapped and leaped at non-RAM! */
			kvmppc_booke_queue_irqprio(vcpu, BOOKE_IRQPRIO_MACHINE_CHECK);
		}

		srcu_read_unlock(&vcpu->kvm->srcu, idx);
		break;
	}

	case BOOKE_INTERRUPT_DEBUG: {
		r = kvmppc_handle_debug(run, vcpu);
		if (r == RESUME_HOST)
			run->exit_reason = KVM_EXIT_DEBUG;
		kvmppc_account_exit(vcpu, DEBUG_EXITS);
		break;
	}

	default:
		printk(KERN_EMERG "exit_nr %d\n", exit_nr);
		BUG();
	}

	/*
	 * To avoid clobbering exit_reason, only check for signals if we
	 * aren't already exiting to userspace for some other reason.
	 */
	if (!(r & RESUME_HOST)) {
		s = kvmppc_prepare_to_enter(vcpu);
		if (s <= 0)
			r = (s << 2) | RESUME_HOST | (r & RESUME_FLAG_NV);
		else
			kvmppc_fix_ee_before_entry();
	}

	return r;
}

static void kvmppc_set_tsr(struct kvm_vcpu *vcpu, u32 new_tsr)
{
	u32 old_tsr = vcpu->arch.tsr;

	vcpu->arch.tsr = new_tsr;

	if ((old_tsr ^ vcpu->arch.tsr) & (TSR_ENW | TSR_WIS))
		arm_next_watchdog(vcpu);

	update_timer_ints(vcpu);
}

/* Initial guest state: 16MB mapping 0 -> 0, PC = 0, MSR = 0, R1 = 16MB */
int kvm_arch_vcpu_setup(struct kvm_vcpu *vcpu)
{
	int i;
	int r;

	vcpu->arch.pc = 0;
	vcpu->arch.shared->pir = vcpu->vcpu_id;
	kvmppc_set_gpr(vcpu, 1, (16<<20) - 8); /* -8 for the callee-save LR slot */
	kvmppc_set_msr(vcpu, 0);

#ifndef CONFIG_KVM_BOOKE_HV
	vcpu->arch.shadow_msr = MSR_USER | MSR_IS | MSR_DS;
	vcpu->arch.shadow_pid = 1;
	vcpu->arch.shared->msr = 0;
#endif

	/* Eye-catching numbers so we know if the guest takes an interrupt
	 * before it's programmed its own IVPR/IVORs. */
	vcpu->arch.ivpr = 0x55550000;
	for (i = 0; i < BOOKE_IRQPRIO_MAX; i++)
		vcpu->arch.ivor[i] = 0x7700 | i * 4;

	kvmppc_init_timing_stats(vcpu);

	r = kvmppc_core_vcpu_setup(vcpu);
	kvmppc_sanity_check(vcpu);
	return r;
}

int kvmppc_subarch_vcpu_init(struct kvm_vcpu *vcpu)
{
	/* setup watchdog timer once */
	spin_lock_init(&vcpu->arch.wdt_lock);
	setup_timer(&vcpu->arch.wdt_timer, kvmppc_watchdog_func,
		    (unsigned long)vcpu);

	return 0;
}

void kvmppc_subarch_vcpu_uninit(struct kvm_vcpu *vcpu)
{
	del_timer_sync(&vcpu->arch.wdt_timer);
}

int kvm_arch_vcpu_ioctl_get_regs(struct kvm_vcpu *vcpu, struct kvm_regs *regs)
{
	int i;

	regs->pc = vcpu->arch.pc;
	regs->cr = kvmppc_get_cr(vcpu);
	regs->ctr = vcpu->arch.ctr;
	regs->lr = vcpu->arch.lr;
	regs->xer = kvmppc_get_xer(vcpu);
	regs->msr = vcpu->arch.shared->msr;
	regs->srr0 = vcpu->arch.shared->srr0;
	regs->srr1 = vcpu->arch.shared->srr1;
	regs->pid = vcpu->arch.pid;
	regs->sprg0 = vcpu->arch.shared->sprg0;
	regs->sprg1 = vcpu->arch.shared->sprg1;
	regs->sprg2 = vcpu->arch.shared->sprg2;
	regs->sprg3 = vcpu->arch.shared->sprg3;
	regs->sprg4 = vcpu->arch.shared->sprg4;
	regs->sprg5 = vcpu->arch.shared->sprg5;
	regs->sprg6 = vcpu->arch.shared->sprg6;
	regs->sprg7 = vcpu->arch.shared->sprg7;

	for (i = 0; i < ARRAY_SIZE(regs->gpr); i++)
		regs->gpr[i] = kvmppc_get_gpr(vcpu, i);

	return 0;
}

int kvm_arch_vcpu_ioctl_set_regs(struct kvm_vcpu *vcpu, struct kvm_regs *regs)
{
	int i;

	vcpu->arch.pc = regs->pc;
	kvmppc_set_cr(vcpu, regs->cr);
	vcpu->arch.ctr = regs->ctr;
	vcpu->arch.lr = regs->lr;
	kvmppc_set_xer(vcpu, regs->xer);
	kvmppc_set_msr(vcpu, regs->msr);
	vcpu->arch.shared->srr0 = regs->srr0;
	vcpu->arch.shared->srr1 = regs->srr1;
	kvmppc_set_pid(vcpu, regs->pid);
	vcpu->arch.shared->sprg0 = regs->sprg0;
	vcpu->arch.shared->sprg1 = regs->sprg1;
	vcpu->arch.shared->sprg2 = regs->sprg2;
	vcpu->arch.shared->sprg3 = regs->sprg3;
	vcpu->arch.shared->sprg4 = regs->sprg4;
	vcpu->arch.shared->sprg5 = regs->sprg5;
	vcpu->arch.shared->sprg6 = regs->sprg6;
	vcpu->arch.shared->sprg7 = regs->sprg7;

	for (i = 0; i < ARRAY_SIZE(regs->gpr); i++)
		kvmppc_set_gpr(vcpu, i, regs->gpr[i]);

	return 0;
}

static void get_sregs_base(struct kvm_vcpu *vcpu,
                           struct kvm_sregs *sregs)
{
	u64 tb = get_tb();

	sregs->u.e.features |= KVM_SREGS_E_BASE;

	sregs->u.e.csrr0 = vcpu->arch.csrr0;
	sregs->u.e.csrr1 = vcpu->arch.csrr1;
	sregs->u.e.mcsr = vcpu->arch.mcsr;
	sregs->u.e.esr = get_guest_esr(vcpu);
	sregs->u.e.dear = get_guest_dear(vcpu);
	sregs->u.e.tsr = vcpu->arch.tsr;
	sregs->u.e.tcr = vcpu->arch.tcr;
	sregs->u.e.dec = kvmppc_get_dec(vcpu, tb);
	sregs->u.e.tb = tb;
	sregs->u.e.vrsave = vcpu->arch.vrsave;
}

static int set_sregs_base(struct kvm_vcpu *vcpu,
                          struct kvm_sregs *sregs)
{
	if (!(sregs->u.e.features & KVM_SREGS_E_BASE))
		return 0;

	vcpu->arch.csrr0 = sregs->u.e.csrr0;
	vcpu->arch.csrr1 = sregs->u.e.csrr1;
	vcpu->arch.mcsr = sregs->u.e.mcsr;
	set_guest_esr(vcpu, sregs->u.e.esr);
	set_guest_dear(vcpu, sregs->u.e.dear);
	vcpu->arch.vrsave = sregs->u.e.vrsave;
	kvmppc_set_tcr(vcpu, sregs->u.e.tcr);

	if (sregs->u.e.update_special & KVM_SREGS_E_UPDATE_DEC) {
		vcpu->arch.dec = sregs->u.e.dec;
		kvmppc_emulate_dec(vcpu);
	}

	if (sregs->u.e.update_special & KVM_SREGS_E_UPDATE_TSR)
		kvmppc_set_tsr(vcpu, sregs->u.e.tsr);

	return 0;
}

static void get_sregs_arch206(struct kvm_vcpu *vcpu,
                              struct kvm_sregs *sregs)
{
	sregs->u.e.features |= KVM_SREGS_E_ARCH206;

	sregs->u.e.pir = vcpu->vcpu_id;
	sregs->u.e.mcsrr0 = vcpu->arch.mcsrr0;
	sregs->u.e.mcsrr1 = vcpu->arch.mcsrr1;
	sregs->u.e.decar = vcpu->arch.decar;
	sregs->u.e.ivpr = vcpu->arch.ivpr;
}

static int set_sregs_arch206(struct kvm_vcpu *vcpu,
                             struct kvm_sregs *sregs)
{
	if (!(sregs->u.e.features & KVM_SREGS_E_ARCH206))
		return 0;

	if (sregs->u.e.pir != vcpu->vcpu_id)
		return -EINVAL;

	vcpu->arch.mcsrr0 = sregs->u.e.mcsrr0;
	vcpu->arch.mcsrr1 = sregs->u.e.mcsrr1;
	vcpu->arch.decar = sregs->u.e.decar;
	vcpu->arch.ivpr = sregs->u.e.ivpr;

	return 0;
}

void kvmppc_get_sregs_ivor(struct kvm_vcpu *vcpu, struct kvm_sregs *sregs)
{
	sregs->u.e.features |= KVM_SREGS_E_IVOR;

	sregs->u.e.ivor_low[0] = vcpu->arch.ivor[BOOKE_IRQPRIO_CRITICAL];
	sregs->u.e.ivor_low[1] = vcpu->arch.ivor[BOOKE_IRQPRIO_MACHINE_CHECK];
	sregs->u.e.ivor_low[2] = vcpu->arch.ivor[BOOKE_IRQPRIO_DATA_STORAGE];
	sregs->u.e.ivor_low[3] = vcpu->arch.ivor[BOOKE_IRQPRIO_INST_STORAGE];
	sregs->u.e.ivor_low[4] = vcpu->arch.ivor[BOOKE_IRQPRIO_EXTERNAL];
	sregs->u.e.ivor_low[5] = vcpu->arch.ivor[BOOKE_IRQPRIO_ALIGNMENT];
	sregs->u.e.ivor_low[6] = vcpu->arch.ivor[BOOKE_IRQPRIO_PROGRAM];
	sregs->u.e.ivor_low[7] = vcpu->arch.ivor[BOOKE_IRQPRIO_FP_UNAVAIL];
	sregs->u.e.ivor_low[8] = vcpu->arch.ivor[BOOKE_IRQPRIO_SYSCALL];
	sregs->u.e.ivor_low[9] = vcpu->arch.ivor[BOOKE_IRQPRIO_AP_UNAVAIL];
	sregs->u.e.ivor_low[10] = vcpu->arch.ivor[BOOKE_IRQPRIO_DECREMENTER];
	sregs->u.e.ivor_low[11] = vcpu->arch.ivor[BOOKE_IRQPRIO_FIT];
	sregs->u.e.ivor_low[12] = vcpu->arch.ivor[BOOKE_IRQPRIO_WATCHDOG];
	sregs->u.e.ivor_low[13] = vcpu->arch.ivor[BOOKE_IRQPRIO_DTLB_MISS];
	sregs->u.e.ivor_low[14] = vcpu->arch.ivor[BOOKE_IRQPRIO_ITLB_MISS];
	sregs->u.e.ivor_low[15] = vcpu->arch.ivor[BOOKE_IRQPRIO_DEBUG];
}

int kvmppc_set_sregs_ivor(struct kvm_vcpu *vcpu, struct kvm_sregs *sregs)
{
	if (!(sregs->u.e.features & KVM_SREGS_E_IVOR))
		return 0;

	vcpu->arch.ivor[BOOKE_IRQPRIO_CRITICAL] = sregs->u.e.ivor_low[0];
	vcpu->arch.ivor[BOOKE_IRQPRIO_MACHINE_CHECK] = sregs->u.e.ivor_low[1];
	vcpu->arch.ivor[BOOKE_IRQPRIO_DATA_STORAGE] = sregs->u.e.ivor_low[2];
	vcpu->arch.ivor[BOOKE_IRQPRIO_INST_STORAGE] = sregs->u.e.ivor_low[3];
	vcpu->arch.ivor[BOOKE_IRQPRIO_EXTERNAL] = sregs->u.e.ivor_low[4];
	vcpu->arch.ivor[BOOKE_IRQPRIO_ALIGNMENT] = sregs->u.e.ivor_low[5];
	vcpu->arch.ivor[BOOKE_IRQPRIO_PROGRAM] = sregs->u.e.ivor_low[6];
	vcpu->arch.ivor[BOOKE_IRQPRIO_FP_UNAVAIL] = sregs->u.e.ivor_low[7];
	vcpu->arch.ivor[BOOKE_IRQPRIO_SYSCALL] = sregs->u.e.ivor_low[8];
	vcpu->arch.ivor[BOOKE_IRQPRIO_AP_UNAVAIL] = sregs->u.e.ivor_low[9];
	vcpu->arch.ivor[BOOKE_IRQPRIO_DECREMENTER] = sregs->u.e.ivor_low[10];
	vcpu->arch.ivor[BOOKE_IRQPRIO_FIT] = sregs->u.e.ivor_low[11];
	vcpu->arch.ivor[BOOKE_IRQPRIO_WATCHDOG] = sregs->u.e.ivor_low[12];
	vcpu->arch.ivor[BOOKE_IRQPRIO_DTLB_MISS] = sregs->u.e.ivor_low[13];
	vcpu->arch.ivor[BOOKE_IRQPRIO_ITLB_MISS] = sregs->u.e.ivor_low[14];
	vcpu->arch.ivor[BOOKE_IRQPRIO_DEBUG] = sregs->u.e.ivor_low[15];

	return 0;
}

int kvm_arch_vcpu_ioctl_get_sregs(struct kvm_vcpu *vcpu,
                                  struct kvm_sregs *sregs)
{
	sregs->pvr = vcpu->arch.pvr;

	get_sregs_base(vcpu, sregs);
	get_sregs_arch206(vcpu, sregs);
	kvmppc_core_get_sregs(vcpu, sregs);
	return 0;
}

int kvm_arch_vcpu_ioctl_set_sregs(struct kvm_vcpu *vcpu,
                                  struct kvm_sregs *sregs)
{
	int ret;

	if (vcpu->arch.pvr != sregs->pvr)
		return -EINVAL;

	ret = set_sregs_base(vcpu, sregs);
	if (ret < 0)
		return ret;

	ret = set_sregs_arch206(vcpu, sregs);
	if (ret < 0)
		return ret;

	return kvmppc_core_set_sregs(vcpu, sregs);
}

int kvm_vcpu_ioctl_get_one_reg(struct kvm_vcpu *vcpu, struct kvm_one_reg *reg)
{
	int r = 0;
	union kvmppc_one_reg val;
	int size;
	long int i;

	size = one_reg_size(reg->id);
	if (size > sizeof(val))
		return -EINVAL;

	switch (reg->id) {
	case KVM_REG_PPC_IAC1:
	case KVM_REG_PPC_IAC2:
	case KVM_REG_PPC_IAC3:
	case KVM_REG_PPC_IAC4:
		i = reg->id - KVM_REG_PPC_IAC1;
		val = get_reg_val(reg->id, vcpu->arch.dbg_reg.iac[i]);
		break;
	case KVM_REG_PPC_DAC1:
	case KVM_REG_PPC_DAC2:
		i = reg->id - KVM_REG_PPC_DAC1;
		val = get_reg_val(reg->id, vcpu->arch.dbg_reg.dac[i]);
		break;
	case KVM_REG_PPC_EPR: {
		u32 epr = get_guest_epr(vcpu);
		val = get_reg_val(reg->id, epr);
		break;
	}
#if defined(CONFIG_64BIT)
	case KVM_REG_PPC_EPCR:
		val = get_reg_val(reg->id, vcpu->arch.epcr);
		break;
#endif
	case KVM_REG_PPC_TCR:
		val = get_reg_val(reg->id, vcpu->arch.tcr);
		break;
	case KVM_REG_PPC_TSR:
		val = get_reg_val(reg->id, vcpu->arch.tsr);
		break;
	case KVM_REG_PPC_DEBUG_INST:
		val = get_reg_val(reg->id, KVMPPC_INST_EHPRIV);
		break;
	default:
		r = kvmppc_get_one_reg(vcpu, reg->id, &val);
		break;
	}

	if (r)
		return r;

	if (copy_to_user((char __user *)(unsigned long)reg->addr, &val, size))
		r = -EFAULT;

	return r;
}

int kvm_vcpu_ioctl_set_one_reg(struct kvm_vcpu *vcpu, struct kvm_one_reg *reg)
{
	int r = 0;
	union kvmppc_one_reg val;
	int size;
	long int i;

	size = one_reg_size(reg->id);
	if (size > sizeof(val))
		return -EINVAL;

	if (copy_from_user(&val, (char __user *)(unsigned long)reg->addr, size))
		return -EFAULT;

	switch (reg->id) {
	case KVM_REG_PPC_IAC1:
	case KVM_REG_PPC_IAC2:
	case KVM_REG_PPC_IAC3:
	case KVM_REG_PPC_IAC4:
		i = reg->id - KVM_REG_PPC_IAC1;
		vcpu->arch.dbg_reg.iac[i] = set_reg_val(reg->id, val);
		break;
	case KVM_REG_PPC_DAC1:
	case KVM_REG_PPC_DAC2:
		i = reg->id - KVM_REG_PPC_DAC1;
		vcpu->arch.dbg_reg.dac[i] = set_reg_val(reg->id, val);
		break;
	case KVM_REG_PPC_EPR: {
		u32 new_epr = set_reg_val(reg->id, val);
		kvmppc_set_epr(vcpu, new_epr);
		break;
	}
#if defined(CONFIG_64BIT)
	case KVM_REG_PPC_EPCR: {
		u32 new_epcr = set_reg_val(reg->id, val);
		kvmppc_set_epcr(vcpu, new_epcr);
		break;
	}
#endif
	case KVM_REG_PPC_OR_TSR: {
		u32 tsr_bits = set_reg_val(reg->id, val);
		kvmppc_set_tsr_bits(vcpu, tsr_bits);
		break;
	}
	case KVM_REG_PPC_CLEAR_TSR: {
		u32 tsr_bits = set_reg_val(reg->id, val);
		kvmppc_clr_tsr_bits(vcpu, tsr_bits);
		break;
	}
	case KVM_REG_PPC_TSR: {
		u32 tsr = set_reg_val(reg->id, val);
		kvmppc_set_tsr(vcpu, tsr);
		break;
	}
	case KVM_REG_PPC_TCR: {
		u32 tcr = set_reg_val(reg->id, val);
		kvmppc_set_tcr(vcpu, tcr);
		break;
	}
	default:
		r = kvmppc_set_one_reg(vcpu, reg->id, &val);
		break;
	}

	return r;
}

int kvm_arch_vcpu_ioctl_set_guest_debug(struct kvm_vcpu *vcpu,
					 struct kvm_guest_debug *dbg)
{
	return -EINVAL;
}

int kvm_arch_vcpu_ioctl_get_fpu(struct kvm_vcpu *vcpu, struct kvm_fpu *fpu)
{
	return -ENOTSUPP;
}

int kvm_arch_vcpu_ioctl_set_fpu(struct kvm_vcpu *vcpu, struct kvm_fpu *fpu)
{
	return -ENOTSUPP;
}

int kvm_arch_vcpu_ioctl_translate(struct kvm_vcpu *vcpu,
                                  struct kvm_translation *tr)
{
	int r;

	r = kvmppc_core_vcpu_translate(vcpu, tr);
	return r;
}

int kvm_vm_ioctl_get_dirty_log(struct kvm *kvm, struct kvm_dirty_log *log)
{
	return -ENOTSUPP;
}

void kvmppc_core_free_memslot(struct kvm_memory_slot *free,
			      struct kvm_memory_slot *dont)
{
}

int kvmppc_core_create_memslot(struct kvm_memory_slot *slot,
			       unsigned long npages)
{
	return 0;
}

int kvmppc_core_prepare_memory_region(struct kvm *kvm,
				      struct kvm_memory_slot *memslot,
				      struct kvm_userspace_memory_region *mem)
{
	return 0;
}

void kvmppc_core_commit_memory_region(struct kvm *kvm,
				struct kvm_userspace_memory_region *mem,
				const struct kvm_memory_slot *old)
{
}

void kvmppc_core_flush_memslot(struct kvm *kvm, struct kvm_memory_slot *memslot)
{
}

void kvmppc_set_epcr(struct kvm_vcpu *vcpu, u32 new_epcr)
{
#if defined(CONFIG_64BIT)
	vcpu->arch.epcr = new_epcr;
#ifdef CONFIG_KVM_BOOKE_HV
	vcpu->arch.shadow_epcr &= ~SPRN_EPCR_GICM;
	if (vcpu->arch.epcr  & SPRN_EPCR_ICM)
		vcpu->arch.shadow_epcr |= SPRN_EPCR_GICM;
#endif
#endif
}

void kvmppc_set_tcr(struct kvm_vcpu *vcpu, u32 new_tcr)
{
	vcpu->arch.tcr = new_tcr;
	arm_next_watchdog(vcpu);
	update_timer_ints(vcpu);
}

void kvmppc_set_tsr_bits(struct kvm_vcpu *vcpu, u32 tsr_bits)
{
	set_bits(tsr_bits, &vcpu->arch.tsr);
	smp_wmb();
	kvm_make_request(KVM_REQ_PENDING_TIMER, vcpu);
	kvm_vcpu_kick(vcpu);
}

void kvmppc_clr_tsr_bits(struct kvm_vcpu *vcpu, u32 tsr_bits)
{
	clear_bits(tsr_bits, &vcpu->arch.tsr);

	/*
	 * We may have stopped the watchdog due to
	 * being stuck on final expiration.
	 */
	if (tsr_bits & (TSR_ENW | TSR_WIS))
		arm_next_watchdog(vcpu);

	update_timer_ints(vcpu);
}

void kvmppc_decrementer_func(unsigned long data)
{
	struct kvm_vcpu *vcpu = (struct kvm_vcpu *)data;

	if (vcpu->arch.tcr & TCR_ARE) {
		vcpu->arch.dec = vcpu->arch.decar;
		kvmppc_emulate_dec(vcpu);
	}

	kvmppc_set_tsr_bits(vcpu, TSR_DIS);
}

static void kvmppc_booke_vcpu_put_debug_regs(struct kvm_vcpu *vcpu)
{
	/* Disable all debug events First */
	mtspr(SPRN_DBCR0, 0x0);
	/* Disable pending debug event by clearing DBSR */
	kvmppc_clear_dbsr();
}

int kvm_arch_vcpu_ioctl_set_guest_debug(struct kvm_vcpu *vcpu,
					 struct kvm_guest_debug *dbg)
{
	struct kvmppc_booke_debug_reg *dbg_reg;
	int n, b = 0, w = 0;
	const u32 bp_code[] = {
		DBCR0_IAC1 | DBCR0_IDM,
		DBCR0_IAC2 | DBCR0_IDM,
		DBCR0_IAC3 | DBCR0_IDM,
		DBCR0_IAC4 | DBCR0_IDM
	};
	const u32 wp_code[] = {
		DBCR0_DAC1W | DBCR0_IDM,
		DBCR0_DAC2W | DBCR0_IDM,
		DBCR0_DAC1R | DBCR0_IDM,
		DBCR0_DAC2R | DBCR0_IDM
	};

	if (!(dbg->control & KVM_GUESTDBG_ENABLE)) {
		/* Clear All debug events */
		vcpu->arch.shadow_dbg_reg.dbcr0 = 0;
		vcpu->guest_debug = 0;
#ifdef CONFIG_KVM_BOOKE_HV
		/*
		 * When user space is not using the debug resources
		 * then allow guest to change the MSR.DE.
		 */
		vcpu->arch.shadow_msrp &= ~MSRP_DEP;
#endif
		return 0;
	}

#ifdef CONFIG_KVM_BOOKE_HV
		/*
		 * When user space is using the debug resource then
		 * do not allow guest to change the MSR.DE.
		 */
		vcpu->arch.shadow_msrp &= ~MSRP_DEP;
#endif
	vcpu->guest_debug = dbg->control;
	vcpu->arch.shadow_dbg_reg.dbcr0 = 0;
	/* Set DBCR0_EDM in guest visible DBCR0 register. */
	vcpu->arch.dbg_reg.dbcr0 = DBCR0_EDM;

	if (vcpu->guest_debug & KVM_GUESTDBG_SINGLESTEP)
		vcpu->arch.shadow_dbg_reg.dbcr0 |= DBCR0_IDM | DBCR0_IC;

	if (!(vcpu->guest_debug & KVM_GUESTDBG_USE_HW_BP))
		/* Code below handles only HW breakpoints */
		return 0;

	dbg_reg = &(vcpu->arch.shadow_dbg_reg);

	/*
	 * On BOOKE (e500v2); Set DBCR1 and DBCR2 to allow debug events
	 * to occur when MSR.PR is set.
	 * On BOOKE-HV (e500mc+); MSR.PR = 0 when guest is running. So we
	 * should clear DBCR1 and DBCR2. And EPCR.DUVD is used to control
	 * that debug events will not come in hypervisor (GS = 0).
	 */
#ifdef CONFIG_KVM_BOOKE_HV
	dbg_reg->dbcr1 = 0;
	dbg_reg->dbcr2 = 0;
#else
	dbg_reg->dbcr1 = DBCR1_IAC1US | DBCR1_IAC2US | DBCR1_IAC3US |
			  DBCR1_IAC4US;
	dbg_reg->dbcr2 = DBCR2_DAC1US | DBCR2_DAC2US;
#endif

	for (n = 0; n < (KVMPPC_BOOKE_IAC_NUM + KVMPPC_BOOKE_DAC_NUM); n++) {
		u32 type = dbg->arch.bp[n].type;

		if (!type)
			continue;

		if (type & (KVMPPC_DEBUG_WATCH_READ |
			    KVMPPC_DEBUG_WATCH_WRITE)) {
			if (w >= KVMPPC_BOOKE_DAC_NUM)
				return -EINVAL;

			if (type & KVMPPC_DEBUG_WATCH_READ)
				dbg_reg->dbcr0 |= wp_code[w + 2];
			if (type & KVMPPC_DEBUG_WATCH_WRITE)
				dbg_reg->dbcr0 |= wp_code[w];

			dbg_reg->dac[w] = dbg->arch.bp[n].addr;
			w++;
		} else if (type & KVMPPC_DEBUG_BREAKPOINT) {
			if (b >= KVMPPC_BOOKE_IAC_NUM)
				return -EINVAL;

			dbg_reg->dbcr0 |= bp_code[b];
			dbg_reg->iac[b] = dbg->arch.bp[n].addr;
			b++;
		}
	}

	return 0;
}

void kvmppc_booke_vcpu_load(struct kvm_vcpu *vcpu, int cpu)
{
	vcpu->cpu = smp_processor_id();
	current->thread.kvm_vcpu = vcpu;

	kvmppc_booke_vcpu_load_debug_regs(vcpu);
}

void kvmppc_booke_vcpu_put(struct kvm_vcpu *vcpu)
{
	current->thread.kvm_vcpu = NULL;
	vcpu->cpu = -1;

	kvmppc_booke_vcpu_put_debug_regs(vcpu);
}

int __init kvmppc_booke_init(void)
{
#ifndef CONFIG_KVM_BOOKE_HV
	unsigned long ivor[16];
	unsigned long *handler = kvmppc_booke_handler_addr;
	unsigned long max_ivor = 0;
	unsigned long handler_len;
	int i;

	/* We install our own exception handlers by hijacking IVPR. IVPR must
	 * be 16-bit aligned, so we need a 64KB allocation. */
	kvmppc_booke_handlers = __get_free_pages(GFP_KERNEL | __GFP_ZERO,
	                                         VCPU_SIZE_ORDER);
	if (!kvmppc_booke_handlers)
		return -ENOMEM;

	/* XXX make sure our handlers are smaller than Linux's */

	/* Copy our interrupt handlers to match host IVORs. That way we don't
	 * have to swap the IVORs on every guest/host transition. */
	ivor[0] = mfspr(SPRN_IVOR0);
	ivor[1] = mfspr(SPRN_IVOR1);
	ivor[2] = mfspr(SPRN_IVOR2);
	ivor[3] = mfspr(SPRN_IVOR3);
	ivor[4] = mfspr(SPRN_IVOR4);
	ivor[5] = mfspr(SPRN_IVOR5);
	ivor[6] = mfspr(SPRN_IVOR6);
	ivor[7] = mfspr(SPRN_IVOR7);
	ivor[8] = mfspr(SPRN_IVOR8);
	ivor[9] = mfspr(SPRN_IVOR9);
	ivor[10] = mfspr(SPRN_IVOR10);
	ivor[11] = mfspr(SPRN_IVOR11);
	ivor[12] = mfspr(SPRN_IVOR12);
	ivor[13] = mfspr(SPRN_IVOR13);
	ivor[14] = mfspr(SPRN_IVOR14);
	ivor[15] = mfspr(SPRN_IVOR15);

	for (i = 0; i < 16; i++) {
		if (ivor[i] > max_ivor)
			max_ivor = i;

		handler_len = handler[i + 1] - handler[i];
		memcpy((void *)kvmppc_booke_handlers + ivor[i],
		       (void *)handler[i], handler_len);
	}

	handler_len = handler[max_ivor + 1] - handler[max_ivor];
	flush_icache_range(kvmppc_booke_handlers, kvmppc_booke_handlers +
			   ivor[max_ivor] + handler_len);
#endif /* !BOOKE_HV */
	return 0;
}

void __exit kvmppc_booke_exit(void)
{
	free_pages(kvmppc_booke_handlers, VCPU_SIZE_ORDER);
	kvm_exit();
}<|MERGE_RESOLUTION|>--- conflicted
+++ resolved
@@ -390,11 +390,8 @@
 	case BOOKE_IRQPRIO_SPE_FP_DATA:
 	case BOOKE_IRQPRIO_SPE_FP_ROUND:
 	case BOOKE_IRQPRIO_AP_UNAVAIL:
-<<<<<<< HEAD
 	case BOOKE_IRQPRIO_ALTIVEC_UNAVAIL:
 	case BOOKE_IRQPRIO_ALTIVEC_ASSIST:
-=======
->>>>>>> 8bb495e3
 		allowed = 1;
 		msr_mask = MSR_CE | MSR_ME | MSR_DE;
 		int_class = INT_CLASS_NONCRIT;
@@ -746,10 +743,6 @@
 		ret = s;
 		goto out;
 	}
-<<<<<<< HEAD
-	kvmppc_fix_ee_before_entry();
-=======
->>>>>>> 8bb495e3
 
 	kvm_guest_enter();
 
@@ -775,7 +768,6 @@
 	kvmppc_load_guest_fp(vcpu);
 #endif
 
-<<<<<<< HEAD
 #ifdef CONFIG_ALTIVEC
 	if (cpu_has_feature(CPU_FTR_ALTIVEC)) {
 		/* Save userspace VEC state in stack */
@@ -802,9 +794,8 @@
 	vcpu->arch.saved_dbcr0 = current->thread.dbcr0;
 	current->thread.dbcr0 = 0;
 	kvmppc_booke_vcpu_load_debug_regs(vcpu);
-=======
-	kvmppc_lazy_ee_enable();
->>>>>>> 8bb495e3
+
+	kvmppc_fix_ee_before_entry();
 
 	ret = __kvmppc_vcpu_run(kvm_run, vcpu);
 
@@ -1737,12 +1728,6 @@
 	return r;
 }
 
-int kvm_arch_vcpu_ioctl_set_guest_debug(struct kvm_vcpu *vcpu,
-					 struct kvm_guest_debug *dbg)
-{
-	return -EINVAL;
-}
-
 int kvm_arch_vcpu_ioctl_get_fpu(struct kvm_vcpu *vcpu, struct kvm_fpu *fpu)
 {
 	return -ENOTSUPP;
