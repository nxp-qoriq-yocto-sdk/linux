--- conflicted
+++ resolved
@@ -678,46 +678,6 @@
 	return r;
 }
 
-static void kvmppc_load_usespace_gebug(void)
-{
-	switch_booke_debug_regs(&current->thread);
-}
-
-static void kvmppc_booke_vcpu_load_debug_regs(struct kvm_vcpu *vcpu)
-{
-	if (!vcpu->arch.debug_active)
-		return;
-
-	/* Disable all debug events and clead pending debug events */
-	mtspr(SPRN_DBCR0, 0x0);
-	kvmppc_clear_dbsr();
-
-	/*
-	 * Check whether guest still need debug resource, if not then there
-	 * is no need to restore guest context.
-	 */
-	if (!vcpu->arch.shadow_dbg_reg.dbcr0)
-		return;
-
-	/* Load Guest Context */
-	mtspr(SPRN_DBCR1, vcpu->arch.shadow_dbg_reg.dbcr1);
-	mtspr(SPRN_DBCR2, vcpu->arch.shadow_dbg_reg.dbcr2);
-#ifdef CONFIG_KVM_E500MC
-	mtspr(SPRN_DBCR4, vcpu->arch.shadow_dbg_reg.dbcr4);
-#endif
-	mtspr(SPRN_IAC1, vcpu->arch.shadow_dbg_reg.iac[0]);
-	mtspr(SPRN_IAC2, vcpu->arch.shadow_dbg_reg.iac[1]);
-#if CONFIG_PPC_ADV_DEBUG_IACS > 2
-	mtspr(SPRN_IAC3, vcpu->arch.shadow_dbg_reg.iac[2]);
-	mtspr(SPRN_IAC4, vcpu->arch.shadow_dbg_reg.iac[3]);
-#endif
-	mtspr(SPRN_DAC1, vcpu->arch.shadow_dbg_reg.dac[0]);
-	mtspr(SPRN_DAC2, vcpu->arch.shadow_dbg_reg.dac[1]);
-
-	/* Enable debug events after other debug registers restored */
-	mtspr(SPRN_DBCR0, vcpu->arch.shadow_dbg_reg.dbcr0);
-}
-
 int kvmppc_vcpu_run(struct kvm_run *kvm_run, struct kvm_vcpu *vcpu)
 {
 	int ret, s;
@@ -766,18 +726,19 @@
 	kvmppc_load_guest_fp(vcpu);
 #endif
 
-<<<<<<< HEAD
 #ifdef CONFIG_ALTIVEC
 	if (cpu_has_feature(CPU_FTR_ALTIVEC)) {
 		/* Save userspace VEC state in stack */
 		enable_kernel_altivec();
-		memcpy(vr, current->thread.vr, sizeof(current->thread.vr));
-		vscr = current->thread.vscr;
+		memcpy(vr, current->thread.vr_state.vr,
+		       sizeof(current->thread.vr_state.vr));
+		vscr = current->thread.vr_state.vscr;
 		used_vr = current->thread.used_vr;
 
 		/* Restore guest VEC state to thread */
-		memcpy(current->thread.vr, vcpu->arch.vr, sizeof(vcpu->arch.vr));
-		current->thread.vscr = vcpu->arch.vscr;
+		memcpy(current->thread.vr_state.vr, vcpu->arch.vr,
+		       sizeof(vcpu->arch.vr));
+		current->thread.vr_state.vscr = vcpu->arch.vscr;
 
 		vcpu->arch.vec_active = 1;
 
@@ -785,21 +746,11 @@
 	}
 #endif
 
-	/*
-	 * Clear current->thread.dbcr0 so that kernel does not
-	 * restore h/w registers on context switch in vcpu running state.
-	 */
-	vcpu->arch.debug_active = 1;
-	vcpu->arch.saved_dbcr0 = current->thread.dbcr0;
-	current->thread.dbcr0 = 0;
-	kvmppc_booke_vcpu_load_debug_regs(vcpu);
-=======
 	/* Switch to guest debug context */
 	thread.debug = vcpu->arch.shadow_dbg_reg;
 	switch_booke_debug_regs(&thread);
 	thread.debug = current->thread.debug;
 	current->thread.debug = vcpu->arch.shadow_dbg_reg;
->>>>>>> 78fd8223
 
 	kvmppc_fix_ee_before_entry();
 
@@ -808,16 +759,9 @@
 	/* No need for kvm_guest_exit. It's done in handle_exit.
 	   We also get here with interrupts enabled. */
 
-<<<<<<< HEAD
-	/* Restore thread->dbcr0 */
-	vcpu->arch.debug_active = 0;
-	current->thread.dbcr0 = vcpu->arch.saved_dbcr0;
-	kvmppc_load_usespace_gebug();
-=======
 	/* Switch back to user space debug context */
 	switch_booke_debug_regs(&thread);
 	current->thread.debug = thread.debug;
->>>>>>> 78fd8223
 
 #ifdef CONFIG_PPC_FPU
 	kvmppc_save_guest_fp(vcpu);
@@ -841,12 +785,14 @@
 		vcpu->arch.vec_active = 0;
 
 		/* Save guest VEC state from thread */
-		memcpy(vcpu->arch.vr, current->thread.vr, sizeof(vcpu->arch.vr));
-		vcpu->arch.vscr = current->thread.vscr;
+		memcpy(vcpu->arch.vr, current->thread.vr_state.vr,
+		       sizeof(vcpu->arch.vr));
+		vcpu->arch.vscr = current->thread.vr_state.vscr;
 
 		/* Restore userspace VEC state from stack */
-		memcpy(current->thread.vr, vr, sizeof(current->thread.vr));
-		current->thread.vscr = vscr;
+		memcpy(current->thread.vr_state.vr, vr,
+		       sizeof(current->thread.vr_state.vr));
+		current->thread.vr_state.vscr = vscr;
 		current->thread.used_vr = used_vr;
 	}
 #endif
@@ -891,25 +837,11 @@
 	}
 }
 
-<<<<<<< HEAD
-/*
- * Currently we do not support debug resource emulation to guest,
- * so always exit to user space irrespective of user space is
- * expecting the debug exception or not. This is unexpected event
- * and let us leave the action on user space.
- */
-static int kvmppc_handle_debug(struct kvm_run *run, struct kvm_vcpu *vcpu)
-{
-	u32 dbsr = mfspr(SPRN_DBSR);
-
-	kvmppc_clear_dbsr();
-=======
 static int kvmppc_handle_debug(struct kvm_run *run, struct kvm_vcpu *vcpu)
 {
 	struct debug_reg *dbg_reg = &(vcpu->arch.shadow_dbg_reg);
 	u32 dbsr = vcpu->arch.dbsr;
 
->>>>>>> 78fd8223
 	run->debug.arch.status = 0;
 	run->debug.arch.address = vcpu->arch.pc;
 
@@ -921,15 +853,9 @@
 		else if (dbsr & (DBSR_DAC1R | DBSR_DAC2R))
 			run->debug.arch.status |= KVMPPC_DEBUG_WATCH_READ;
 		if (dbsr & (DBSR_DAC1R | DBSR_DAC1W))
-<<<<<<< HEAD
-			run->debug.arch.address = vcpu->arch.shadow_dbg_reg.dac[0];
-		else if (dbsr & (DBSR_DAC2R | DBSR_DAC2W))
-			run->debug.arch.address = vcpu->arch.shadow_dbg_reg.dac[1];
-=======
 			run->debug.arch.address = dbg_reg->dac1;
 		else if (dbsr & (DBSR_DAC2R | DBSR_DAC2W))
 			run->debug.arch.address = dbg_reg->dac2;
->>>>>>> 78fd8223
 	}
 
 	return RESUME_HOST;
@@ -1346,14 +1272,8 @@
 		s = kvmppc_prepare_to_enter(vcpu);
 		if (s <= 0)
 			r = (s << 2) | RESUME_HOST | (r & RESUME_FLAG_NV);
-<<<<<<< HEAD
 		else
 			kvmppc_fix_ee_before_entry();
-=======
-		} else {
-			kvmppc_fix_ee_before_entry();
-		}
->>>>>>> 78fd8223
 	}
 
 	return r;
@@ -1871,14 +1791,6 @@
 	kvmppc_set_tsr_bits(vcpu, TSR_DIS);
 }
 
-<<<<<<< HEAD
-static void kvmppc_booke_vcpu_put_debug_regs(struct kvm_vcpu *vcpu)
-{
-	/* Disable all debug events First */
-	mtspr(SPRN_DBCR0, 0x0);
-	/* Disable pending debug event by clearing DBSR */
-	kvmppc_clear_dbsr();
-=======
 static int kvmppc_booke_add_breakpoint(struct debug_reg *dbg_reg,
 				       uint64_t addr, int index)
 {
@@ -1955,50 +1867,11 @@
 			vcpu->arch.shadow_msrp &= ~MSRP_PMMP;
 	}
 #endif
->>>>>>> 78fd8223
 }
 
 int kvm_arch_vcpu_ioctl_set_guest_debug(struct kvm_vcpu *vcpu,
 					 struct kvm_guest_debug *dbg)
 {
-<<<<<<< HEAD
-	struct kvmppc_booke_debug_reg *dbg_reg;
-	int n, b = 0, w = 0;
-	const u32 bp_code[] = {
-		DBCR0_IAC1 | DBCR0_IDM,
-		DBCR0_IAC2 | DBCR0_IDM,
-		DBCR0_IAC3 | DBCR0_IDM,
-		DBCR0_IAC4 | DBCR0_IDM
-	};
-	const u32 wp_code[] = {
-		DBCR0_DAC1W | DBCR0_IDM,
-		DBCR0_DAC2W | DBCR0_IDM,
-		DBCR0_DAC1R | DBCR0_IDM,
-		DBCR0_DAC2R | DBCR0_IDM
-	};
-
-	if (!(dbg->control & KVM_GUESTDBG_ENABLE)) {
-		/* Clear All debug events */
-		vcpu->arch.shadow_dbg_reg.dbcr0 = 0;
-		vcpu->guest_debug = 0;
-#ifdef CONFIG_KVM_BOOKE_HV
-		/*
-		 * When user space is not using the debug resources
-		 * then allow guest to change the MSR.DE.
-		 */
-		vcpu->arch.shadow_msrp &= ~MSRP_DEP;
-#endif
-		return 0;
-	}
-
-#ifdef CONFIG_KVM_BOOKE_HV
-		/*
-		 * When user space is using the debug resource then
-		 * do not allow guest to change the MSR.DE.
-		 */
-		vcpu->arch.shadow_msrp &= ~MSRP_DEP;
-#endif
-=======
 	struct debug_reg *dbg_reg;
 	int n, b = 0, w = 0;
 
@@ -2010,7 +1883,6 @@
 	}
 
 	kvm_guest_protect_msr(vcpu, MSR_DE, true);
->>>>>>> 78fd8223
 	vcpu->guest_debug = dbg->control;
 	vcpu->arch.shadow_dbg_reg.dbcr0 = 0;
 	/* Set DBCR0_EDM in guest visible DBCR0 register. */
@@ -2019,25 +1891,6 @@
 	if (vcpu->guest_debug & KVM_GUESTDBG_SINGLESTEP)
 		vcpu->arch.shadow_dbg_reg.dbcr0 |= DBCR0_IDM | DBCR0_IC;
 
-<<<<<<< HEAD
-	if (!(vcpu->guest_debug & KVM_GUESTDBG_USE_HW_BP))
-		/* Code below handles only HW breakpoints */
-		return 0;
-
-	dbg_reg = &(vcpu->arch.shadow_dbg_reg);
-
-	/*
-	 * On BOOKE (e500v2); Set DBCR1 and DBCR2 to allow debug events
-	 * to occur when MSR.PR is set.
-	 * On BOOKE-HV (e500mc+); MSR.PR = 0 when guest is running. So we
-	 * should clear DBCR1 and DBCR2. And EPCR.DUVD is used to control
-	 * that debug events will not come in hypervisor (GS = 0).
-	 */
-#ifdef CONFIG_KVM_BOOKE_HV
-	dbg_reg->dbcr1 = 0;
-	dbg_reg->dbcr2 = 0;
-#else
-=======
 	/* Code below handles only HW breakpoints */
 	dbg_reg = &(vcpu->arch.shadow_dbg_reg);
 
@@ -2054,39 +1907,11 @@
 	 * We set DBCR1 and DBCR2 to only trigger debug events when MSR.PR
 	 * is set.
 	 */
->>>>>>> 78fd8223
 	dbg_reg->dbcr1 = DBCR1_IAC1US | DBCR1_IAC2US | DBCR1_IAC3US |
 			  DBCR1_IAC4US;
 	dbg_reg->dbcr2 = DBCR2_DAC1US | DBCR2_DAC2US;
 #endif
 
-<<<<<<< HEAD
-	for (n = 0; n < (KVMPPC_BOOKE_IAC_NUM + KVMPPC_BOOKE_DAC_NUM); n++) {
-		u32 type = dbg->arch.bp[n].type;
-
-		if (!type)
-			continue;
-
-		if (type & (KVMPPC_DEBUG_WATCH_READ |
-			    KVMPPC_DEBUG_WATCH_WRITE)) {
-			if (w >= KVMPPC_BOOKE_DAC_NUM)
-				return -EINVAL;
-
-			if (type & KVMPPC_DEBUG_WATCH_READ)
-				dbg_reg->dbcr0 |= wp_code[w + 2];
-			if (type & KVMPPC_DEBUG_WATCH_WRITE)
-				dbg_reg->dbcr0 |= wp_code[w];
-
-			dbg_reg->dac[w] = dbg->arch.bp[n].addr;
-			w++;
-		} else if (type & KVMPPC_DEBUG_BREAKPOINT) {
-			if (b >= KVMPPC_BOOKE_IAC_NUM)
-				return -EINVAL;
-
-			dbg_reg->dbcr0 |= bp_code[b];
-			dbg_reg->iac[b] = dbg->arch.bp[n].addr;
-			b++;
-=======
 	if (!(vcpu->guest_debug & KVM_GUESTDBG_USE_HW_BP))
 		return 0;
 
@@ -2111,7 +1936,6 @@
 			if (kvmppc_booke_add_watchpoint(dbg_reg, addr,
 							type, w++))
 				return -EINVAL;
->>>>>>> 78fd8223
 		}
 	}
 
@@ -2122,8 +1946,6 @@
 {
 	vcpu->cpu = smp_processor_id();
 	current->thread.kvm_vcpu = vcpu;
-
-	kvmppc_booke_vcpu_load_debug_regs(vcpu);
 }
 
 void kvmppc_booke_vcpu_put(struct kvm_vcpu *vcpu)
@@ -2131,9 +1953,6 @@
 	current->thread.kvm_vcpu = NULL;
 	vcpu->cpu = -1;
 
-<<<<<<< HEAD
-	kvmppc_booke_vcpu_put_debug_regs(vcpu);
-=======
 	/* Clear pending debug event in DBSR */
 	kvmppc_clear_dbsr();
 }
@@ -2171,7 +1990,6 @@
 void kvmppc_core_vcpu_put(struct kvm_vcpu *vcpu)
 {
 	vcpu->kvm->arch.kvm_ops->vcpu_put(vcpu);
->>>>>>> 78fd8223
 }
 
 int __init kvmppc_booke_init(void)
