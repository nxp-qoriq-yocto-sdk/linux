--- conflicted
+++ resolved
@@ -535,8 +535,6 @@
 					 &opcode, sizeof(u32));
 			break;
 		}
-<<<<<<< HEAD
-=======
 #ifdef CONFIG_KVM_XICS
 		case KVM_REG_PPC_ICP_STATE:
 			if (!vcpu->arch.icp) {
@@ -546,7 +544,6 @@
 			val = get_reg_val(reg->id, kvmppc_xics_get_icp(vcpu));
 			break;
 #endif /* CONFIG_KVM_XICS */
->>>>>>> 8bb495e3
 		default:
 			r = -EINVAL;
 			break;
