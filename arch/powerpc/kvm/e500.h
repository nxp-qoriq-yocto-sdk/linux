/*
 * Copyright (C) 2008-2011 Freescale Semiconductor, Inc. All rights reserved.
 *
 * Author: Yu Liu <yu.liu@freescale.com>
 *         Scott Wood <scottwood@freescale.com>
 *         Ashish Kalra <ashish.kalra@freescale.com>
 *         Varun Sethi <varun.sethi@freescale.com>
 *
 * Description:
 * This file is based on arch/powerpc/kvm/44x_tlb.h and
 * arch/powerpc/include/asm/kvm_44x.h by Hollis Blanchard <hollisb@us.ibm.com>,
 * Copyright IBM Corp. 2007-2008
 *
 * This program is free software; you can redistribute it and/or modify
 * it under the terms of the GNU General Public License, version 2, as
 * published by the Free Software Foundation.
 */

#ifndef KVM_E500_H
#define KVM_E500_H

#include <linux/kvm_host.h>
#include <asm/mmu-book3e.h>
#include <asm/tlb.h>

enum vcpu_ftr {
	VCPU_FTR_MMU_V2
};

#define E500_PID_NUM   3
#define E500_TLB_NUM   2

/* entry is mapped somewhere in host TLB */
#define E500_TLB_VALID		(1 << 0)
/* TLB1 entry is mapped by host TLB1, tracked by bitmaps */
#define E500_TLB_BITMAP		(1 << 1)
/* TLB1 entry is mapped by host TLB0 */
#define E500_TLB_TLB0		(1 << 2)

struct tlbe_ref {
	pfn_t pfn;		/* valid only for TLB0, except briefly */
	unsigned int flags;	/* E500_TLB_* */
};

struct tlbe_priv {
	struct tlbe_ref ref;
};

#ifdef CONFIG_KVM_E500V2
struct vcpu_id_table;
#endif

struct kvmppc_e500_tlb_params {
	int entries, ways, sets;
};

struct kvmppc_vcpu_e500 {
	struct kvm_vcpu vcpu;

	/* Unmodified copy of the guest's TLB -- shared with host userspace. */
	struct kvm_book3e_206_tlb_entry *gtlb_arch;

	/* Starting entry number in gtlb_arch[] */
	int gtlb_offset[E500_TLB_NUM];

	/* KVM internal information associated with each guest TLB entry */
	struct tlbe_priv *gtlb_priv[E500_TLB_NUM];

	struct kvmppc_e500_tlb_params gtlb_params[E500_TLB_NUM];

	unsigned int gtlb_nv[E500_TLB_NUM];

	unsigned int host_tlb1_nv;

	u32 svr;
	u32 l1csr0;
	u32 l1csr1;
	u32 hid0;
	u32 hid1;
	u64 mcar;

	struct page **shared_tlb_pages;
	int num_shared_tlb_pages;

	u64 *g2h_tlb1_map;
	unsigned int *h2g_tlb1_rmap;

	/* Minimum and maximum address mapped my TLB1 */
	unsigned long tlb1_min_eaddr;
	unsigned long tlb1_max_eaddr;

#ifdef CONFIG_KVM_E500V2
	u32 pid[E500_PID_NUM];

	/* vcpu id table */
	struct vcpu_id_table *idt;
#endif
};

static inline struct kvmppc_vcpu_e500 *to_e500(struct kvm_vcpu *vcpu)
{
	return container_of(vcpu, struct kvmppc_vcpu_e500, vcpu);
}


/* This geometry is the legacy default -- can be overridden by userspace */
#define KVM_E500_TLB0_WAY_SIZE		128
#define KVM_E500_TLB0_WAY_NUM		2

#define KVM_E500_TLB0_SIZE  (KVM_E500_TLB0_WAY_SIZE * KVM_E500_TLB0_WAY_NUM)
#define KVM_E500_TLB1_SIZE  16

#define index_of(tlbsel, esel)	(((tlbsel) << 16) | ((esel) & 0xFFFF))
#define tlbsel_of(index)	((index) >> 16)
#define esel_of(index)		((index) & 0xFFFF)

#define E500_TLB_USER_PERM_MASK (MAS3_UX|MAS3_UR|MAS3_UW)
#define E500_TLB_SUPER_PERM_MASK (MAS3_SX|MAS3_SR|MAS3_SW)
#define MAS2_ATTRIB_MASK \
<<<<<<< HEAD
	(MAS2_X0 | MAS2_X1 | MAS2_W | MAS2_I | MAS2_M | MAS2_G | MAS2_E)
=======
	  (MAS2_X0 | MAS2_X1 | MAS2_E | MAS2_G)
>>>>>>> 78fd8223
#define MAS3_ATTRIB_MASK \
	  (MAS3_U0 | MAS3_U1 | MAS3_U2 | MAS3_U3 \
	   | E500_TLB_USER_PERM_MASK | E500_TLB_SUPER_PERM_MASK)

int kvmppc_e500_emul_mt_mmucsr0(struct kvmppc_vcpu_e500 *vcpu_e500,
				ulong value);
int kvmppc_e500_emul_tlbwe(struct kvm_vcpu *vcpu);
int kvmppc_e500_emul_tlbre(struct kvm_vcpu *vcpu);
int kvmppc_e500_emul_tlbivax(struct kvm_vcpu *vcpu, gva_t ea);
int kvmppc_e500_emul_tlbilx(struct kvm_vcpu *vcpu, int type, gva_t ea);
int kvmppc_e500_emul_tlbsx(struct kvm_vcpu *vcpu, gva_t ea);
int kvmppc_e500_tlb_init(struct kvmppc_vcpu_e500 *vcpu_e500);
void kvmppc_e500_tlb_uninit(struct kvmppc_vcpu_e500 *vcpu_e500);

void kvmppc_get_sregs_e500_tlb(struct kvm_vcpu *vcpu, struct kvm_sregs *sregs);
int kvmppc_set_sregs_e500_tlb(struct kvm_vcpu *vcpu, struct kvm_sregs *sregs);

int kvmppc_get_one_reg_e500_tlb(struct kvm_vcpu *vcpu, u64 id,
				union kvmppc_one_reg *val);
int kvmppc_set_one_reg_e500_tlb(struct kvm_vcpu *vcpu, u64 id,
			       union kvmppc_one_reg *val);

#ifdef CONFIG_KVM_E500V2
unsigned int kvmppc_e500_get_sid(struct kvmppc_vcpu_e500 *vcpu_e500,
				 unsigned int as, unsigned int gid,
				 unsigned int pr, int avoid_recursion);
#endif

/* TLB helper functions */
static inline unsigned int
get_tlb_size(const struct kvm_book3e_206_tlb_entry *tlbe)
{
	return (tlbe->mas1 >> 7) & 0x1f;
}

static inline gva_t get_tlb_eaddr(const struct kvm_book3e_206_tlb_entry *tlbe)
{
	return tlbe->mas2 & MAS2_EPN;
}

static inline u64 get_tlb_bytes(const struct kvm_book3e_206_tlb_entry *tlbe)
{
	unsigned int pgsize = get_tlb_size(tlbe);
	return 1ULL << 10 << pgsize;
}

static inline gva_t get_tlb_end(const struct kvm_book3e_206_tlb_entry *tlbe)
{
	u64 bytes = get_tlb_bytes(tlbe);
	return get_tlb_eaddr(tlbe) + bytes - 1;
}

static inline u64 get_tlb_raddr(const struct kvm_book3e_206_tlb_entry *tlbe)
{
	return tlbe->mas7_3 & ~0xfffULL;
}

static inline unsigned int
get_tlb_tid(const struct kvm_book3e_206_tlb_entry *tlbe)
{
	return (tlbe->mas1 >> 16) & 0xff;
}

static inline unsigned int
get_tlb_ts(const struct kvm_book3e_206_tlb_entry *tlbe)
{
	return (tlbe->mas1 >> 12) & 0x1;
}

static inline unsigned int
get_tlb_v(const struct kvm_book3e_206_tlb_entry *tlbe)
{
	return (tlbe->mas1 >> 31) & 0x1;
}

static inline unsigned int
get_tlb_iprot(const struct kvm_book3e_206_tlb_entry *tlbe)
{
	return (tlbe->mas1 >> 30) & 0x1;
}

static inline unsigned int
get_tlb_tsize(const struct kvm_book3e_206_tlb_entry *tlbe)
{
	return (tlbe->mas1 & MAS1_TSIZE_MASK) >> MAS1_TSIZE_SHIFT;
}

static inline unsigned int get_cur_pid(struct kvm_vcpu *vcpu)
{
	return vcpu->arch.pid & 0xff;
}

static inline unsigned int get_cur_as(struct kvm_vcpu *vcpu)
{
	return !!(vcpu->arch.shared->msr & (MSR_IS | MSR_DS));
}

static inline unsigned int get_cur_pr(struct kvm_vcpu *vcpu)
{
	return !!(vcpu->arch.shared->msr & MSR_PR);
}

static inline unsigned int get_cur_spid(const struct kvm_vcpu *vcpu)
{
	return (vcpu->arch.shared->mas6 >> 16) & 0xff;
}

static inline unsigned int get_cur_sas(const struct kvm_vcpu *vcpu)
{
	return vcpu->arch.shared->mas6 & 0x1;
}

static inline unsigned int get_tlb_tlbsel(const struct kvm_vcpu *vcpu)
{
	/*
	 * Manual says that tlbsel has 2 bits wide.
	 * Since we only have two TLBs, only lower bit is used.
	 */
	return (vcpu->arch.shared->mas0 >> 28) & 0x1;
}

static inline unsigned int get_tlb_nv_bit(const struct kvm_vcpu *vcpu)
{
	return vcpu->arch.shared->mas0 & 0xfff;
}

static inline unsigned int get_tlb_esel_bit(const struct kvm_vcpu *vcpu)
{
	return (vcpu->arch.shared->mas0 >> 16) & 0xfff;
}

static inline int tlbe_is_host_safe(const struct kvm_vcpu *vcpu,
			const struct kvm_book3e_206_tlb_entry *tlbe)
{
	gpa_t gpa;

	if (!get_tlb_v(tlbe))
		return 0;

#ifndef CONFIG_KVM_BOOKE_HV
	/* Does it match current guest AS? */
	/* XXX what about IS != DS? */
	if (get_tlb_ts(tlbe) != !!(vcpu->arch.shared->msr & MSR_IS))
		return 0;
#endif

	gpa = get_tlb_raddr(tlbe);
	if (!gfn_to_memslot(vcpu->kvm, gpa >> PAGE_SHIFT))
		/* Mapping is not for RAM. */
		return 0;

	return 1;
}

static inline struct kvm_book3e_206_tlb_entry *get_entry(
	struct kvmppc_vcpu_e500 *vcpu_e500, int tlbsel, int entry)
{
	int offset = vcpu_e500->gtlb_offset[tlbsel];
	return &vcpu_e500->gtlb_arch[offset + entry];
}

void kvmppc_e500_tlbil_one(struct kvmppc_vcpu_e500 *vcpu_e500,
			   struct kvm_book3e_206_tlb_entry *gtlbe);
void kvmppc_e500_tlbil_all(struct kvmppc_vcpu_e500 *vcpu_e500);

#ifdef CONFIG_KVM_BOOKE_HV
#define kvmppc_e500_get_tlb_stid(vcpu, gtlbe)       get_tlb_tid(gtlbe)
#define get_tlbmiss_tid(vcpu)           get_cur_pid(vcpu)
#define get_tlb_sts(gtlbe)              (gtlbe->mas1 & MAS1_TS)
#else
unsigned int kvmppc_e500_get_tlb_stid(struct kvm_vcpu *vcpu,
				      struct kvm_book3e_206_tlb_entry *gtlbe);

static inline unsigned int get_tlbmiss_tid(struct kvm_vcpu *vcpu)
{
	struct kvmppc_vcpu_e500 *vcpu_e500 = to_e500(vcpu);
	unsigned int tidseld = (vcpu->arch.shared->mas4 >> 16) & 0xf;

	return vcpu_e500->pid[tidseld];
}

/* Force TS=1 for all guest mappings. */
#define get_tlb_sts(gtlbe)              (MAS1_TS)
#endif /* !BOOKE_HV */

static inline bool has_feature(const struct kvm_vcpu *vcpu,
			       enum vcpu_ftr ftr)
{
	bool has_ftr;
	switch (ftr) {
	case VCPU_FTR_MMU_V2:
		has_ftr = ((vcpu->arch.mmucfg & MMUCFG_MAVN) == MMUCFG_MAVN_V2);
		break;
	default:
		return false;
	}
	return has_ftr;
}

#endif /* KVM_E500_H */<|MERGE_RESOLUTION|>--- conflicted
+++ resolved
@@ -117,11 +117,7 @@
 #define E500_TLB_USER_PERM_MASK (MAS3_UX|MAS3_UR|MAS3_UW)
 #define E500_TLB_SUPER_PERM_MASK (MAS3_SX|MAS3_SR|MAS3_SW)
 #define MAS2_ATTRIB_MASK \
-<<<<<<< HEAD
-	(MAS2_X0 | MAS2_X1 | MAS2_W | MAS2_I | MAS2_M | MAS2_G | MAS2_E)
-=======
 	  (MAS2_X0 | MAS2_X1 | MAS2_E | MAS2_G)
->>>>>>> 78fd8223
 #define MAS3_ATTRIB_MASK \
 	  (MAS3_U0 | MAS3_U1 | MAS3_U2 | MAS3_U3 \
 	   | E500_TLB_USER_PERM_MASK | E500_TLB_SUPER_PERM_MASK)
