--- conflicted
+++ resolved
@@ -469,12 +469,9 @@
 	case KVMPPC_IRQ_MPIC:
 		kvmppc_mpic_disconnect_vcpu(vcpu->arch.mpic, vcpu);
 		break;
-<<<<<<< HEAD
-=======
 	case KVMPPC_IRQ_XICS:
 		kvmppc_xics_free_icp(vcpu);
 		break;
->>>>>>> 8bb495e3
 	}
 
 	kvmppc_core_vcpu_free(vcpu);
@@ -838,8 +835,6 @@
 		break;
 	}
 #endif
-<<<<<<< HEAD
-=======
 #ifdef CONFIG_KVM_XICS
 	case KVM_CAP_IRQ_XICS: {
 		struct file *filp;
@@ -859,7 +854,6 @@
 		break;
 	}
 #endif /* CONFIG_KVM_XICS */
->>>>>>> 8bb495e3
 	default:
 		r = -EINVAL;
 		break;
@@ -982,23 +976,15 @@
 	return 0;
 }
 
-<<<<<<< HEAD
-int kvm_vm_ioctl_irq_line(struct kvm *kvm, struct kvm_irq_level *irq_event)
-=======
 int kvm_vm_ioctl_irq_line(struct kvm *kvm, struct kvm_irq_level *irq_event,
 			  bool line_status)
->>>>>>> 8bb495e3
 {
 	if (!irqchip_in_kernel(kvm))
 		return -ENXIO;
 
 	irq_event->status = kvm_set_irq(kvm, KVM_USERSPACE_IRQ_SOURCE_ID,
-<<<<<<< HEAD
-					irq_event->irq, irq_event->level);
-=======
 					irq_event->irq, irq_event->level,
 					line_status);
->>>>>>> 8bb495e3
 	return 0;
 }
 
