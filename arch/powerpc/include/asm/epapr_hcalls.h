/*
 * ePAPR hcall interface
 *
 * Copyright 2008-2011 Freescale Semiconductor, Inc.
 *
 * Author: Timur Tabi <timur@freescale.com>
 *
 * This file is provided under a dual BSD/GPL license.  When using or
 * redistributing this file, you may do so under either license.
 *
 * Redistribution and use in source and binary forms, with or without
 * modification, are permitted provided that the following conditions are met:
 *     * Redistributions of source code must retain the above copyright
 *       notice, this list of conditions and the following disclaimer.
 *     * Redistributions in binary form must reproduce the above copyright
 *       notice, this list of conditions and the following disclaimer in the
 *       documentation and/or other materials provided with the distribution.
 *     * Neither the name of Freescale Semiconductor nor the
 *       names of its contributors may be used to endorse or promote products
 *       derived from this software without specific prior written permission.
 *
 *
 * ALTERNATIVELY, this software may be distributed under the terms of the
 * GNU General Public License ("GPL") as published by the Free Software
 * Foundation, either version 2 of that License or (at your option) any
 * later version.
 *
 * THIS SOFTWARE IS PROVIDED BY Freescale Semiconductor ``AS IS'' AND ANY
 * EXPRESS OR IMPLIED WARRANTIES, INCLUDING, BUT NOT LIMITED TO, THE IMPLIED
 * WARRANTIES OF MERCHANTABILITY AND FITNESS FOR A PARTICULAR PURPOSE ARE
 * DISCLAIMED. IN NO EVENT SHALL Freescale Semiconductor BE LIABLE FOR ANY
 * DIRECT, INDIRECT, INCIDENTAL, SPECIAL, EXEMPLARY, OR CONSEQUENTIAL DAMAGES
 * (INCLUDING, BUT NOT LIMITED TO, PROCUREMENT OF SUBSTITUTE GOODS OR SERVICES;
 * LOSS OF USE, DATA, OR PROFITS; OR BUSINESS INTERRUPTION) HOWEVER CAUSED AND
 * ON ANY THEORY OF LIABILITY, WHETHER IN CONTRACT, STRICT LIABILITY, OR TORT
 * (INCLUDING NEGLIGENCE OR OTHERWISE) ARISING IN ANY WAY OUT OF THE USE OF THIS
 * SOFTWARE, EVEN IF ADVISED OF THE POSSIBILITY OF SUCH DAMAGE.
 */

/* A "hypercall" is an "sc 1" instruction.  This header file file provides C
 * wrapper functions for the ePAPR hypervisor interface.  It is inteded
 * for use by Linux device drivers and other operating systems.
 *
 * The hypercalls are implemented as inline assembly, rather than assembly
 * language functions in a .S file, for optimization.  It allows
 * the caller to issue the hypercall instruction directly, improving both
 * performance and memory footprint.
 */

#ifndef _EPAPR_HCALLS_H
#define _EPAPR_HCALLS_H

#include <uapi/asm/epapr_hcalls.h>

#ifndef __ASSEMBLY__
#include <linux/types.h>
#include <linux/errno.h>
#include <asm/byteorder.h>

/*
 * Hypercall register clobber list
 *
 * These macros are used to define the list of clobbered registers during a
 * hypercall.  Technically, registers r0 and r3-r12 are always clobbered,
 * but the gcc inline assembly syntax does not allow us to specify registers
 * on the clobber list that are also on the input/output list.  Therefore,
 * the lists of clobbered registers depends on the number of register
 * parmeters ("+r" and "=r") passed to the hypercall.
 *
 * Each assembly block should use one of the HCALL_CLOBBERSx macros.  As a
 * general rule, 'x' is the number of parameters passed to the assembly
 * block *except* for r11.
 *
 * If you're not sure, just use the smallest value of 'x' that does not
 * generate a compilation error.  Because these are static inline functions,
 * the compiler will only check the clobber list for a function if you
 * compile code that calls that function.
 *
 * r3 and r11 are not included in any clobbers list because they are always
 * listed as output registers.
 *
 * XER, CTR, and LR are currently listed as clobbers because it's uncertain
 * whether they will be clobbered.
 *
 * Note that r11 can be used as an output parameter.
 *
 * The "memory" clobber is only necessary for hcalls where the Hypervisor
 * will read or write guest memory. However, we add it to all hcalls because
 * the impact is minimal, and we want to ensure that it's present for the
 * hcalls that need it.
*/

/* List of common clobbered registers.  Do not use this macro. */
#define EV_HCALL_CLOBBERS "r0", "r12", "xer", "ctr", "lr", "cc", "memory"

#define EV_HCALL_CLOBBERS8 EV_HCALL_CLOBBERS
#define EV_HCALL_CLOBBERS7 EV_HCALL_CLOBBERS8, "r10"
#define EV_HCALL_CLOBBERS6 EV_HCALL_CLOBBERS7, "r9"
#define EV_HCALL_CLOBBERS5 EV_HCALL_CLOBBERS6, "r8"
#define EV_HCALL_CLOBBERS4 EV_HCALL_CLOBBERS5, "r7"
#define EV_HCALL_CLOBBERS3 EV_HCALL_CLOBBERS4, "r6"
#define EV_HCALL_CLOBBERS2 EV_HCALL_CLOBBERS3, "r5"
#define EV_HCALL_CLOBBERS1 EV_HCALL_CLOBBERS2, "r4"

extern bool epapr_paravirt_enabled;
extern u32 epapr_hypercall_start[];

#ifdef CONFIG_EPAPR_PARAVIRT
<<<<<<< HEAD
int __init epapr_paravirt_init(void);
#else
static inline int epapr_paravirt_init(void) { return 0; }
=======
int __init epapr_paravirt_early_init(void);
#else
static inline int epapr_paravirt_early_init(void) { return 0; }
>>>>>>> 78fd8223
#endif

/*
 * We use "uintptr_t" to define a register because it's guaranteed to be a
 * 32-bit integer on a 32-bit platform, and a 64-bit integer on a 64-bit
 * platform.
 *
 * All registers are either input/output or output only.  Registers that are
 * initialized before making the hypercall are input/output.  All
 * input/output registers are represented with "+r".  Output-only registers
 * are represented with "=r".  Do not specify any unused registers.  The
 * clobber list will tell the compiler that the hypercall modifies those
 * registers, which is good enough.
 */

/**
 * ev_int_set_config - configure the specified interrupt
 * @interrupt: the interrupt number
 * @config: configuration for this interrupt
 * @priority: interrupt priority
 * @destination: destination CPU number
 *
 * Returns 0 for success, or an error code.
 */
static inline unsigned int ev_int_set_config(unsigned int interrupt,
	uint32_t config, unsigned int priority, uint32_t destination)
{
	register uintptr_t r11 __asm__("r11");
	register uintptr_t r3 __asm__("r3");
	register uintptr_t r4 __asm__("r4");
	register uintptr_t r5 __asm__("r5");
	register uintptr_t r6 __asm__("r6");

	r11 = EV_HCALL_TOKEN(EV_INT_SET_CONFIG);
	r3  = interrupt;
	r4  = config;
	r5  = priority;
	r6  = destination;

	asm volatile("bl	epapr_hypercall_start"
		: "+r" (r11), "+r" (r3), "+r" (r4), "+r" (r5), "+r" (r6)
		: : EV_HCALL_CLOBBERS4
	);

	return r3;
}

/**
 * ev_int_get_config - return the config of the specified interrupt
 * @interrupt: the interrupt number
 * @config: returned configuration for this interrupt
 * @priority: returned interrupt priority
 * @destination: returned destination CPU number
 *
 * Returns 0 for success, or an error code.
 */
static inline unsigned int ev_int_get_config(unsigned int interrupt,
	uint32_t *config, unsigned int *priority, uint32_t *destination)
{
	register uintptr_t r11 __asm__("r11");
	register uintptr_t r3 __asm__("r3");
	register uintptr_t r4 __asm__("r4");
	register uintptr_t r5 __asm__("r5");
	register uintptr_t r6 __asm__("r6");

	r11 = EV_HCALL_TOKEN(EV_INT_GET_CONFIG);
	r3 = interrupt;

	asm volatile("bl	epapr_hypercall_start"
		: "+r" (r11), "+r" (r3), "=r" (r4), "=r" (r5), "=r" (r6)
		: : EV_HCALL_CLOBBERS4
	);

	*config = r4;
	*priority = r5;
	*destination = r6;

	return r3;
}

/**
 * ev_int_set_mask - sets the mask for the specified interrupt source
 * @interrupt: the interrupt number
 * @mask: 0=enable interrupts, 1=disable interrupts
 *
 * Returns 0 for success, or an error code.
 */
static inline unsigned int ev_int_set_mask(unsigned int interrupt,
	unsigned int mask)
{
	register uintptr_t r11 __asm__("r11");
	register uintptr_t r3 __asm__("r3");
	register uintptr_t r4 __asm__("r4");

	r11 = EV_HCALL_TOKEN(EV_INT_SET_MASK);
	r3 = interrupt;
	r4 = mask;

	asm volatile("bl	epapr_hypercall_start"
		: "+r" (r11), "+r" (r3), "+r" (r4)
		: : EV_HCALL_CLOBBERS2
	);

	return r3;
}

/**
 * ev_int_get_mask - returns the mask for the specified interrupt source
 * @interrupt: the interrupt number
 * @mask: returned mask for this interrupt (0=enabled, 1=disabled)
 *
 * Returns 0 for success, or an error code.
 */
static inline unsigned int ev_int_get_mask(unsigned int interrupt,
	unsigned int *mask)
{
	register uintptr_t r11 __asm__("r11");
	register uintptr_t r3 __asm__("r3");
	register uintptr_t r4 __asm__("r4");

	r11 = EV_HCALL_TOKEN(EV_INT_GET_MASK);
	r3 = interrupt;

	asm volatile("bl	epapr_hypercall_start"
		: "+r" (r11), "+r" (r3), "=r" (r4)
		: : EV_HCALL_CLOBBERS2
	);

	*mask = r4;

	return r3;
}

/**
 * ev_int_eoi - signal the end of interrupt processing
 * @interrupt: the interrupt number
 *
 * This function signals the end of processing for the the specified
 * interrupt, which must be the interrupt currently in service. By
 * definition, this is also the highest-priority interrupt.
 *
 * Returns 0 for success, or an error code.
 */
static inline unsigned int ev_int_eoi(unsigned int interrupt)
{
	register uintptr_t r11 __asm__("r11");
	register uintptr_t r3 __asm__("r3");

	r11 = EV_HCALL_TOKEN(EV_INT_EOI);
	r3 = interrupt;

	asm volatile("bl	epapr_hypercall_start"
		: "+r" (r11), "+r" (r3)
		: : EV_HCALL_CLOBBERS1
	);

	return r3;
}

/**
 * ev_byte_channel_send - send characters to a byte stream
 * @handle: byte stream handle
 * @count: (input) num of chars to send, (output) num chars sent
 * @buffer: pointer to a 16-byte buffer
 *
 * @buffer must be at least 16 bytes long, because all 16 bytes will be
 * read from memory into registers, even if count < 16.
 *
 * Returns 0 for success, or an error code.
 */
static inline unsigned int ev_byte_channel_send(unsigned int handle,
	unsigned int *count, const char buffer[EV_BYTE_CHANNEL_MAX_BYTES])
{
	register uintptr_t r11 __asm__("r11");
	register uintptr_t r3 __asm__("r3");
	register uintptr_t r4 __asm__("r4");
	register uintptr_t r5 __asm__("r5");
	register uintptr_t r6 __asm__("r6");
	register uintptr_t r7 __asm__("r7");
	register uintptr_t r8 __asm__("r8");
	const uint32_t *p = (const uint32_t *) buffer;

	r11 = EV_HCALL_TOKEN(EV_BYTE_CHANNEL_SEND);
	r3 = handle;
	r4 = *count;
	r5 = be32_to_cpu(p[0]);
	r6 = be32_to_cpu(p[1]);
	r7 = be32_to_cpu(p[2]);
	r8 = be32_to_cpu(p[3]);

	asm volatile("bl	epapr_hypercall_start"
		: "+r" (r11), "+r" (r3),
		  "+r" (r4), "+r" (r5), "+r" (r6), "+r" (r7), "+r" (r8)
		: : EV_HCALL_CLOBBERS6
	);

	*count = r4;

	return r3;
}

/**
 * ev_byte_channel_receive - fetch characters from a byte channel
 * @handle: byte channel handle
 * @count: (input) max num of chars to receive, (output) num chars received
 * @buffer: pointer to a 16-byte buffer
 *
 * The size of @buffer must be at least 16 bytes, even if you request fewer
 * than 16 characters, because we always write 16 bytes to @buffer.  This is
 * for performance reasons.
 *
 * Returns 0 for success, or an error code.
 */
static inline unsigned int ev_byte_channel_receive(unsigned int handle,
	unsigned int *count, char buffer[EV_BYTE_CHANNEL_MAX_BYTES])
{
	register uintptr_t r11 __asm__("r11");
	register uintptr_t r3 __asm__("r3");
	register uintptr_t r4 __asm__("r4");
	register uintptr_t r5 __asm__("r5");
	register uintptr_t r6 __asm__("r6");
	register uintptr_t r7 __asm__("r7");
	register uintptr_t r8 __asm__("r8");
	uint32_t *p = (uint32_t *) buffer;

	r11 = EV_HCALL_TOKEN(EV_BYTE_CHANNEL_RECEIVE);
	r3 = handle;
	r4 = *count;

	asm volatile("bl	epapr_hypercall_start"
		: "+r" (r11), "+r" (r3), "+r" (r4),
		  "=r" (r5), "=r" (r6), "=r" (r7), "=r" (r8)
		: : EV_HCALL_CLOBBERS6
	);

	*count = r4;
	p[0] = cpu_to_be32(r5);
	p[1] = cpu_to_be32(r6);
	p[2] = cpu_to_be32(r7);
	p[3] = cpu_to_be32(r8);

	return r3;
}

/**
 * ev_byte_channel_poll - returns the status of the byte channel buffers
 * @handle: byte channel handle
 * @rx_count: returned count of bytes in receive queue
 * @tx_count: returned count of free space in transmit queue
 *
 * This function reports the amount of data in the receive queue (i.e. the
 * number of bytes you can read), and the amount of free space in the transmit
 * queue (i.e. the number of bytes you can write).
 *
 * Returns 0 for success, or an error code.
 */
static inline unsigned int ev_byte_channel_poll(unsigned int handle,
	unsigned int *rx_count,	unsigned int *tx_count)
{
	register uintptr_t r11 __asm__("r11");
	register uintptr_t r3 __asm__("r3");
	register uintptr_t r4 __asm__("r4");
	register uintptr_t r5 __asm__("r5");

	r11 = EV_HCALL_TOKEN(EV_BYTE_CHANNEL_POLL);
	r3 = handle;

	asm volatile("bl	epapr_hypercall_start"
		: "+r" (r11), "+r" (r3), "=r" (r4), "=r" (r5)
		: : EV_HCALL_CLOBBERS3
	);

	*rx_count = r4;
	*tx_count = r5;

	return r3;
}

/**
 * ev_int_iack - acknowledge an interrupt
 * @handle: handle to the target interrupt controller
 * @vector: returned interrupt vector
 *
 * If handle is zero, the function returns the next interrupt source
 * number to be handled irrespective of the hierarchy or cascading
 * of interrupt controllers. If non-zero, specifies a handle to the
 * interrupt controller that is the target of the acknowledge.
 *
 * Returns 0 for success, or an error code.
 */
static inline unsigned int ev_int_iack(unsigned int handle,
	unsigned int *vector)
{
	register uintptr_t r11 __asm__("r11");
	register uintptr_t r3 __asm__("r3");
	register uintptr_t r4 __asm__("r4");

	r11 = EV_HCALL_TOKEN(EV_INT_IACK);
	r3 = handle;

	asm volatile("bl	epapr_hypercall_start"
		: "+r" (r11), "+r" (r3), "=r" (r4)
		: : EV_HCALL_CLOBBERS2
	);

	*vector = r4;

	return r3;
}

/**
 * ev_doorbell_send - send a doorbell to another partition
 * @handle: doorbell send handle
 *
 * Returns 0 for success, or an error code.
 */
static inline unsigned int ev_doorbell_send(unsigned int handle)
{
	register uintptr_t r11 __asm__("r11");
	register uintptr_t r3 __asm__("r3");

	r11 = EV_HCALL_TOKEN(EV_DOORBELL_SEND);
	r3 = handle;

	asm volatile("bl	epapr_hypercall_start"
		: "+r" (r11), "+r" (r3)
		: : EV_HCALL_CLOBBERS1
	);

	return r3;
}

/**
 * ev_idle -- wait for next interrupt on this core
 *
 * Returns 0 for success, or an error code.
 */
static inline unsigned int ev_idle(void)
{
	register uintptr_t r11 __asm__("r11");
	register uintptr_t r3 __asm__("r3");

	r11 = EV_HCALL_TOKEN(EV_IDLE);

	asm volatile("bl	epapr_hypercall_start"
		: "+r" (r11), "=r" (r3)
		: : EV_HCALL_CLOBBERS1
	);

	return r3;
}
#endif /* !__ASSEMBLY__ */
#endif /* _EPAPR_HCALLS_H */<|MERGE_RESOLUTION|>--- conflicted
+++ resolved
@@ -106,15 +106,9 @@
 extern u32 epapr_hypercall_start[];
 
 #ifdef CONFIG_EPAPR_PARAVIRT
-<<<<<<< HEAD
-int __init epapr_paravirt_init(void);
-#else
-static inline int epapr_paravirt_init(void) { return 0; }
-=======
 int __init epapr_paravirt_early_init(void);
 #else
 static inline int epapr_paravirt_early_init(void) { return 0; }
->>>>>>> 78fd8223
 #endif
 
 /*
