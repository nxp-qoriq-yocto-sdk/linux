/*
 * This program is free software; you can redistribute it and/or modify
 * it under the terms of the GNU General Public License, version 2, as
 * published by the Free Software Foundation.
 *
 * This program is distributed in the hope that it will be useful,
 * but WITHOUT ANY WARRANTY; without even the implied warranty of
 * MERCHANTABILITY or FITNESS FOR A PARTICULAR PURPOSE.  See the
 * GNU General Public License for more details.
 *
 * You should have received a copy of the GNU General Public License
 * along with this program; if not, write to the Free Software
 * Foundation, 51 Franklin Street, Fifth Floor, Boston, MA  02110-1301, USA.
 *
 * Copyright IBM Corp. 2008
 *
 * Authors: Hollis Blanchard <hollisb@us.ibm.com>
 */

#ifndef __POWERPC_KVM_PPC_H__
#define __POWERPC_KVM_PPC_H__

/* This file exists just so we can dereference kvm_vcpu, avoiding nested header
 * dependencies. */

#include <linux/mutex.h>
#include <linux/timer.h>
#include <linux/types.h>
#include <linux/kvm_types.h>
#include <linux/kvm_host.h>
#include <linux/bug.h>
#ifdef CONFIG_PPC_BOOK3S
#include <asm/kvm_book3s.h>
#else
#include <asm/kvm_booke.h>
#endif
#ifdef CONFIG_KVM_BOOK3S_64_HANDLER
#include <asm/paca.h>
#endif

enum emulation_result {
	EMULATE_DONE,         /* no further processing */
	EMULATE_DO_MMIO,      /* kvm_run filled with MMIO request */
	EMULATE_DO_DCR,       /* kvm_run filled with DCR request */
	EMULATE_FAIL,         /* can't emulate this instruction */
	EMULATE_AGAIN,        /* something went wrong. go again */
	EMULATE_EXIT_USER,    /* emulation requires exit to user-space */
};

extern int kvmppc_vcpu_run(struct kvm_run *kvm_run, struct kvm_vcpu *vcpu);
extern int __kvmppc_vcpu_run(struct kvm_run *kvm_run, struct kvm_vcpu *vcpu);
extern void kvmppc_handler_highmem(void);

extern void kvmppc_dump_vcpu(struct kvm_vcpu *vcpu);
extern int kvmppc_handle_load(struct kvm_run *run, struct kvm_vcpu *vcpu,
                              unsigned int rt, unsigned int bytes,
                              int is_bigendian);
extern int kvmppc_handle_loads(struct kvm_run *run, struct kvm_vcpu *vcpu,
                               unsigned int rt, unsigned int bytes,
                               int is_bigendian);
extern int kvmppc_handle_store(struct kvm_run *run, struct kvm_vcpu *vcpu,
                               u64 val, unsigned int bytes, int is_bigendian);

extern int kvmppc_emulate_instruction(struct kvm_run *run,
                                      struct kvm_vcpu *vcpu);
extern int kvmppc_emulate_mmio(struct kvm_run *run, struct kvm_vcpu *vcpu);
extern void kvmppc_emulate_dec(struct kvm_vcpu *vcpu);
extern u32 kvmppc_get_dec(struct kvm_vcpu *vcpu, u64 tb);
extern void kvmppc_decrementer_func(unsigned long data);
extern int kvmppc_sanity_check(struct kvm_vcpu *vcpu);
extern int kvmppc_subarch_vcpu_init(struct kvm_vcpu *vcpu);
extern void kvmppc_subarch_vcpu_uninit(struct kvm_vcpu *vcpu);

/* Core-specific hooks */

extern void kvmppc_mmu_map(struct kvm_vcpu *vcpu, u64 gvaddr, gpa_t gpaddr,
                           unsigned int gtlb_idx);
extern void kvmppc_mmu_priv_switch(struct kvm_vcpu *vcpu, int usermode);
extern void kvmppc_mmu_switch_pid(struct kvm_vcpu *vcpu, u32 pid);
extern void kvmppc_mmu_destroy(struct kvm_vcpu *vcpu);
extern int kvmppc_mmu_init(struct kvm_vcpu *vcpu);
extern int kvmppc_mmu_dtlb_index(struct kvm_vcpu *vcpu, gva_t eaddr);
extern int kvmppc_mmu_itlb_index(struct kvm_vcpu *vcpu, gva_t eaddr);
extern gpa_t kvmppc_mmu_xlate(struct kvm_vcpu *vcpu, unsigned int gtlb_index,
                              gva_t eaddr);
extern void kvmppc_mmu_dtlb_miss(struct kvm_vcpu *vcpu);
extern void kvmppc_mmu_itlb_miss(struct kvm_vcpu *vcpu);

extern struct kvm_vcpu *kvmppc_core_vcpu_create(struct kvm *kvm,
                                                unsigned int id);
extern void kvmppc_core_vcpu_free(struct kvm_vcpu *vcpu);
extern int kvmppc_core_vcpu_setup(struct kvm_vcpu *vcpu);
extern int kvmppc_core_check_processor_compat(void);
extern int kvmppc_core_vcpu_translate(struct kvm_vcpu *vcpu,
                                      struct kvm_translation *tr);

extern void kvmppc_core_vcpu_load(struct kvm_vcpu *vcpu, int cpu);
extern void kvmppc_core_vcpu_put(struct kvm_vcpu *vcpu);

extern int kvmppc_core_prepare_to_enter(struct kvm_vcpu *vcpu);
extern int kvmppc_core_pending_dec(struct kvm_vcpu *vcpu);
extern void kvmppc_core_queue_program(struct kvm_vcpu *vcpu, ulong flags);
extern void kvmppc_core_queue_dec(struct kvm_vcpu *vcpu);
extern void kvmppc_core_dequeue_dec(struct kvm_vcpu *vcpu);
extern void kvmppc_core_queue_external(struct kvm_vcpu *vcpu,
                                       struct kvm_interrupt *irq);
extern void kvmppc_core_dequeue_external(struct kvm_vcpu *vcpu);
extern void kvmppc_core_flush_tlb(struct kvm_vcpu *vcpu);

extern int kvmppc_core_emulate_op(struct kvm_run *run, struct kvm_vcpu *vcpu,
                                  unsigned int op, int *advance);
extern int kvmppc_core_emulate_mtspr(struct kvm_vcpu *vcpu, int sprn,
				     ulong val);
extern int kvmppc_core_emulate_mfspr(struct kvm_vcpu *vcpu, int sprn,
				     ulong *val);
extern int kvmppc_core_check_requests(struct kvm_vcpu *vcpu);

extern int kvmppc_booke_init(void);
extern void kvmppc_booke_exit(void);

extern void kvmppc_core_destroy_mmu(struct kvm_vcpu *vcpu);
extern int kvmppc_kvm_pv(struct kvm_vcpu *vcpu);
extern void kvmppc_map_magic(struct kvm_vcpu *vcpu);

extern long kvmppc_alloc_hpt(struct kvm *kvm, u32 *htab_orderp);
extern long kvmppc_alloc_reset_hpt(struct kvm *kvm, u32 *htab_orderp);
extern void kvmppc_free_hpt(struct kvm *kvm);
extern long kvmppc_prepare_vrma(struct kvm *kvm,
				struct kvm_userspace_memory_region *mem);
extern void kvmppc_map_vrma(struct kvm_vcpu *vcpu,
			struct kvm_memory_slot *memslot, unsigned long porder);
extern int kvmppc_pseries_do_hcall(struct kvm_vcpu *vcpu);

extern long kvm_vm_ioctl_create_spapr_tce(struct kvm *kvm,
				struct kvm_create_spapr_tce *args);
extern long kvmppc_h_put_tce(struct kvm_vcpu *vcpu, unsigned long liobn,
			     unsigned long ioba, unsigned long tce);
extern long kvm_vm_ioctl_allocate_rma(struct kvm *kvm,
				struct kvm_allocate_rma *rma);
extern struct kvmppc_linear_info *kvm_alloc_rma(void);
extern void kvm_release_rma(struct kvmppc_linear_info *ri);
extern struct kvmppc_linear_info *kvm_alloc_hpt(void);
extern void kvm_release_hpt(struct kvmppc_linear_info *li);
extern int kvmppc_core_init_vm(struct kvm *kvm);
extern void kvmppc_core_destroy_vm(struct kvm *kvm);
extern void kvmppc_core_free_memslot(struct kvm_memory_slot *free,
				     struct kvm_memory_slot *dont);
extern int kvmppc_core_create_memslot(struct kvm_memory_slot *slot,
				      unsigned long npages);
extern int kvmppc_core_prepare_memory_region(struct kvm *kvm,
				struct kvm_memory_slot *memslot,
				struct kvm_userspace_memory_region *mem);
extern void kvmppc_core_commit_memory_region(struct kvm *kvm,
				struct kvm_userspace_memory_region *mem,
				const struct kvm_memory_slot *old);
extern int kvm_vm_ioctl_get_smmu_info(struct kvm *kvm,
				      struct kvm_ppc_smmu_info *info);
extern void kvmppc_core_flush_memslot(struct kvm *kvm,
				      struct kvm_memory_slot *memslot);

extern int kvmppc_bookehv_init(void);
extern void kvmppc_bookehv_exit(void);

extern int kvmppc_prepare_to_enter(struct kvm_vcpu *vcpu);

extern int kvm_vm_ioctl_get_htab_fd(struct kvm *kvm, struct kvm_get_htab_fd *);

int kvm_vcpu_ioctl_interrupt(struct kvm_vcpu *vcpu, struct kvm_interrupt *irq);

<<<<<<< HEAD
=======
extern int kvm_vm_ioctl_rtas_define_token(struct kvm *kvm, void __user *argp);
extern int kvmppc_rtas_hcall(struct kvm_vcpu *vcpu);
extern void kvmppc_rtas_tokens_free(struct kvm *kvm);
extern int kvmppc_xics_set_xive(struct kvm *kvm, u32 irq, u32 server,
				u32 priority);
extern int kvmppc_xics_get_xive(struct kvm *kvm, u32 irq, u32 *server,
				u32 *priority);
extern int kvmppc_xics_int_on(struct kvm *kvm, u32 irq);
extern int kvmppc_xics_int_off(struct kvm *kvm, u32 irq);

>>>>>>> 8bb495e3
/*
 * Cuts out inst bits with ordering according to spec.
 * That means the leftmost bit is zero. All given bits are included.
 */
static inline u32 kvmppc_get_field(u64 inst, int msb, int lsb)
{
	u32 r;
	u32 mask;

	BUG_ON(msb > lsb);

	mask = (1 << (lsb - msb + 1)) - 1;
	r = (inst >> (63 - lsb)) & mask;

	return r;
}

/*
 * Replaces inst bits with ordering according to spec.
 */
static inline u32 kvmppc_set_field(u64 inst, int msb, int lsb, int value)
{
	u32 r;
	u32 mask;

	BUG_ON(msb > lsb);

	mask = ((1 << (lsb - msb + 1)) - 1) << (63 - lsb);
	r = (inst & ~mask) | ((value << (63 - lsb)) & mask);

	return r;
}

union kvmppc_one_reg {
	u32	wval;
	u64	dval;
	vector128 vval;
	u64	vsxval[2];
	struct {
		u64	addr;
		u64	length;
	}	vpaval;
};

#define one_reg_size(id)	\
	(1ul << (((id) & KVM_REG_SIZE_MASK) >> KVM_REG_SIZE_SHIFT))

#define get_reg_val(id, reg)	({		\
	union kvmppc_one_reg __u;		\
	switch (one_reg_size(id)) {		\
	case 4: __u.wval = (reg); break;	\
	case 8: __u.dval = (reg); break;	\
	default: BUG();				\
	}					\
	__u;					\
})


#define set_reg_val(id, val)	({		\
	u64 __v;				\
	switch (one_reg_size(id)) {		\
	case 4: __v = (val).wval; break;	\
	case 8: __v = (val).dval; break;	\
	default: BUG();				\
	}					\
	__v;					\
})

void kvmppc_core_get_sregs(struct kvm_vcpu *vcpu, struct kvm_sregs *sregs);
int kvmppc_core_set_sregs(struct kvm_vcpu *vcpu, struct kvm_sregs *sregs);

void kvmppc_get_sregs_ivor(struct kvm_vcpu *vcpu, struct kvm_sregs *sregs);
int kvmppc_set_sregs_ivor(struct kvm_vcpu *vcpu, struct kvm_sregs *sregs);

int kvm_vcpu_ioctl_get_one_reg(struct kvm_vcpu *vcpu, struct kvm_one_reg *reg);
int kvm_vcpu_ioctl_set_one_reg(struct kvm_vcpu *vcpu, struct kvm_one_reg *reg);
int kvmppc_get_one_reg(struct kvm_vcpu *vcpu, u64 id, union kvmppc_one_reg *);
int kvmppc_set_one_reg(struct kvm_vcpu *vcpu, u64 id, union kvmppc_one_reg *);

void kvmppc_set_pid(struct kvm_vcpu *vcpu, u32 pid);

struct openpic;

#ifdef CONFIG_KVM_BOOK3S_64_HV
static inline void kvmppc_set_xics_phys(int cpu, unsigned long addr)
{
	paca[cpu].kvm_hstate.xics_phys = addr;
}

static inline u32 kvmppc_get_xics_latch(void)
{
	u32 xirr = get_paca()->kvm_hstate.saved_xirr;

	get_paca()->kvm_hstate.saved_xirr = 0;

	return xirr;
}

static inline void kvmppc_set_host_ipi(int cpu, u8 host_ipi)
{
	paca[cpu].kvm_hstate.host_ipi = host_ipi;
}

extern void kvmppc_fast_vcpu_kick(struct kvm_vcpu *vcpu);
extern void kvm_linear_init(void);

#else
static inline void kvmppc_set_xics_phys(int cpu, unsigned long addr)
{}

static inline void kvm_linear_init(void)
{}

static inline u32 kvmppc_get_xics_latch(void)
{
	return 0;
}

static inline void kvmppc_set_host_ipi(int cpu, u8 host_ipi)
{}

static inline void kvmppc_fast_vcpu_kick(struct kvm_vcpu *vcpu)
{
	kvm_vcpu_kick(vcpu);
}
#endif

<<<<<<< HEAD
=======
#ifdef CONFIG_KVM_XICS
static inline int kvmppc_xics_enabled(struct kvm_vcpu *vcpu)
{
	return vcpu->arch.irq_type == KVMPPC_IRQ_XICS;
}
extern void kvmppc_xics_free_icp(struct kvm_vcpu *vcpu);
extern int kvmppc_xics_create_icp(struct kvm_vcpu *vcpu, unsigned long server);
extern int kvm_vm_ioctl_xics_irq(struct kvm *kvm, struct kvm_irq_level *args);
extern int kvmppc_xics_hcall(struct kvm_vcpu *vcpu, u32 cmd);
extern u64 kvmppc_xics_get_icp(struct kvm_vcpu *vcpu);
extern int kvmppc_xics_set_icp(struct kvm_vcpu *vcpu, u64 icpval);
extern int kvmppc_xics_connect_vcpu(struct kvm_device *dev,
			struct kvm_vcpu *vcpu, u32 cpu);
#else
static inline int kvmppc_xics_enabled(struct kvm_vcpu *vcpu)
	{ return 0; }
static inline void kvmppc_xics_free_icp(struct kvm_vcpu *vcpu) { }
static inline int kvmppc_xics_create_icp(struct kvm_vcpu *vcpu,
					 unsigned long server)
	{ return -EINVAL; }
static inline int kvm_vm_ioctl_xics_irq(struct kvm *kvm,
					struct kvm_irq_level *args)
	{ return -ENOTTY; }
static inline int kvmppc_xics_hcall(struct kvm_vcpu *vcpu, u32 cmd)
	{ return 0; }
#endif

>>>>>>> 8bb495e3
static inline void kvmppc_set_epr(struct kvm_vcpu *vcpu, u32 epr)
{
#ifdef CONFIG_KVM_BOOKE_HV
	mtspr(SPRN_GEPR, epr);
#elif defined(CONFIG_BOOKE)
	vcpu->arch.epr = epr;
#endif
}

#ifdef CONFIG_KVM_MPIC

void kvmppc_mpic_set_epr(struct kvm_vcpu *vcpu);
int kvmppc_mpic_connect_vcpu(struct kvm_device *dev, struct kvm_vcpu *vcpu,
			     u32 cpu);
void kvmppc_mpic_disconnect_vcpu(struct openpic *opp, struct kvm_vcpu *vcpu);

#else

static inline void kvmppc_mpic_set_epr(struct kvm_vcpu *vcpu)
{
}

static inline int kvmppc_mpic_connect_vcpu(struct kvm_device *dev,
		struct kvm_vcpu *vcpu, u32 cpu)
{
	return -EINVAL;
}

static inline void kvmppc_mpic_disconnect_vcpu(struct openpic *opp,
		struct kvm_vcpu *vcpu)
{
}

#endif /* CONFIG_KVM_MPIC */

int kvm_vcpu_ioctl_config_tlb(struct kvm_vcpu *vcpu,
			      struct kvm_config_tlb *cfg);
int kvm_vcpu_ioctl_dirty_tlb(struct kvm_vcpu *vcpu,
			     struct kvm_dirty_tlb *cfg);

long kvmppc_alloc_lpid(void);
void kvmppc_claim_lpid(long lpid);
void kvmppc_free_lpid(long lpid);
void kvmppc_init_lpid(unsigned long nr_lpids);

static inline void kvmppc_mmu_flush_icache(pfn_t pfn)
{
	struct page *page;
	/*
	 * We can only access pages that the kernel maps
	 * as memory. Bail out for unmapped ones.
	 */
	if (!pfn_valid(pfn))
		return;

	/* Clear i-cache for new pages */
	page = pfn_to_page(pfn);
	if (!test_bit(PG_arch_1, &page->flags)) {
		flush_dcache_icache_page(page);
		set_bit(PG_arch_1, &page->flags);
	}
}

/*
 * Please call after prepare_to_enter. This function puts the lazy ee and irq
 * disabled tracking state back to normal mode, without actually enabling
 * interrupts.
 */
static inline void kvmppc_fix_ee_before_entry(void)
{
	trace_hardirqs_on();

#ifdef CONFIG_PPC64
	/*
	 * To avoid races, the caller must have gone directly from having
	 * interrupts fully-enabled to hard-disabled.
	 */
	WARN_ON(local_paca->irq_happened != PACA_IRQ_HARD_DIS);

	/* Only need to enable IRQs by hard enabling them after this */
	local_paca->irq_happened = 0;
	local_paca->soft_enabled = 1;
#endif
}

static inline ulong kvmppc_get_ea_indexed(struct kvm_vcpu *vcpu, int ra, int rb)
{
	ulong ea;
	ulong msr_64bit = 0;

	ea = kvmppc_get_gpr(vcpu, rb);
	if (ra)
		ea += kvmppc_get_gpr(vcpu, ra);

#if defined(CONFIG_PPC_BOOK3E_64)
	msr_64bit = MSR_CM;
#elif defined(CONFIG_PPC_BOOK3S_64)
	msr_64bit = MSR_SF;
#endif

	if (!(vcpu->arch.shared->msr & msr_64bit))
		ea = (uint32_t)ea;

	return ea;
}

extern void xics_wake_cpu(int cpu);

#endif /* __POWERPC_KVM_PPC_H__ */<|MERGE_RESOLUTION|>--- conflicted
+++ resolved
@@ -167,8 +167,6 @@
 
 int kvm_vcpu_ioctl_interrupt(struct kvm_vcpu *vcpu, struct kvm_interrupt *irq);
 
-<<<<<<< HEAD
-=======
 extern int kvm_vm_ioctl_rtas_define_token(struct kvm *kvm, void __user *argp);
 extern int kvmppc_rtas_hcall(struct kvm_vcpu *vcpu);
 extern void kvmppc_rtas_tokens_free(struct kvm *kvm);
@@ -179,7 +177,6 @@
 extern int kvmppc_xics_int_on(struct kvm *kvm, u32 irq);
 extern int kvmppc_xics_int_off(struct kvm *kvm, u32 irq);
 
->>>>>>> 8bb495e3
 /*
  * Cuts out inst bits with ordering according to spec.
  * That means the leftmost bit is zero. All given bits are included.
@@ -307,8 +304,6 @@
 }
 #endif
 
-<<<<<<< HEAD
-=======
 #ifdef CONFIG_KVM_XICS
 static inline int kvmppc_xics_enabled(struct kvm_vcpu *vcpu)
 {
@@ -336,7 +331,6 @@
 	{ return 0; }
 #endif
 
->>>>>>> 8bb495e3
 static inline void kvmppc_set_epr(struct kvm_vcpu *vcpu, u32 epr)
 {
 #ifdef CONFIG_KVM_BOOKE_HV
