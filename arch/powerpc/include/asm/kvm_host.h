--- conflicted
+++ resolved
@@ -236,12 +236,8 @@
 	unsigned int lpid[2];
 #else
 	unsigned int lpid;
-<<<<<<< HEAD
-#endif
-#ifdef CONFIG_KVM_BOOK3S_HV_POSSIBLE
-=======
+#endif
 #ifdef CONFIG_KVM_BOOK3S_64_HV
->>>>>>> 5fb9d37f
 	unsigned long hpt_virt;
 	struct revmap_entry *revmap;
 	unsigned int host_lpid;
