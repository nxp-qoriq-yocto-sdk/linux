/*
 * This program is free software; you can redistribute it and/or modify
 * it under the terms of the GNU General Public License, version 2, as
 * published by the Free Software Foundation.
 *
 * This program is distributed in the hope that it will be useful,
 * but WITHOUT ANY WARRANTY; without even the implied warranty of
 * MERCHANTABILITY or FITNESS FOR A PARTICULAR PURPOSE.  See the
 * GNU General Public License for more details.
 *
 * You should have received a copy of the GNU General Public License
 * along with this program; if not, write to the Free Software
 * Foundation, 51 Franklin Street, Fifth Floor, Boston, MA  02110-1301, USA.
 *
 * Copyright IBM Corp. 2007
 *
 * Authors: Hollis Blanchard <hollisb@us.ibm.com>
 */

#ifndef __POWERPC_KVM_HOST_H__
#define __POWERPC_KVM_HOST_H__

#include <linux/mutex.h>
#include <linux/hrtimer.h>
#include <linux/interrupt.h>
#include <linux/types.h>
#include <linux/kvm_types.h>
#include <linux/threads.h>
#include <linux/spinlock.h>
#include <linux/kvm_para.h>
#include <linux/list.h>
#include <linux/atomic.h>
#include <asm/kvm_asm.h>
#include <asm/processor.h>
#include <asm/page.h>
#include <asm/cacheflush.h>

#define KVM_MAX_VCPUS		NR_CPUS
#define KVM_MAX_VCORES		NR_CPUS
#define KVM_USER_MEM_SLOTS 32
#define KVM_MEM_SLOTS_NUM KVM_USER_MEM_SLOTS

#ifdef CONFIG_KVM_MMIO
#define KVM_COALESCED_MMIO_PAGE_OFFSET 1
#endif

/* These values are internal and can be increased later */
#define KVM_NR_IRQCHIPS          1
#define KVM_IRQCHIP_NUM_PINS     256

#if !defined(CONFIG_KVM_440)
#include <linux/mmu_notifier.h>

#define KVM_ARCH_WANT_MMU_NOTIFIER

struct kvm;
extern int kvm_unmap_hva(struct kvm *kvm, unsigned long hva);
extern int kvm_unmap_hva_range(struct kvm *kvm,
			       unsigned long start, unsigned long end);
extern int kvm_age_hva(struct kvm *kvm, unsigned long hva);
extern int kvm_test_age_hva(struct kvm *kvm, unsigned long hva);
extern void kvm_set_spte_hva(struct kvm *kvm, unsigned long hva, pte_t pte);

#endif

#define HPTEG_CACHE_NUM			(1 << 15)
#define HPTEG_HASH_BITS_PTE		13
#define HPTEG_HASH_BITS_PTE_LONG	12
#define HPTEG_HASH_BITS_VPTE		13
#define HPTEG_HASH_BITS_VPTE_LONG	5
#define HPTEG_HASH_BITS_VPTE_64K	11
#define HPTEG_HASH_NUM_PTE		(1 << HPTEG_HASH_BITS_PTE)
#define HPTEG_HASH_NUM_PTE_LONG		(1 << HPTEG_HASH_BITS_PTE_LONG)
#define HPTEG_HASH_NUM_VPTE		(1 << HPTEG_HASH_BITS_VPTE)
#define HPTEG_HASH_NUM_VPTE_LONG	(1 << HPTEG_HASH_BITS_VPTE_LONG)
#define HPTEG_HASH_NUM_VPTE_64K		(1 << HPTEG_HASH_BITS_VPTE_64K)

/* Physical Address Mask - allowed range of real mode RAM access */
#define KVM_PAM			0x0fffffffffffffffULL

struct kvm;
struct kvm_run;
struct kvm_vcpu;

struct lppaca;
struct slb_shadow;
struct dtl_entry;

struct kvmppc_vcpu_book3s;
struct kvmppc_book3s_shadow_vcpu;

struct kvm_vm_stat {
	u32 remote_tlb_flush;
};

struct kvm_vcpu_stat {
	u32 sum_exits;
	u32 mmio_exits;
	u32 dcr_exits;
	u32 signal_exits;
	u32 light_exits;
	/* Account for special types of light exits: */
	u32 itlb_real_miss_exits;
	u32 itlb_virt_miss_exits;
	u32 dtlb_real_miss_exits;
	u32 dtlb_virt_miss_exits;
	u32 syscall_exits;
	u32 isi_exits;
	u32 dsi_exits;
	u32 emulated_inst_exits;
	u32 dec_exits;
	u32 ext_intr_exits;
	u32 halt_wakeup;
	u32 dbell_exits;
	u32 gdbell_exits;
#ifdef CONFIG_PPC_BOOK3S
	u32 pf_storage;
	u32 pf_instruc;
	u32 sp_storage;
	u32 sp_instruc;
	u32 queue_intr;
	u32 ld;
	u32 ld_slow;
	u32 st;
	u32 st_slow;
#endif
};

enum kvm_exit_types {
	MMIO_EXITS,
	DCR_EXITS,
	SIGNAL_EXITS,
	ITLB_REAL_MISS_EXITS,
	ITLB_VIRT_MISS_EXITS,
	DTLB_REAL_MISS_EXITS,
	DTLB_VIRT_MISS_EXITS,
	SYSCALL_EXITS,
	ISI_EXITS,
	DSI_EXITS,
	EMULATED_INST_EXITS,
	EMULATED_MTMSRWE_EXITS,
	EMULATED_WRTEE_EXITS,
	EMULATED_MTSPR_EXITS,
	EMULATED_MFSPR_EXITS,
	EMULATED_MTMSR_EXITS,
	EMULATED_MFMSR_EXITS,
	EMULATED_TLBSX_EXITS,
	EMULATED_TLBWE_EXITS,
	EMULATED_RFI_EXITS,
	EMULATED_RFCI_EXITS,
	DEC_EXITS,
	EXT_INTR_EXITS,
	HALT_WAKEUP,
	USR_PR_INST,
	FP_UNAVAIL,
	DEBUG_EXITS,
	TIMEINGUEST,
	DBELL_EXITS,
	GDBELL_EXITS,
	EMULATED_RFMCI_EXITS,
	__NUMBER_OF_KVM_EXIT_TYPES
};

/* allow access to big endian 32bit upper/lower parts and 64bit var */
struct kvmppc_exit_timing {
	union {
		u64 tv64;
		struct {
			u32 tbu, tbl;
		} tv32;
	};
};

struct kvmppc_pginfo {
	unsigned long pfn;
	atomic_t refcnt;
};

struct kvmppc_spapr_tce_table {
	struct list_head list;
	struct kvm *kvm;
	u64 liobn;
	u32 window_size;
	struct page *pages[0];
};

struct kvm_rma_info {
	atomic_t use_count;
	unsigned long base_pfn;
};

/* XICS components, defined in book3s_xics.c */
struct kvmppc_xics;
struct kvmppc_icp;

/*
 * The reverse mapping array has one entry for each HPTE,
 * which stores the guest's view of the second word of the HPTE
 * (including the guest physical address of the mapping),
 * plus forward and backward pointers in a doubly-linked ring
 * of HPTEs that map the same host page.  The pointers in this
 * ring are 32-bit HPTE indexes, to save space.
 */
struct revmap_entry {
	unsigned long guest_rpte;
	unsigned int forw, back;
};

/*
 * We use the top bit of each memslot->arch.rmap entry as a lock bit,
 * and bit 32 as a present flag.  The bottom 32 bits are the
 * index in the guest HPT of a HPTE that points to the page.
 */
#define KVMPPC_RMAP_LOCK_BIT	63
#define KVMPPC_RMAP_RC_SHIFT	32
#define KVMPPC_RMAP_REFERENCED	(HPTE_R_R << KVMPPC_RMAP_RC_SHIFT)
#define KVMPPC_RMAP_CHANGED	(HPTE_R_C << KVMPPC_RMAP_RC_SHIFT)
#define KVMPPC_RMAP_PRESENT	0x100000000ul
#define KVMPPC_RMAP_INDEX	0xfffffffful

/* Low-order bits in memslot->arch.slot_phys[] */
#define KVMPPC_PAGE_ORDER_MASK	0x1f
#define KVMPPC_PAGE_NO_CACHE	HPTE_R_I	/* 0x20 */
#define KVMPPC_PAGE_WRITETHRU	HPTE_R_W	/* 0x40 */
#define KVMPPC_GOT_PAGE		0x80

struct kvm_arch_memory_slot {
#ifdef CONFIG_KVM_BOOK3S_HV_POSSIBLE
	unsigned long *rmap;
	unsigned long *slot_phys;
#endif /* CONFIG_KVM_BOOK3S_HV_POSSIBLE */
};

struct kvm_arch {
#ifdef CONFIG_KVM_BOOKE_HV
	unsigned int lpid[2];
#else
	unsigned int lpid;
<<<<<<< HEAD
#endif
#ifdef CONFIG_KVM_BOOK3S_64_HV
=======
#ifdef CONFIG_KVM_BOOK3S_HV_POSSIBLE
>>>>>>> 78fd8223
	unsigned long hpt_virt;
	struct revmap_entry *revmap;
	unsigned int host_lpid;
	unsigned long host_lpcr;
	unsigned long sdr1;
	unsigned long host_sdr1;
	int tlbie_lock;
	unsigned long lpcr;
	unsigned long rmor;
	struct kvm_rma_info *rma;
	unsigned long vrma_slb_v;
	int rma_setup_done;
	int using_mmu_notifiers;
	u32 hpt_order;
	atomic_t vcpus_running;
	u32 online_vcores;
	unsigned long hpt_npte;
	unsigned long hpt_mask;
	atomic_t hpte_mod_interest;
	spinlock_t slot_phys_lock;
	cpumask_t need_tlb_flush;
	struct kvmppc_vcore *vcores[KVM_MAX_VCORES];
	int hpt_cma_alloc;
#endif /* CONFIG_KVM_BOOK3S_HV_POSSIBLE */
#ifdef CONFIG_KVM_BOOK3S_PR_POSSIBLE
	struct mutex hpt_mutex;
#endif
#ifdef CONFIG_PPC_BOOK3S_64
	struct list_head spapr_tce_tables;
	struct list_head rtas_tokens;
#endif
#ifdef CONFIG_KVM_MPIC
	struct openpic *mpic;
#endif
#ifdef CONFIG_KVM_XICS
	struct kvmppc_xics *xics;
#endif
	struct kvmppc_ops *kvm_ops;
};

/*
 * Struct for a virtual core.
 * Note: entry_exit_count combines an entry count in the bottom 8 bits
 * and an exit count in the next 8 bits.  This is so that we can
 * atomically increment the entry count iff the exit count is 0
 * without taking the lock.
 */
struct kvmppc_vcore {
	int n_runnable;
	int n_busy;
	int num_threads;
	int entry_exit_count;
	int n_woken;
	int nap_count;
	int napping_threads;
	u16 pcpu;
	u16 last_cpu;
	u8 vcore_state;
	u8 in_guest;
	struct list_head runnable_threads;
	spinlock_t lock;
	wait_queue_head_t wq;
	u64 stolen_tb;
	u64 preempt_tb;
	struct kvm_vcpu *runner;
	u64 tb_offset;		/* guest timebase - host timebase */
	ulong lpcr;
	u32 arch_compat;
	ulong pcr;
};

#define VCORE_ENTRY_COUNT(vc)	((vc)->entry_exit_count & 0xff)
#define VCORE_EXIT_COUNT(vc)	((vc)->entry_exit_count >> 8)

/* Values for vcore_state */
#define VCORE_INACTIVE	0
#define VCORE_SLEEPING	1
#define VCORE_STARTING	2
#define VCORE_RUNNING	3
#define VCORE_EXITING	4

/*
 * Struct used to manage memory for a virtual processor area
 * registered by a PAPR guest.  There are three types of area
 * that a guest can register.
 */
struct kvmppc_vpa {
	unsigned long gpa;	/* Current guest phys addr */
	void *pinned_addr;	/* Address in kernel linear mapping */
	void *pinned_end;	/* End of region */
	unsigned long next_gpa;	/* Guest phys addr for update */
	unsigned long len;	/* Number of bytes required */
	u8 update_pending;	/* 1 => update pinned_addr from next_gpa */
	bool dirty;		/* true => area has been modified by kernel */
};

struct kvmppc_pte {
	ulong eaddr;
	u64 vpage;
	ulong raddr;
	bool may_read		: 1;
	bool may_write		: 1;
	bool may_execute	: 1;
	u8 page_size;		/* MMU_PAGE_xxx */
};

struct kvmppc_mmu {
	/* book3s_64 only */
	void (*slbmte)(struct kvm_vcpu *vcpu, u64 rb, u64 rs);
	u64  (*slbmfee)(struct kvm_vcpu *vcpu, u64 slb_nr);
	u64  (*slbmfev)(struct kvm_vcpu *vcpu, u64 slb_nr);
	void (*slbie)(struct kvm_vcpu *vcpu, u64 slb_nr);
	void (*slbia)(struct kvm_vcpu *vcpu);
	/* book3s */
	void (*mtsrin)(struct kvm_vcpu *vcpu, u32 srnum, ulong value);
	u32  (*mfsrin)(struct kvm_vcpu *vcpu, u32 srnum);
	int  (*xlate)(struct kvm_vcpu *vcpu, gva_t eaddr,
		      struct kvmppc_pte *pte, bool data, bool iswrite);
	void (*reset_msr)(struct kvm_vcpu *vcpu);
	void (*tlbie)(struct kvm_vcpu *vcpu, ulong addr, bool large);
	int  (*esid_to_vsid)(struct kvm_vcpu *vcpu, ulong esid, u64 *vsid);
	u64  (*ea_to_vp)(struct kvm_vcpu *vcpu, gva_t eaddr, bool data);
	bool (*is_dcbz32)(struct kvm_vcpu *vcpu);
};

struct kvmppc_slb {
	u64 esid;
	u64 vsid;
	u64 orige;
	u64 origv;
	bool valid	: 1;
	bool Ks		: 1;
	bool Kp		: 1;
	bool nx		: 1;
	bool large	: 1;	/* PTEs are 16MB */
	bool tb		: 1;	/* 1TB segment */
	bool class	: 1;
	u8 base_page_size;	/* MMU_PAGE_xxx */
};

# ifdef CONFIG_PPC_FSL_BOOK3E
#define KVMPPC_BOOKE_IAC_NUM	2
#define KVMPPC_BOOKE_DAC_NUM	2
# else
#define KVMPPC_BOOKE_IAC_NUM	4
#define KVMPPC_BOOKE_DAC_NUM	2
# endif
#define KVMPPC_BOOKE_MAX_IAC	4
#define KVMPPC_BOOKE_MAX_DAC	2

/* KVMPPC_EPR_USER takes precedence over KVMPPC_EPR_KERNEL */
#define KVMPPC_EPR_NONE		0 /* EPR not supported */
#define KVMPPC_EPR_USER		1 /* exit to userspace to fill EPR */
#define KVMPPC_EPR_KERNEL	2 /* in-kernel irqchip */

#define KVMPPC_IRQ_DEFAULT	0
#define KVMPPC_IRQ_MPIC		1
#define KVMPPC_IRQ_XICS		2

struct openpic;

struct kvm_vcpu_arch {
	ulong host_stack;
	u32 host_pid;
#ifdef CONFIG_PPC_BOOK3S
	struct kvmppc_slb slb[64];
	int slb_max;		/* 1 + index of last valid entry in slb[] */
	int slb_nr;		/* total number of entries in SLB */
	struct kvmppc_mmu mmu;
	struct kvmppc_vcpu_book3s *book3s;
#endif
#ifdef CONFIG_PPC_BOOK3S_32
	struct kvmppc_book3s_shadow_vcpu *shadow_vcpu;
#endif

	ulong gpr[32];

	u64 fpr[32];
	u64 fpscr;

#ifdef CONFIG_SPE
	ulong evr[32];
	ulong spefscr;
	ulong host_spefscr;
	u64 acc;
#endif
#ifdef CONFIG_ALTIVEC
	int vec_active;
	vector128 vr[32];
	vector128 vscr;
#endif

#ifdef CONFIG_VSX
	u64 vsr[64];
#endif

#ifdef CONFIG_KVM_BOOKE_HV
	u32 host_mas4;
	u32 host_mas6;
	u32 shadow_epcr;
	u32 shadow_msrp;
	u32 eplc;
	u32 epsc;
	u32 oldpir;
	u32 lpid;
#endif

#if defined(CONFIG_BOOKE)
#if defined(CONFIG_KVM_BOOKE_HV) || defined(CONFIG_64BIT)
	u32 epcr;
#endif
#endif

#ifdef CONFIG_PPC_BOOK3S
	/* For Gekko paired singles */
	u32 qpr[32];
#endif

	ulong pc;
	ulong ctr;
	ulong lr;

	ulong xer;
	u32 cr;

#ifdef CONFIG_PPC_BOOK3S
	ulong hflags;
	ulong guest_owned_ext;
	ulong purr;
	ulong spurr;
	ulong dscr;
	ulong amr;
	ulong uamor;
	u32 ctrl;
	ulong dabr;
	ulong cfar;
	ulong ppr;
	ulong shadow_srr1;
#endif
	u32 vrsave; /* also USPRG0 */
	u32 mmucr;
	/* shadow_msr is unused for BookE HV */
	ulong shadow_msr;
	ulong csrr0;
	ulong csrr1;
	ulong dsrr0;
	ulong dsrr1;
	ulong mcsrr0;
	ulong mcsrr1;
	ulong mcsr;
	u32 dec;
#ifdef CONFIG_BOOKE
	u32 decar;
#endif
	u32 tbl;
	u32 tbu;
	u32 tcr;
	ulong tsr; /* we need to perform set/clr_bits() which requires ulong */
	u32 ivor[64];
	ulong ivpr;
	u32 pvr;

	u32 shadow_pid;
	u32 shadow_pid1;
	u32 pid;
	u32 swap_pid;

	u32 ccr0;
	u32 ccr1;
	u32 dbsr;

	u64 mmcr[3];
	u32 pmc[8];
	u64 siar;
	u64 sdar;

#ifdef CONFIG_KVM_EXIT_TIMING
	struct mutex exit_timing_lock;
	struct kvmppc_exit_timing timing_exit;
	struct kvmppc_exit_timing timing_last_enter;
	u32 last_exit_type;
	u32 timing_count_type[__NUMBER_OF_KVM_EXIT_TYPES];
	u64 timing_sum_duration[__NUMBER_OF_KVM_EXIT_TYPES];
	u64 timing_sum_quad_duration[__NUMBER_OF_KVM_EXIT_TYPES];
	u64 timing_min_duration[__NUMBER_OF_KVM_EXIT_TYPES];
	u64 timing_max_duration[__NUMBER_OF_KVM_EXIT_TYPES];
	u64 timing_last_exit;
	struct dentry *debugfs_exit_timing;
#endif

#ifdef CONFIG_PPC_BOOK3S
	ulong fault_dar;
	u32 fault_dsisr;
#endif

#ifdef CONFIG_BOOKE
	ulong fault_dear;
	ulong fault_esr;
	ulong queued_dear;
	ulong queued_esr;
	spinlock_t wdt_lock;
	struct timer_list wdt_timer;
	u32 tlbcfg[4];
	u32 tlbps[4];
	u32 mmucfg;
	u32 eptcfg;
	u32 epr;
	u32 crit_save;
<<<<<<< HEAD

	/* Flag indicating that debug registers are used by guest */
	bool debug_active;
	/* for save/restore thread->dbcr0 on vcpu run/heavyweight_exit */
	u32 saved_dbcr0;
	/* guest debug registers*/
	struct kvmppc_booke_debug_reg dbg_reg;
	/* shadow debug registers */
	struct kvmppc_booke_debug_reg shadow_dbg_reg;
=======
	/* guest debug registers*/
	struct debug_reg dbg_reg;
	/* hardware visible debug registers when in guest state */
	struct debug_reg shadow_dbg_reg;
>>>>>>> 78fd8223
#endif
	gpa_t paddr_accessed;
	gva_t vaddr_accessed;

	u8 io_gpr; /* GPR used as IO source/target */
	u8 mmio_is_bigendian;
	u8 mmio_sign_extend;
	u8 dcr_needed;
	u8 dcr_is_write;
	u8 osi_needed;
	u8 osi_enabled;
	u8 papr_enabled;
	u8 watchdog_enabled;
	u8 sane;
	u8 cpu_type;
	u8 hcall_needed;
	u8 epr_flags; /* KVMPPC_EPR_xxx */
	u8 epr_needed;

	u32 cpr0_cfgaddr; /* holds the last set cpr0_cfgaddr */

	struct hrtimer dec_timer;
	struct tasklet_struct tasklet;
	u64 dec_jiffies;
	u64 dec_expires;
	unsigned long pending_exceptions;
	u8 ceded;
	u8 prodded;
	u32 last_inst;

	wait_queue_head_t *wqp;
	struct kvmppc_vcore *vcore;
	int ret;
	int trap;
	int state;
	int ptid;
	bool timer_running;
	wait_queue_head_t cpu_run;

	struct kvm_vcpu_arch_shared *shared;
	unsigned long magic_page_pa; /* phys addr to map the magic page to */
	unsigned long magic_page_ea; /* effect. addr to map the magic page to */

	int irq_type;		/* one of KVM_IRQ_* */
	int irq_cpu_id;
	struct openpic *mpic;	/* KVM_IRQ_MPIC */
#ifdef CONFIG_KVM_XICS
	struct kvmppc_icp *icp; /* XICS presentation controller */
#endif

#ifdef CONFIG_KVM_BOOK3S_HV_POSSIBLE
	struct kvm_vcpu_arch_shared shregs;

	unsigned long pgfault_addr;
	long pgfault_index;
	unsigned long pgfault_hpte[2];

	struct list_head run_list;
	struct task_struct *run_task;
	struct kvm_run *kvm_run;
	pgd_t *pgdir;

	spinlock_t vpa_update_lock;
	struct kvmppc_vpa vpa;
	struct kvmppc_vpa dtl;
	struct dtl_entry *dtl_ptr;
	unsigned long dtl_index;
	u64 stolen_logged;
	struct kvmppc_vpa slb_shadow;

	spinlock_t tbacct_lock;
	u64 busy_stolen;
	u64 busy_preempt;
#endif
};

/* Values for vcpu->arch.state */
#define KVMPPC_VCPU_NOTREADY		0
#define KVMPPC_VCPU_RUNNABLE		1
#define KVMPPC_VCPU_BUSY_IN_HOST	2

/* Values for vcpu->arch.io_gpr */
#define KVM_MMIO_REG_MASK	0x001f
#define KVM_MMIO_REG_EXT_MASK	0xffe0
#define KVM_MMIO_REG_GPR	0x0000
#define KVM_MMIO_REG_FPR	0x0020
#define KVM_MMIO_REG_QPR	0x0040
#define KVM_MMIO_REG_FQPR	0x0060

#define __KVM_HAVE_ARCH_WQP
#define __KVM_HAVE_CREATE_DEVICE

#endif /* __POWERPC_KVM_HOST_H__ */<|MERGE_RESOLUTION|>--- conflicted
+++ resolved
@@ -236,12 +236,8 @@
 	unsigned int lpid[2];
 #else
 	unsigned int lpid;
-<<<<<<< HEAD
-#endif
-#ifdef CONFIG_KVM_BOOK3S_64_HV
-=======
+#endif
 #ifdef CONFIG_KVM_BOOK3S_HV_POSSIBLE
->>>>>>> 78fd8223
 	unsigned long hpt_virt;
 	struct revmap_entry *revmap;
 	unsigned int host_lpid;
@@ -550,22 +546,15 @@
 	u32 eptcfg;
 	u32 epr;
 	u32 crit_save;
-<<<<<<< HEAD
 
 	/* Flag indicating that debug registers are used by guest */
 	bool debug_active;
 	/* for save/restore thread->dbcr0 on vcpu run/heavyweight_exit */
 	u32 saved_dbcr0;
 	/* guest debug registers*/
-	struct kvmppc_booke_debug_reg dbg_reg;
-	/* shadow debug registers */
-	struct kvmppc_booke_debug_reg shadow_dbg_reg;
-=======
-	/* guest debug registers*/
 	struct debug_reg dbg_reg;
 	/* hardware visible debug registers when in guest state */
 	struct debug_reg shadow_dbg_reg;
->>>>>>> 78fd8223
 #endif
 	gpa_t paddr_accessed;
 	gva_t vaddr_accessed;
