/*
 * Contains register definitions common to the Book E PowerPC
 * specification.  Notice that while the IBM-40x series of CPUs
 * are not true Book E PowerPCs, they borrowed a number of features
 * before Book E was finalized, and are included here as well.  Unfortunately,
 * they sometimes used different locations than true Book E CPUs did.
 *
 * This program is free software; you can redistribute it and/or
 * modify it under the terms of the GNU General Public License version 2
 * as published by the Free Software Foundation.
 *
 * Copyright 2009-2010 Freescale Semiconductor, Inc.
 */
#ifdef __KERNEL__
#ifndef __ASM_POWERPC_REG_BOOKE_H__
#define __ASM_POWERPC_REG_BOOKE_H__

/* Machine State Register (MSR) Fields */
#define MSR_GS		(1<<28) /* Guest state */
#define MSR_UCLE	(1<<26)	/* User-mode cache lock enable */
#define MSR_SPE		(1<<25)	/* Enable SPE */
#define MSR_DWE		(1<<10)	/* Debug Wait Enable */
#define MSR_UBLE	(1<<10)	/* BTB lock enable (e500) */
#define MSR_IS		MSR_IR	/* Instruction Space */
#define MSR_DS		MSR_DR	/* Data Space */
#define MSR_PMM		(1<<2)	/* Performance monitor mark bit */
#define MSR_CM		(1<<31) /* Computation Mode (0=32-bit, 1=64-bit) */

#if defined(CONFIG_PPC_BOOK3E_64)
#define MSR_64BIT	MSR_CM

<<<<<<< HEAD
#define MSR_		MSR_ME | MSR_CE
#if defined(CONFIG_DEBUG_CW)
#define MSR_KERNEL	(MSR_ | MSR_64BIT | MSR_DE)
#define MSR_USER32	(MSR_ | MSR_PR | MSR_EE | MSR_DE)
#else
#define MSR_KERNEL	MSR_ | MSR_64BIT
#define MSR_USER32	MSR_ | MSR_PR | MSR_EE
#endif
#define MSR_USER64	MSR_USER32 | MSR_64BIT
=======
#define MSR_		(MSR_ME | MSR_CE)
#define MSR_KERNEL	(MSR_ | MSR_64BIT)
#define MSR_USER32	(MSR_ | MSR_PR | MSR_EE)
#define MSR_USER64	(MSR_USER32 | MSR_64BIT)
>>>>>>> 78fd8223
#elif defined (CONFIG_40x)
#define MSR_KERNEL	(MSR_ME|MSR_RI|MSR_IR|MSR_DR|MSR_CE)
#define MSR_USER	(MSR_KERNEL|MSR_PR|MSR_EE)
#else
#if defined(CONFIG_DEBUG_CW)
#define MSR_KERNEL	(MSR_ME|MSR_RI|MSR_CE|MSR_DE)
#else
#define MSR_KERNEL	(MSR_ME|MSR_RI|MSR_CE)
#endif
#define MSR_USER	(MSR_KERNEL|MSR_PR|MSR_EE)
#endif

/* Special Purpose Registers (SPRNs)*/
#define SPRN_DECAR	0x036	/* Decrementer Auto Reload Register */
#define SPRN_IVPR	0x03F	/* Interrupt Vector Prefix Register */
#define SPRN_USPRG0	0x100	/* User Special Purpose Register General 0 */
#define SPRN_SPRG3R	0x103	/* Special Purpose Register General 3 Read */
#define SPRN_SPRG4R	0x104	/* Special Purpose Register General 4 Read */
#define SPRN_SPRG5R	0x105	/* Special Purpose Register General 5 Read */
#define SPRN_SPRG6R	0x106	/* Special Purpose Register General 6 Read */
#define SPRN_SPRG7R	0x107	/* Special Purpose Register General 7 Read */
#define SPRN_SPRG4W	0x114	/* Special Purpose Register General 4 Write */
#define SPRN_SPRG5W	0x115	/* Special Purpose Register General 5 Write */
#define SPRN_SPRG6W	0x116	/* Special Purpose Register General 6 Write */
#define SPRN_SPRG7W	0x117	/* Special Purpose Register General 7 Write */
#define SPRN_EPCR	0x133	/* Embedded Processor Control Register */
#define SPRN_DBCR2	0x136	/* Debug Control Register 2 */
#define SPRN_DBCR4	0x233	/* Debug Control Register 4 */
#define SPRN_MSRP	0x137	/* MSR Protect Register */
#define SPRN_IAC3	0x13A	/* Instruction Address Compare 3 */
#define SPRN_IAC4	0x13B	/* Instruction Address Compare 4 */
#define SPRN_DVC1	0x13E	/* Data Value Compare Register 1 */
#define SPRN_DVC2	0x13F	/* Data Value Compare Register 2 */
#define SPRN_LPID	0x152	/* Logical Partition ID */
#define SPRN_MAS8	0x155	/* MMU Assist Register 8 */
#define SPRN_TLB0PS	0x158	/* TLB 0 Page Size Register */
#define SPRN_TLB1PS	0x159	/* TLB 1 Page Size Register */
#define SPRN_MAS5_MAS6	0x15c	/* MMU Assist Register 5 || 6 */
#define SPRN_MAS8_MAS1	0x15d	/* MMU Assist Register 8 || 1 */
#define SPRN_EPTCFG	0x15e	/* Embedded Page Table Config */
#define SPRN_GSPRG0	0x170	/* Guest SPRG0 */
#define SPRN_GSPRG1	0x171	/* Guest SPRG1 */
#define SPRN_GSPRG2	0x172	/* Guest SPRG2 */
#define SPRN_GSPRG3	0x173	/* Guest SPRG3 */
#define SPRN_MAS7_MAS3	0x174	/* MMU Assist Register 7 || 3 */
#define SPRN_MAS0_MAS1	0x175	/* MMU Assist Register 0 || 1 */
#define SPRN_GSRR0	0x17A	/* Guest SRR0 */
#define SPRN_GSRR1	0x17B	/* Guest SRR1 */
#define SPRN_GEPR	0x17C	/* Guest EPR */
#define SPRN_GDEAR	0x17D	/* Guest DEAR */
#define SPRN_GPIR	0x17E	/* Guest PIR */
#define SPRN_GESR	0x17F	/* Guest Exception Syndrome Register */
#define SPRN_IVOR0	0x190	/* Interrupt Vector Offset Register 0 */
#define SPRN_IVOR1	0x191	/* Interrupt Vector Offset Register 1 */
#define SPRN_IVOR2	0x192	/* Interrupt Vector Offset Register 2 */
#define SPRN_IVOR3	0x193	/* Interrupt Vector Offset Register 3 */
#define SPRN_IVOR4	0x194	/* Interrupt Vector Offset Register 4 */
#define SPRN_IVOR5	0x195	/* Interrupt Vector Offset Register 5 */
#define SPRN_IVOR6	0x196	/* Interrupt Vector Offset Register 6 */
#define SPRN_IVOR7	0x197	/* Interrupt Vector Offset Register 7 */
#define SPRN_IVOR8	0x198	/* Interrupt Vector Offset Register 8 */
#define SPRN_IVOR9	0x199	/* Interrupt Vector Offset Register 9 */
#define SPRN_IVOR10	0x19A	/* Interrupt Vector Offset Register 10 */
#define SPRN_IVOR11	0x19B	/* Interrupt Vector Offset Register 11 */
#define SPRN_IVOR12	0x19C	/* Interrupt Vector Offset Register 12 */
#define SPRN_IVOR13	0x19D	/* Interrupt Vector Offset Register 13 */
#define SPRN_IVOR14	0x19E	/* Interrupt Vector Offset Register 14 */
#define SPRN_IVOR15	0x19F	/* Interrupt Vector Offset Register 15 */
#define SPRN_IVOR38	0x1B0	/* Interrupt Vector Offset Register 38 */
#define SPRN_IVOR39	0x1B1	/* Interrupt Vector Offset Register 39 */
#define SPRN_IVOR40	0x1B2	/* Interrupt Vector Offset Register 40 */
#define SPRN_IVOR41	0x1B3	/* Interrupt Vector Offset Register 41 */
#define SPRN_GIVOR2	0x1B8	/* Guest IVOR2 */
#define SPRN_GIVOR3	0x1B9	/* Guest IVOR3 */
#define SPRN_GIVOR4	0x1BA	/* Guest IVOR4 */
#define SPRN_GIVOR8	0x1BB	/* Guest IVOR8 */
#define SPRN_GIVOR13	0x1BC	/* Guest IVOR13 */
#define SPRN_GIVOR14	0x1BD	/* Guest IVOR14 */
#define SPRN_GIVPR	0x1BF	/* Guest IVPR */
#define SPRN_SPEFSCR	0x200	/* SPE & Embedded FP Status & Control */
#define SPRN_BBEAR	0x201	/* Branch Buffer Entry Address Register */
#define SPRN_BBTAR	0x202	/* Branch Buffer Target Address Register */
#define SPRN_L1CFG0	0x203	/* L1 Cache Configure Register 0 */
#define SPRN_L1CFG1	0x204	/* L1 Cache Configure Register 1 */
#define SPRN_ATB	0x20E	/* Alternate Time Base */
#define SPRN_ATBL	0x20E	/* Alternate Time Base Lower */
#define SPRN_ATBU	0x20F	/* Alternate Time Base Upper */
#define SPRN_IVOR32	0x210	/* Interrupt Vector Offset Register 32 */
#define SPRN_IVOR33	0x211	/* Interrupt Vector Offset Register 33 */
#define SPRN_IVOR34	0x212	/* Interrupt Vector Offset Register 34 */
#define SPRN_IVOR35	0x213	/* Interrupt Vector Offset Register 35 */
#define SPRN_IVOR36	0x214	/* Interrupt Vector Offset Register 36 */
#define SPRN_IVOR37	0x215	/* Interrupt Vector Offset Register 37 */
#define SPRN_MCARU	0x239	/* Machine Check Address Register Upper */
#define SPRN_MCSRR0	0x23A	/* Machine Check Save and Restore Register 0 */
#define SPRN_MCSRR1	0x23B	/* Machine Check Save and Restore Register 1 */
#define SPRN_MCSR	0x23C	/* Machine Check Status Register */
#define SPRN_MCAR	0x23D	/* Machine Check Address Register */
#define SPRN_DSRR0	0x23E	/* Debug Save and Restore Register 0 */
#define SPRN_DSRR1	0x23F	/* Debug Save and Restore Register 1 */
#define SPRN_SPRG8	0x25C	/* Special Purpose Register General 8 */
#define SPRN_SPRG9	0x25D	/* Special Purpose Register General 9 */
#define SPRN_L1CSR2	0x25E	/* L1 Cache Control and Status Register 2 */
#define SPRN_MAS0	0x270	/* MMU Assist Register 0 */
#define SPRN_MAS1	0x271	/* MMU Assist Register 1 */
#define SPRN_MAS2	0x272	/* MMU Assist Register 2 */
#define SPRN_MAS3	0x273	/* MMU Assist Register 3 */
#define SPRN_MAS4	0x274	/* MMU Assist Register 4 */
#define SPRN_MAS5	0x153	/* MMU Assist Register 5 */
#define SPRN_MAS6	0x276	/* MMU Assist Register 6 */
#define SPRN_PID1	0x279	/* Process ID Register 1 */
#define SPRN_PID2	0x27A	/* Process ID Register 2 */
#define SPRN_TLB0CFG	0x2B0	/* TLB 0 Config Register */
#define SPRN_TLB1CFG	0x2B1	/* TLB 1 Config Register */
#define SPRN_TLB2CFG	0x2B2	/* TLB 2 Config Register */
#define SPRN_TLB3CFG	0x2B3	/* TLB 3 Config Register */
#define SPRN_EPR	0x2BE	/* External Proxy Register */
#define SPRN_CCR1	0x378	/* Core Configuration Register 1 */
#define SPRN_ZPR	0x3B0	/* Zone Protection Register (40x) */
#define SPRN_MAS7	0x3B0	/* MMU Assist Register 7 */
#define SPRN_MMUCR	0x3B2	/* MMU Control Register */
#define SPRN_CCR0	0x3B3	/* Core Configuration Register 0 */
#define SPRN_EPLC	0x3B3	/* External Process ID Load Context */
#define SPRN_EPSC	0x3B4	/* External Process ID Store Context */
#define SPRN_SGR	0x3B9	/* Storage Guarded Register */
#define SPRN_DCWR	0x3BA	/* Data Cache Write-thru Register */
#define SPRN_SLER	0x3BB	/* Little-endian real mode */
#define SPRN_SU0R	0x3BC	/* "User 0" real mode (40x) */
#define SPRN_DCMP	0x3D1	/* Data TLB Compare Register */
#define SPRN_ICDBDR	0x3D3	/* Instruction Cache Debug Data Register */
#define SPRN_EVPR	0x3D6	/* Exception Vector Prefix Register */
#define SPRN_L1CSR0	0x3F2	/* L1 Cache Control and Status Register 0 */
#define SPRN_L1CSR1	0x3F3	/* L1 Cache Control and Status Register 1 */
#define SPRN_MMUCSR0	0x3F4	/* MMU Control and Status Register 0 */
#define SPRN_MMUCFG	0x3F7	/* MMU Configuration Register */
#define SPRN_PIT	0x3DB	/* Programmable Interval Timer */
#define SPRN_BUCSR	0x3F5	/* Branch Unit Control and Status */
#define SPRN_L2CSR0	0x3F9	/* L2 Data Cache Control and Status Register 0 */
#define SPRN_L2CSR1	0x3FA	/* L2 Data Cache Control and Status Register 1 */
#define SPRN_DCCR	0x3FA	/* Data Cache Cacheability Register */
#define SPRN_ICCR	0x3FB	/* Instruction Cache Cacheability Register */
#define SPRN_PWRMGTCR0	0x3FB	/* Power management control register 0 */
#define SPRN_SVR	0x3FF	/* System Version Register */

/*
 * SPRs which have conflicting definitions on true Book E versus classic,
 * or IBM 40x.
 */
#ifdef CONFIG_BOOKE
#define SPRN_CSRR0	0x03A	/* Critical Save and Restore Register 0 */
#define SPRN_CSRR1	0x03B	/* Critical Save and Restore Register 1 */
#define SPRN_DEAR	0x03D	/* Data Error Address Register */
#define SPRN_ESR	0x03E	/* Exception Syndrome Register */
#define SPRN_PIR	0x11E	/* Processor Identification Register */
#define SPRN_DBSR	0x130	/* Debug Status Register */
#define SPRN_DBCR0	0x134	/* Debug Control Register 0 */
#define SPRN_DBCR1	0x135	/* Debug Control Register 1 */
#define SPRN_IAC1	0x138	/* Instruction Address Compare 1 */
#define SPRN_IAC2	0x139	/* Instruction Address Compare 2 */
#define SPRN_DAC1	0x13C	/* Data Address Compare 1 */
#define SPRN_DAC2	0x13D	/* Data Address Compare 2 */
#define SPRN_TSR	0x150	/* Timer Status Register */
#define SPRN_TCR	0x154	/* Timer Control Register */
#endif /* Book E */
#ifdef CONFIG_40x
#define SPRN_DBCR1	0x3BD	/* Debug Control Register 1 */		
#define SPRN_ESR	0x3D4	/* Exception Syndrome Register */
#define SPRN_DEAR	0x3D5	/* Data Error Address Register */
#define SPRN_TSR	0x3D8	/* Timer Status Register */
#define SPRN_TCR	0x3DA	/* Timer Control Register */
#define SPRN_SRR2	0x3DE	/* Save/Restore Register 2 */
#define SPRN_SRR3	0x3DF	/* Save/Restore Register 3 */
#define SPRN_DBSR	0x3F0	/* Debug Status Register */		
#define SPRN_DBCR0	0x3F2	/* Debug Control Register 0 */
#define SPRN_DAC1	0x3F6	/* Data Address Compare 1 */
#define SPRN_DAC2	0x3F7	/* Data Address Compare 2 */
#define SPRN_CSRR0	SPRN_SRR2 /* Critical Save and Restore Register 0 */
#define SPRN_CSRR1	SPRN_SRR3 /* Critical Save and Restore Register 1 */
#endif

#ifdef CONFIG_PPC_ICSWX
#define SPRN_HACOP	0x15F	/* Hypervisor Available Coprocessor Register */
#endif

/* Bit definitions for CCR1. */
#define	CCR1_DPC	0x00000100 /* Disable L1 I-Cache/D-Cache parity checking */
#define	CCR1_TCS	0x00000080 /* Timer Clock Select */

/* Bit definitions for PWRMGTCR0. */
#define PWRMGTCR0_PW20_WAIT		(1 << 14) /* PW20 state enable bit */
#define PWRMGTCR0_PW20_ENT_SHIFT	8
#define PWRMGTCR0_PW20_ENT		0x3F00
#define PWRMGTCR0_AV_IDLE_PD_EN		(1 << 22) /* Altivec idle enable */
#define PWRMGTCR0_AV_IDLE_CNT_SHIFT	16
#define PWRMGTCR0_AV_IDLE_CNT		0x3F0000

/* Bit definitions for the MCSR. */
#define MCSR_MCS	0x80000000 /* Machine Check Summary */
#define MCSR_IB		0x40000000 /* Instruction PLB Error */
#define MCSR_DRB	0x20000000 /* Data Read PLB Error */
#define MCSR_DWB	0x10000000 /* Data Write PLB Error */
#define MCSR_TLBP	0x08000000 /* TLB Parity Error */
#define MCSR_ICP	0x04000000 /* I-Cache Parity Error */
#define MCSR_DCSP	0x02000000 /* D-Cache Search Parity Error */
#define MCSR_DCFP	0x01000000 /* D-Cache Flush Parity Error */
#define MCSR_IMPE	0x00800000 /* Imprecise Machine Check Exception */

#define PPC47x_MCSR_GPR	0x01000000 /* GPR parity error */
#define PPC47x_MCSR_FPR	0x00800000 /* FPR parity error */
#define PPC47x_MCSR_IPR	0x00400000 /* Imprecise Machine Check Exception */

#ifdef CONFIG_E500
/* All e500 */
#define MCSR_MCP 	0x80000000UL /* Machine Check Input Pin */
#define MCSR_ICPERR 	0x40000000UL /* I-Cache Parity Error */

/* e500v1/v2 */
#define MCSR_DCP_PERR 	0x20000000UL /* D-Cache Push Parity Error */
#define MCSR_DCPERR 	0x10000000UL /* D-Cache Parity Error */
#define MCSR_BUS_IAERR 	0x00000080UL /* Instruction Address Error */
#define MCSR_BUS_RAERR 	0x00000040UL /* Read Address Error */
#define MCSR_BUS_WAERR 	0x00000020UL /* Write Address Error */
#define MCSR_BUS_IBERR 	0x00000010UL /* Instruction Data Error */
#define MCSR_BUS_RBERR 	0x00000008UL /* Read Data Bus Error */
#define MCSR_BUS_WBERR 	0x00000004UL /* Write Data Bus Error */
#define MCSR_BUS_IPERR 	0x00000002UL /* Instruction parity Error */
#define MCSR_BUS_RPERR 	0x00000001UL /* Read parity Error */

/* e500mc */
#define MCSR_DCPERR_MC	0x20000000UL /* D-Cache Parity Error */
#define MCSR_L2MMU_MHIT	0x04000000UL /* Hit on multiple TLB entries */
#define MCSR_NMI	0x00100000UL /* Non-Maskable Interrupt */
#define MCSR_MAV	0x00080000UL /* MCAR address valid */
#define MCSR_MEA	0x00040000UL /* MCAR is effective address */
#define MCSR_IF		0x00010000UL /* Instruction Fetch */
#define MCSR_LD		0x00008000UL /* Load */
#define MCSR_ST		0x00004000UL /* Store */
#define MCSR_LDG	0x00002000UL /* Guarded Load */
#define MCSR_TLBSYNC	0x00000002UL /* Multiple tlbsyncs detected */
#define MCSR_BSL2_ERR	0x00000001UL /* Backside L2 cache error */

#define MSRP_UCLEP	0x04000000 /* Protect MSR[UCLE] */
#define MSRP_DEP	0x00000200 /* Protect MSR[DE] */
#define MSRP_PMMP	0x00000004 /* Protect MSR[PMM] */
#endif

#ifdef CONFIG_E200
#define MCSR_MCP 	0x80000000UL /* Machine Check Input Pin */
#define MCSR_CP_PERR 	0x20000000UL /* Cache Push Parity Error */
#define MCSR_CPERR 	0x10000000UL /* Cache Parity Error */
#define MCSR_EXCP_ERR 	0x08000000UL /* ISI, ITLB, or Bus Error on 1st insn
					fetch for an exception handler */
#define MCSR_BUS_IRERR 	0x00000010UL /* Read Bus Error on instruction fetch*/
#define MCSR_BUS_DRERR 	0x00000008UL /* Read Bus Error on data load */
#define MCSR_BUS_WRERR 	0x00000004UL /* Write Bus Error on buffered
					store or cache line push */
#endif

/* Bit definitions for the HID1 */
#ifdef CONFIG_E500
/* e500v1/v2 */
#define HID1_PLL_CFG_MASK 0xfc000000	/* PLL_CFG input pins */
#define HID1_RFXE	0x00020000	/* Read fault exception enable */
#define HID1_R1DPE	0x00008000	/* R1 data bus parity enable */
#define HID1_R2DPE	0x00004000	/* R2 data bus parity enable */
#define HID1_ASTME	0x00002000	/* Address bus streaming mode enable */
#define HID1_ABE	0x00001000	/* Address broadcast enable */
#define HID1_MPXTT	0x00000400	/* MPX re-map transfer type */
#define HID1_ATS	0x00000080	/* Atomic status */
#define HID1_MID_MASK	0x0000000f	/* MID input pins */
#endif

/* Bit definitions for the DBSR. */
/*
 * DBSR bits which have conflicting definitions on true Book E versus IBM 40x.
 */
#ifdef CONFIG_BOOKE
#define DBSR_IC		0x08000000	/* Instruction Completion */
#define DBSR_BT		0x04000000	/* Branch Taken */
#define DBSR_IRPT	0x02000000	/* Exception Debug Event */
#define DBSR_TIE	0x01000000	/* Trap Instruction Event */
#define DBSR_IAC1	0x00800000	/* Instr Address Compare 1 Event */
#define DBSR_IAC2	0x00400000	/* Instr Address Compare 2 Event */
#define DBSR_IAC3	0x00200000	/* Instr Address Compare 3 Event */
#define DBSR_IAC4	0x00100000	/* Instr Address Compare 4 Event */
#define DBSR_DAC1R	0x00080000	/* Data Addr Compare 1 Read Event */
#define DBSR_DAC1W	0x00040000	/* Data Addr Compare 1 Write Event */
#define DBSR_DAC2R	0x00020000	/* Data Addr Compare 2 Read Event */
#define DBSR_DAC2W	0x00010000	/* Data Addr Compare 2 Write Event */
#define DBSR_RET	0x00008000	/* Return Debug Event */
#define DBSR_CIRPT	0x00000040	/* Critical Interrupt Taken Event */
#define DBSR_CRET	0x00000020	/* Critical Return Debug Event */
#define DBSR_IAC12ATS	0x00000002	/* Instr Address Compare 1/2 Toggle */
#define DBSR_IAC34ATS	0x00000001	/* Instr Address Compare 3/4 Toggle */
#endif
#ifdef CONFIG_40x
#define DBSR_IC		0x80000000	/* Instruction Completion */
#define DBSR_BT		0x40000000	/* Branch taken */
#define DBSR_IRPT	0x20000000	/* Exception Debug Event */
#define DBSR_TIE	0x10000000	/* Trap Instruction debug Event */
#define DBSR_IAC1	0x04000000	/* Instruction Address Compare 1 Event */
#define DBSR_IAC2	0x02000000	/* Instruction Address Compare 2 Event */
#define DBSR_IAC3	0x00080000	/* Instruction Address Compare 3 Event */
#define DBSR_IAC4	0x00040000	/* Instruction Address Compare 4 Event */
#define DBSR_DAC1R	0x01000000	/* Data Address Compare 1 Read Event */
#define DBSR_DAC1W	0x00800000	/* Data Address Compare 1 Write Event */
#define DBSR_DAC2R	0x00400000	/* Data Address Compare 2 Read Event */
#define DBSR_DAC2W	0x00200000	/* Data Address Compare 2 Write Event */
#endif

/* Bit definitions related to the ESR. */
#define ESR_MCI		0x80000000	/* Machine Check - Instruction */
#define ESR_IMCP	0x80000000	/* Instr. Machine Check - Protection */
#define ESR_IMCN	0x40000000	/* Instr. Machine Check - Non-config */
#define ESR_IMCB	0x20000000	/* Instr. Machine Check - Bus error */
#define ESR_IMCT	0x10000000	/* Instr. Machine Check - Timeout */
#define ESR_PIL		0x08000000	/* Program Exception - Illegal */
#define ESR_PPR		0x04000000	/* Program Exception - Privileged */
#define ESR_PTR		0x02000000	/* Program Exception - Trap */
#define ESR_FP		0x01000000	/* Floating Point Operation */
#define ESR_DST		0x00800000	/* Storage Exception - Data miss */
#define ESR_DIZ		0x00400000	/* Storage Exception - Zone fault */
#define ESR_ST		0x00800000	/* Store Operation */
#define ESR_DLK		0x00200000	/* Data Cache Locking */
#define ESR_ILK		0x00100000	/* Instr. Cache Locking */
#define ESR_PUO		0x00040000	/* Unimplemented Operation exception */
#define ESR_BO		0x00020000	/* Byte Ordering */
#define ESR_SPV		0x00000080	/* Signal Processing operation */

/* Bit definitions related to the DBCR0. */
#if defined(CONFIG_40x)
#define DBCR0_EDM	0x80000000	/* External Debug Mode */
#define DBCR0_IDM	0x40000000	/* Internal Debug Mode */
#define DBCR0_RST	0x30000000	/* all the bits in the RST field */
#define DBCR0_RST_SYSTEM 0x30000000	/* System Reset */
#define DBCR0_RST_CHIP	0x20000000	/* Chip Reset */
#define DBCR0_RST_CORE	0x10000000	/* Core Reset */
#define DBCR0_RST_NONE	0x00000000	/* No Reset */
#define DBCR0_IC	0x08000000	/* Instruction Completion */
#define DBCR0_ICMP	DBCR0_IC
#define DBCR0_BT	0x04000000	/* Branch Taken */
#define DBCR0_BRT	DBCR0_BT
#define DBCR0_EDE	0x02000000	/* Exception Debug Event */
#define DBCR0_IRPT	DBCR0_EDE
#define DBCR0_TDE	0x01000000	/* TRAP Debug Event */
#define DBCR0_IA1	0x00800000	/* Instr Addr compare 1 enable */
#define DBCR0_IAC1	DBCR0_IA1
#define DBCR0_IA2	0x00400000	/* Instr Addr compare 2 enable */
#define DBCR0_IAC2	DBCR0_IA2
#define DBCR0_IA12	0x00200000	/* Instr Addr 1-2 range enable */
#define DBCR0_IA12X	0x00100000	/* Instr Addr 1-2 range eXclusive */
#define DBCR0_IA3	0x00080000	/* Instr Addr compare 3 enable */
#define DBCR0_IAC3	DBCR0_IA3
#define DBCR0_IA4	0x00040000	/* Instr Addr compare 4 enable */
#define DBCR0_IAC4	DBCR0_IA4
#define DBCR0_IA34	0x00020000	/* Instr Addr 3-4 range Enable */
#define DBCR0_IA34X	0x00010000	/* Instr Addr 3-4 range eXclusive */
#define DBCR0_IA12T	0x00008000	/* Instr Addr 1-2 range Toggle */
#define DBCR0_IA34T	0x00004000	/* Instr Addr 3-4 range Toggle */
#define DBCR0_FT	0x00000001	/* Freeze Timers on debug event */

#define dbcr_iac_range(task)	((task)->thread.debug.dbcr0)
#define DBCR_IAC12I	DBCR0_IA12			/* Range Inclusive */
#define DBCR_IAC12X	(DBCR0_IA12 | DBCR0_IA12X)	/* Range Exclusive */
#define DBCR_IAC12MODE	(DBCR0_IA12 | DBCR0_IA12X)	/* IAC 1-2 Mode Bits */
#define DBCR_IAC34I	DBCR0_IA34			/* Range Inclusive */
#define DBCR_IAC34X	(DBCR0_IA34 | DBCR0_IA34X)	/* Range Exclusive */
#define DBCR_IAC34MODE	(DBCR0_IA34 | DBCR0_IA34X)	/* IAC 3-4 Mode Bits */

/* Bit definitions related to the DBCR1. */
#define DBCR1_DAC1R	0x80000000	/* DAC1 Read Debug Event */
#define DBCR1_DAC2R	0x40000000	/* DAC2 Read Debug Event */
#define DBCR1_DAC1W	0x20000000	/* DAC1 Write Debug Event */
#define DBCR1_DAC2W	0x10000000	/* DAC2 Write Debug Event */

#define dbcr_dac(task)	((task)->thread.debug.dbcr1)
#define DBCR_DAC1R	DBCR1_DAC1R
#define DBCR_DAC1W	DBCR1_DAC1W
#define DBCR_DAC2R	DBCR1_DAC2R
#define DBCR_DAC2W	DBCR1_DAC2W

/*
 * Are there any active Debug Events represented in the
 * Debug Control Registers?
 */
#define DBCR0_ACTIVE_EVENTS	(DBCR0_ICMP | DBCR0_IAC1 | DBCR0_IAC2 | \
				 DBCR0_IAC3 | DBCR0_IAC4)
#define DBCR1_ACTIVE_EVENTS	(DBCR1_DAC1R | DBCR1_DAC2R | \
				 DBCR1_DAC1W | DBCR1_DAC2W)
#define DBCR_ACTIVE_EVENTS(dbcr0, dbcr1)  (((dbcr0) & DBCR0_ACTIVE_EVENTS) || \
					   ((dbcr1) & DBCR1_ACTIVE_EVENTS))

#elif defined(CONFIG_BOOKE)
#define DBCR0_EDM	0x80000000	/* External Debug Mode */
#define DBCR0_IDM	0x40000000	/* Internal Debug Mode */
#define DBCR0_RST	0x30000000	/* all the bits in the RST field */
/* DBCR0_RST_* is 44x specific and not followed in fsl booke */
#define DBCR0_RST_SYSTEM 0x30000000	/* System Reset */
#define DBCR0_RST_CHIP	0x20000000	/* Chip Reset */
#define DBCR0_RST_CORE	0x10000000	/* Core Reset */
#define DBCR0_RST_NONE	0x00000000	/* No Reset */
#define DBCR0_ICMP	0x08000000	/* Instruction Completion */
#define DBCR0_IC	DBCR0_ICMP
#define DBCR0_BRT	0x04000000	/* Branch Taken */
#define DBCR0_BT	DBCR0_BRT
#define DBCR0_IRPT	0x02000000	/* Exception Debug Event */
#define DBCR0_TDE	0x01000000	/* TRAP Debug Event */
#define DBCR0_TIE	DBCR0_TDE
#define DBCR0_IAC1	0x00800000	/* Instr Addr compare 1 enable */
#define DBCR0_IAC2	0x00400000	/* Instr Addr compare 2 enable */
#define DBCR0_IAC3	0x00200000	/* Instr Addr compare 3 enable */
#define DBCR0_IAC4	0x00100000	/* Instr Addr compare 4 enable */
#define DBCR0_DAC1R	0x00080000	/* DAC 1 Read enable */
#define DBCR0_DAC1W	0x00040000	/* DAC 1 Write enable */
#define DBCR0_DAC2R	0x00020000	/* DAC 2 Read enable */
#define DBCR0_DAC2W	0x00010000	/* DAC 2 Write enable */
#define DBCR0_RET	0x00008000	/* Return Debug Event */
#define DBCR0_CIRPT	0x00000040	/* Critical Interrupt Taken Event */
#define DBCR0_CRET	0x00000020	/* Critical Return Debug Event */
#define DBCR0_FT	0x00000001	/* Freeze Timers on debug event */

#define dbcr_dac(task)	((task)->thread.debug.dbcr0)
#define DBCR_DAC1R	DBCR0_DAC1R
#define DBCR_DAC1W	DBCR0_DAC1W
#define DBCR_DAC2R	DBCR0_DAC2R
#define DBCR_DAC2W	DBCR0_DAC2W

/* Bit definitions related to the DBCR1. */
#define DBCR1_IAC1US	0xC0000000	/* Instr Addr Cmp 1 Sup/User   */
#define DBCR1_IAC1ER	0x30000000	/* Instr Addr Cmp 1 Eff/Real */
#define DBCR1_IAC1ER_01	0x10000000	/* reserved */
#define DBCR1_IAC1ER_10	0x20000000	/* Instr Addr Cmp 1 Eff/Real MSR[IS]=0 */
#define DBCR1_IAC1ER_11	0x30000000	/* Instr Addr Cmp 1 Eff/Real MSR[IS]=1 */
#define DBCR1_IAC2US	0x0C000000	/* Instr Addr Cmp 2 Sup/User   */
#define DBCR1_IAC2ER	0x03000000	/* Instr Addr Cmp 2 Eff/Real */
#define DBCR1_IAC2ER_01	0x01000000	/* reserved */
#define DBCR1_IAC2ER_10	0x02000000	/* Instr Addr Cmp 2 Eff/Real MSR[IS]=0 */
#define DBCR1_IAC2ER_11	0x03000000	/* Instr Addr Cmp 2 Eff/Real MSR[IS]=1 */
#define DBCR1_IAC12M	0x00800000	/* Instr Addr 1-2 range enable */
#define DBCR1_IAC12MX	0x00C00000	/* Instr Addr 1-2 range eXclusive */
#define DBCR1_IAC12AT	0x00010000	/* Instr Addr 1-2 range Toggle */
#define DBCR1_IAC3US	0x0000C000	/* Instr Addr Cmp 3 Sup/User   */
#define DBCR1_IAC3ER	0x00003000	/* Instr Addr Cmp 3 Eff/Real */
#define DBCR1_IAC3ER_01	0x00001000	/* reserved */
#define DBCR1_IAC3ER_10	0x00002000	/* Instr Addr Cmp 3 Eff/Real MSR[IS]=0 */
#define DBCR1_IAC3ER_11	0x00003000	/* Instr Addr Cmp 3 Eff/Real MSR[IS]=1 */
#define DBCR1_IAC4US	0x00000C00	/* Instr Addr Cmp 4 Sup/User   */
#define DBCR1_IAC4ER	0x00000300	/* Instr Addr Cmp 4 Eff/Real */
#define DBCR1_IAC4ER_01	0x00000100	/* Instr Addr Cmp 4 Eff/Real MSR[IS]=0 */
#define DBCR1_IAC4ER_10	0x00000200	/* Instr Addr Cmp 4 Eff/Real MSR[IS]=0 */
#define DBCR1_IAC4ER_11	0x00000300	/* Instr Addr Cmp 4 Eff/Real MSR[IS]=1 */
#define DBCR1_IAC34M	0x00000080	/* Instr Addr 3-4 range enable */
#define DBCR1_IAC34MX	0x000000C0	/* Instr Addr 3-4 range eXclusive */
#define DBCR1_IAC34AT	0x00000001	/* Instr Addr 3-4 range Toggle */

#define dbcr_iac_range(task)	((task)->thread.debug.dbcr1)
#define DBCR_IAC12I	DBCR1_IAC12M	/* Range Inclusive */
#define DBCR_IAC12X	DBCR1_IAC12MX	/* Range Exclusive */
#define DBCR_IAC12MODE	DBCR1_IAC12MX	/* IAC 1-2 Mode Bits */
#define DBCR_IAC34I	DBCR1_IAC34M	/* Range Inclusive */
#define DBCR_IAC34X	DBCR1_IAC34MX	/* Range Exclusive */
#define DBCR_IAC34MODE	DBCR1_IAC34MX	/* IAC 3-4 Mode Bits */

/* Bit definitions related to the DBCR2. */
#define DBCR2_DAC1US	0xC0000000	/* Data Addr Cmp 1 Sup/User   */
#define DBCR2_DAC1ER	0x30000000	/* Data Addr Cmp 1 Eff/Real */
#define DBCR2_DAC2US	0x0C000000	/* Data Addr Cmp 2 Sup/User   */
#define DBCR2_DAC2ER	0x03000000	/* Data Addr Cmp 2 Eff/Real */
#define DBCR2_DAC12M	0x00800000	/* DAC 1-2 range enable */
#define DBCR2_DAC12MM	0x00400000	/* DAC 1-2 Mask mode*/
#define DBCR2_DAC12MX	0x00C00000	/* DAC 1-2 range eXclusive */
#define DBCR2_DAC12MODE	0x00C00000	/* DAC 1-2 Mode Bits */
#define DBCR2_DAC12A	0x00200000	/* DAC 1-2 Asynchronous */
#define DBCR2_DVC1M	0x000C0000	/* Data Value Comp 1 Mode */
#define DBCR2_DVC1M_SHIFT	18	/* # of bits to shift DBCR2_DVC1M */
#define DBCR2_DVC2M	0x00030000	/* Data Value Comp 2 Mode */
#define DBCR2_DVC2M_SHIFT	16	/* # of bits to shift DBCR2_DVC2M */
#define DBCR2_DVC1BE	0x00000F00	/* Data Value Comp 1 Byte */
#define DBCR2_DVC1BE_SHIFT	8	/* # of bits to shift DBCR2_DVC1BE */
#define DBCR2_DVC2BE	0x0000000F	/* Data Value Comp 2 Byte */
#define DBCR2_DVC2BE_SHIFT	0	/* # of bits to shift DBCR2_DVC2BE */

/*
 * Are there any active Debug Events represented in the
 * Debug Control Registers?
 */
#define DBCR0_ACTIVE_EVENTS  (DBCR0_ICMP | DBCR0_IAC1 | DBCR0_IAC2 | \
			      DBCR0_IAC3 | DBCR0_IAC4 | DBCR0_DAC1R | \
			      DBCR0_DAC1W  | DBCR0_DAC2R | DBCR0_DAC2W)
#define DBCR1_ACTIVE_EVENTS	0

#define DBCR_ACTIVE_EVENTS(dbcr0, dbcr1)  (((dbcr0) & DBCR0_ACTIVE_EVENTS) || \
					   ((dbcr1) & DBCR1_ACTIVE_EVENTS))
#endif /* #elif defined(CONFIG_BOOKE) */

/* Bit definitions related to the TCR. */
#define TCR_WP(x)	(((x)&0x3)<<30)	/* WDT Period */
#define TCR_WP_MASK	TCR_WP(3)
#define WP_2_17		0		/* 2^17 clocks */
#define WP_2_21		1		/* 2^21 clocks */
#define WP_2_25		2		/* 2^25 clocks */
#define WP_2_29		3		/* 2^29 clocks */
#define TCR_WRC(x)	(((x)&0x3)<<28)	/* WDT Reset Control */
#define TCR_WRC_MASK	TCR_WRC(3)
#define WRC_NONE	0		/* No reset will occur */
#define WRC_CORE	1		/* Core reset will occur */
#define WRC_CHIP	2		/* Chip reset will occur */
#define WRC_SYSTEM	3		/* System reset will occur */
#define TCR_WIE		0x08000000	/* WDT Interrupt Enable */
#define TCR_PIE		0x04000000	/* PIT Interrupt Enable */
#define TCR_DIE		TCR_PIE		/* DEC Interrupt Enable */
#define TCR_FP(x)	(((x)&0x3)<<24)	/* FIT Period */
#define TCR_FP_MASK	TCR_FP(3)
#define FP_2_9		0		/* 2^9 clocks */
#define FP_2_13		1		/* 2^13 clocks */
#define FP_2_17		2		/* 2^17 clocks */
#define FP_2_21		3		/* 2^21 clocks */
#define TCR_FIE		0x00800000	/* FIT Interrupt Enable */
#define TCR_ARE		0x00400000	/* Auto Reload Enable */

#ifdef CONFIG_E500
#define TCR_GET_WP(tcr)  ((((tcr) & 0xC0000000) >> 30) | \
			      (((tcr) & 0x1E0000) >> 15))
#else
#define TCR_GET_WP(tcr)  (((tcr) & 0xC0000000) >> 30)
#endif

/* Bit definitions for the TSR. */
#define TSR_ENW		0x80000000	/* Enable Next Watchdog */
#define TSR_WIS		0x40000000	/* WDT Interrupt Status */
#define TSR_WRS(x)	(((x)&0x3)<<28)	/* WDT Reset Status */
#define WRS_NONE	0		/* No WDT reset occurred */
#define WRS_CORE	1		/* WDT forced core reset */
#define WRS_CHIP	2		/* WDT forced chip reset */
#define WRS_SYSTEM	3		/* WDT forced system reset */
#define TSR_PIS		0x08000000	/* PIT Interrupt Status */
#define TSR_DIS		TSR_PIS		/* DEC Interrupt Status */
#define TSR_FIS		0x04000000	/* FIT Interrupt Status */

/* Bit definitions for the DCCR. */
#define DCCR_NOCACHE	0		/* Noncacheable */
#define DCCR_CACHE	1		/* Cacheable */

/* Bit definitions for DCWR. */
#define DCWR_COPY	0		/* Copy-back */
#define DCWR_WRITE	1		/* Write-through */

/* Bit definitions for ICCR. */
#define ICCR_NOCACHE	0		/* Noncacheable */
#define ICCR_CACHE	1		/* Cacheable */

/* Bit definitions for L1CSR0. */
#define L1CSR0_CPE	0x00010000	/* Data Cache Parity Enable */
#define L1CSR0_CLFC	0x00000100	/* Cache Lock Bits Flash Clear */
#define L1CSR0_DCFI	0x00000002	/* Data Cache Flash Invalidate */
#define L1CSR0_CFI	0x00000002	/* Cache Flash Invalidate */
#define L1CSR0_DCE	0x00000001	/* Data Cache Enable */

/* Bit definitions for L1CSR1. */
#define L1CSR1_CPE	0x00010000	/* Instruction Cache Parity Enable */
#define L1CSR1_ICLFR	0x00000100	/* Instr Cache Lock Bits Flash Reset */
#define L1CSR1_ICFI	0x00000002	/* Instr Cache Flash Invalidate */
#define L1CSR1_ICE	0x00000001	/* Instr Cache Enable */

/* Bit definitions for L1CSR2. */
#define L1CSR2_DCWS	0x40000000	/* Data Cache write shadow */

/* Bit definitions for BUCSR. */
#define BUCSR_STAC_EN	0x01000000	/* Segment Target Address Cache */
#define BUCSR_LS_EN	0x00400000	/* Link Stack */
#define BUCSR_BBFI	0x00000200	/* Branch Buffer flash invalidate */
#define BUCSR_BPEN	0x00000001	/* Branch prediction enable */
#define BUCSR_INIT	(BUCSR_STAC_EN | BUCSR_LS_EN | BUCSR_BBFI | BUCSR_BPEN)

/* Bit definitions for L2CSR0. */
#define L2CSR0_L2E	0x80000000	/* L2 Cache Enable */
#define L2CSR0_L2PE	0x40000000	/* L2 Cache Parity/ECC Enable */
#define L2CSR0_L2WP	0x1c000000	/* L2 I/D Way Partioning */
#define L2CSR0_L2CM	0x03000000	/* L2 Cache Coherency Mode */
#define L2CSR0_L2FI	0x00200000	/* L2 Cache Flash Invalidate */
#define L2CSR0_L2IO	0x00100000	/* L2 Cache Instruction Only */
#define L2CSR0_L2DO	0x00010000	/* L2 Cache Data Only */
#define L2CSR0_L2REP	0x00003000	/* L2 Line Replacement Algo */
#define L2CSR0_L2FL	0x00000800	/* L2 Cache Flush */
#define L2CSR0_L2LFC	0x00000400	/* L2 Cache Lock Flash Clear */
#define L2CSR0_L2LOA	0x00000080	/* L2 Cache Lock Overflow Allocate */
#define L2CSR0_L2LO	0x00000020	/* L2 Cache Lock Overflow */

/* Bit definitions for SGR. */
#define SGR_NORMAL	0		/* Speculative fetching allowed. */
#define SGR_GUARDED	1		/* Speculative fetching disallowed. */

/* Bit definitions for EPCR */
#define SPRN_EPCR_EXTGS		0x80000000	/* External Input interrupt
						 * directed to Guest state */
#define SPRN_EPCR_DTLBGS	0x40000000	/* Data TLB Error interrupt
						 * directed to guest state */
#define SPRN_EPCR_ITLBGS	0x20000000	/* Instr. TLB error interrupt
						 * directed to guest state */
#define SPRN_EPCR_DSIGS		0x10000000	/* Data Storage interrupt
						 * directed to guest state */
#define SPRN_EPCR_ISIGS		0x08000000	/* Instr. Storage interrupt
						 * directed to guest state */
#define SPRN_EPCR_DUVD		0x04000000	/* Disable Hypervisor Debug */
#define SPRN_EPCR_ICM		0x02000000	/* Interrupt computation mode
						 * (copied to MSR:CM on intr) */
#define SPRN_EPCR_GICM		0x01000000	/* Guest Interrupt Comp. mode */
#define SPRN_EPCR_DGTMI		0x00800000	/* Disable TLB Guest Management
						 * instructions */
#define SPRN_EPCR_DMIUH		0x00400000	/* Disable MAS Interrupt updates
						 * for hypervisor */

/* Bit definitions for EPLC/EPSC */
#define EPC_EPR		0x80000000 /* 1 = user, 0 = kernel */
#define EPC_EPR_SHIFT	31
#define EPC_EAS		0x40000000 /* Address Space */
#define EPC_EAS_SHIFT	30
#define EPC_EGS		0x20000000 /* 1 = guest, 0 = hypervisor */
#define EPC_EGS_SHIFT	29
#define EPC_ELPID	0x00ff0000
#define EPC_ELPID_SHIFT	16
#define EPC_EPID	0x00003fff
#define EPC_EPID_SHIFT	0

/*
 * The IBM-403 is an even more odd special case, as it is much
 * older than the IBM-405 series.  We put these down here incase someone
 * wishes to support these machines again.
 */
#ifdef CONFIG_403GCX
/* Special Purpose Registers (SPRNs)*/
#define SPRN_TBHU	0x3CC	/* Time Base High User-mode */
#define SPRN_TBLU	0x3CD	/* Time Base Low User-mode */
#define SPRN_CDBCR	0x3D7	/* Cache Debug Control Register */
#define SPRN_TBHI	0x3DC	/* Time Base High */
#define SPRN_TBLO	0x3DD	/* Time Base Low */
#define SPRN_DBCR	0x3F2	/* Debug Control Regsiter */
#define SPRN_PBL1	0x3FC	/* Protection Bound Lower 1 */
#define SPRN_PBL2	0x3FE	/* Protection Bound Lower 2 */
#define SPRN_PBU1	0x3FD	/* Protection Bound Upper 1 */
#define SPRN_PBU2	0x3FF	/* Protection Bound Upper 2 */


/* Bit definitions for the DBCR. */
#define DBCR_EDM	DBCR0_EDM
#define DBCR_IDM	DBCR0_IDM
#define DBCR_RST(x)	(((x) & 0x3) << 28)
#define DBCR_RST_NONE	0
#define DBCR_RST_CORE	1
#define DBCR_RST_CHIP	2
#define DBCR_RST_SYSTEM	3
#define DBCR_IC		DBCR0_IC	/* Instruction Completion Debug Evnt */
#define DBCR_BT		DBCR0_BT	/* Branch Taken Debug Event */
#define DBCR_EDE	DBCR0_EDE	/* Exception Debug Event */
#define DBCR_TDE	DBCR0_TDE	/* TRAP Debug Event */
#define DBCR_FER	0x00F80000	/* First Events Remaining Mask */
#define DBCR_FT		0x00040000	/* Freeze Timers on Debug Event */
#define DBCR_IA1	0x00020000	/* Instr. Addr. Compare 1 Enable */
#define DBCR_IA2	0x00010000	/* Instr. Addr. Compare 2 Enable */
#define DBCR_D1R	0x00008000	/* Data Addr. Compare 1 Read Enable */
#define DBCR_D1W	0x00004000	/* Data Addr. Compare 1 Write Enable */
#define DBCR_D1S(x)	(((x) & 0x3) << 12)	/* Data Adrr. Compare 1 Size */
#define DAC_BYTE	0
#define DAC_HALF	1
#define DAC_WORD	2
#define DAC_QUAD	3
#define DBCR_D2R	0x00000800	/* Data Addr. Compare 2 Read Enable */
#define DBCR_D2W	0x00000400	/* Data Addr. Compare 2 Write Enable */
#define DBCR_D2S(x)	(((x) & 0x3) << 8)	/* Data Addr. Compare 2 Size */
#define DBCR_SBT	0x00000040	/* Second Branch Taken Debug Event */
#define DBCR_SED	0x00000020	/* Second Exception Debug Event */
#define DBCR_STD	0x00000010	/* Second Trap Debug Event */
#define DBCR_SIA	0x00000008	/* Second IAC Enable */
#define DBCR_SDA	0x00000004	/* Second DAC Enable */
#define DBCR_JOI	0x00000002	/* JTAG Serial Outbound Int. Enable */
#define DBCR_JII	0x00000001	/* JTAG Serial Inbound Int. Enable */
#endif /* 403GCX */

/* Some 476 specific registers */
#define SPRN_SSPCR		830
#define SPRN_USPCR		831
#define SPRN_ISPCR		829
#define SPRN_MMUBE0		820
#define MMUBE0_IBE0_SHIFT	24
#define MMUBE0_IBE1_SHIFT	16
#define MMUBE0_IBE2_SHIFT	8
#define MMUBE0_VBE0		0x00000004
#define MMUBE0_VBE1		0x00000002
#define MMUBE0_VBE2		0x00000001
#define SPRN_MMUBE1		821
#define MMUBE1_IBE3_SHIFT	24
#define MMUBE1_IBE4_SHIFT	16
#define MMUBE1_IBE5_SHIFT	8
#define MMUBE1_VBE3		0x00000004
#define MMUBE1_VBE4		0x00000002
#define MMUBE1_VBE5		0x00000001

#define TMRN_TMCFG0	0x010	/* Thread Management Configuration Register 0 */
#define TMRN_TPRI0	0x0C0	/* Thread Priority Register 0 */
#define TMRN_TPRI1	0x0C1	/* Thread Priority Register 1 */
#define TMRN_TPRI2	0x0C2	/* Thread Priority Register 2 */
#define TMRN_INIA0	0x140	/* Next Instruction Address Register 0 */
#define TMRN_INIA1	0x141	/* Next Instruction Address Register 1 */
#define TMRN_INIA2	0x142	/* Next Instruction Address Register 2 */
#define TMRN_IMSR0	0x120	/* Initial MSR Register 0 */
#define TMRN_IMSR1	0x121	/* Initial MSR Register 1 */
#define SPRN_TENSR	0x1b5	/* Thread Enable Status Register */
#define SPRN_TENS	0x1b6	/* Thread Enable Set Register */
#define SPRN_TENC	0x1b7	/* Thread Enable Clear Register */

#define TEN_THREAD(x)	(1 << x)

#define SPRN_PPR32	0x382	/* Processor Priority Register */

#define TMRN(x)		(((x & 0x1f) << 16) | ((x & 0x3e0) << 6))
#define MTTMR(tmr, reg)	.long (0x7c0003dc | TMRN(tmr) | (reg << 21))
#define MFTMR(tmr, reg)	.long (0x7c0002dc | TMRN(tmr) | (reg << 21))

#endif /* __ASM_POWERPC_REG_BOOKE_H__ */
#endif /* __KERNEL__ */<|MERGE_RESOLUTION|>--- conflicted
+++ resolved
@@ -29,22 +29,15 @@
 #if defined(CONFIG_PPC_BOOK3E_64)
 #define MSR_64BIT	MSR_CM
 
-<<<<<<< HEAD
-#define MSR_		MSR_ME | MSR_CE
+#define MSR_		(MSR_ME | MSR_CE)
 #if defined(CONFIG_DEBUG_CW)
 #define MSR_KERNEL	(MSR_ | MSR_64BIT | MSR_DE)
 #define MSR_USER32	(MSR_ | MSR_PR | MSR_EE | MSR_DE)
 #else
-#define MSR_KERNEL	MSR_ | MSR_64BIT
-#define MSR_USER32	MSR_ | MSR_PR | MSR_EE
-#endif
-#define MSR_USER64	MSR_USER32 | MSR_64BIT
-=======
-#define MSR_		(MSR_ME | MSR_CE)
 #define MSR_KERNEL	(MSR_ | MSR_64BIT)
 #define MSR_USER32	(MSR_ | MSR_PR | MSR_EE)
+#endif
 #define MSR_USER64	(MSR_USER32 | MSR_64BIT)
->>>>>>> 78fd8223
 #elif defined (CONFIG_40x)
 #define MSR_KERNEL	(MSR_ME|MSR_RI|MSR_IR|MSR_DR|MSR_CE)
 #define MSR_USER	(MSR_KERNEL|MSR_PR|MSR_EE)
