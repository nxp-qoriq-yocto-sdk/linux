--- conflicted
+++ resolved
@@ -100,10 +100,7 @@
 #define OP_31_XOP_LHZUX     311
 #define OP_31_XOP_MFSPR     339
 #define OP_31_XOP_LHAX      343
-<<<<<<< HEAD
-=======
 #define OP_31_XOP_LHAUX     375
->>>>>>> 78fd8223
 #define OP_31_XOP_STHX      407
 #define OP_31_XOP_STHUX     439
 #define OP_31_XOP_MTSPR     467
