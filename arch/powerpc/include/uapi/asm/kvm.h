--- conflicted
+++ resolved
@@ -25,10 +25,7 @@
 /* Select powerpc specific features in <linux/kvm.h> */
 #define __KVM_HAVE_SPAPR_TCE
 #define __KVM_HAVE_PPC_SMT
-<<<<<<< HEAD
 #define __KVM_HAVE_GUEST_DEBUG
-=======
->>>>>>> 8bb495e3
 #define __KVM_HAVE_IRQCHIP
 #define __KVM_HAVE_IRQ_LINE
 
@@ -302,13 +299,10 @@
 		 * Type denotes h/w breakpoint, read watchpoint, write
 		 * watchpoint or watchpoint (both read and write).
 		 */
-<<<<<<< HEAD
-=======
 #define KVMPPC_DEBUG_NONE		0x0
 #define KVMPPC_DEBUG_BREAKPOINT		(1UL << 1)
 #define KVMPPC_DEBUG_WATCH_WRITE	(1UL << 2)
 #define KVMPPC_DEBUG_WATCH_READ		(1UL << 3)
->>>>>>> 8bb495e3
 		__u32 type;
 		__u32 reserved;
 	} bp[16];
@@ -414,8 +408,6 @@
 	__u16	n_invalid;
 };
 
-<<<<<<< HEAD
-=======
 /* Per-vcpu XICS interrupt controller state */
 #define KVM_REG_PPC_ICP_STATE	(KVM_REG_PPC | KVM_REG_SIZE_U64 | 0x8c)
 
@@ -428,7 +420,6 @@
 #define  KVM_REG_PPC_ICP_PPRI_SHIFT	16	/* pending irq priority */
 #define  KVM_REG_PPC_ICP_PPRI_MASK	0xff
 
->>>>>>> 8bb495e3
 /* Device control API: PPC-specific devices */
 #define KVM_DEV_MPIC_GRP_MISC		1
 #define   KVM_DEV_MPIC_BASE_ADDR	0	/* 64-bit */
@@ -525,8 +516,6 @@
 #define KVM_REG_PPC_TLB2PS	(KVM_REG_PPC | KVM_REG_SIZE_U32 | 0x99)
 #define KVM_REG_PPC_TLB3PS	(KVM_REG_PPC | KVM_REG_SIZE_U32 | 0x9a)
 #define KVM_REG_PPC_EPTCFG	(KVM_REG_PPC | KVM_REG_SIZE_U32 | 0x9b)
-<<<<<<< HEAD
-=======
 
 /* PPC64 eXternal Interrupt Controller Specification */
 #define KVM_DEV_XICS_GRP_SOURCES	1	/* 64-bit source attributes */
@@ -539,6 +528,5 @@
 #define  KVM_XICS_LEVEL_SENSITIVE	(1ULL << 40)
 #define  KVM_XICS_MASKED		(1ULL << 41)
 #define  KVM_XICS_PENDING		(1ULL << 42)
->>>>>>> 8bb495e3
 
 #endif /* __LINUX_KVM_POWERPC_H */