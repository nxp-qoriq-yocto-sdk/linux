--- conflicted
+++ resolved
@@ -427,7 +427,6 @@
 	int i, psize;
 
 #ifdef CONFIG_PPC_FSL_BOOK3E
-	int fsl_mmu = mmu_has_feature(MMU_FTR_TYPE_FSL_E);
 	unsigned int mmucfg = mfspr(SPRN_MMUCFG);
 	int fsl_mmu = mmu_has_feature(MMU_FTR_TYPE_FSL_E);
 
@@ -459,7 +458,6 @@
 	}
 
 	if (fsl_mmu && (mmucfg & MMUCFG_MAVN) == MMUCFG_MAVN_V2) {
-<<<<<<< HEAD
 		u32 tlb1cfg, tlb1ps;
 
 		tlb0cfg = mfspr(SPRN_TLB0CFG);
@@ -479,21 +477,15 @@
 		if (eptcfg != 2)
 			book3e_htw_mode = PPC_HTW_NONE;
 #endif
-=======
-		u32 tlb1ps = mfspr(SPRN_TLB1PS);
->>>>>>> 8bb495e3
 
 		for (psize = 0; psize < MMU_PAGE_COUNT; ++psize) {
 			struct mmu_psize_def *def = &mmu_psize_defs[psize];
 
 			if (tlb1ps & (1U << (def->shift - 10))) {
 				def->flags |= MMU_PAGE_SIZE_DIRECT;
-<<<<<<< HEAD
 
 				if (book3e_htw_mode && psize == MMU_PAGE_2M)
 					def->flags |= MMU_PAGE_SIZE_INDIRECT;
-=======
->>>>>>> 8bb495e3
 			}
 		}
 
