/*
 * PowerPC 64-bit swsusp implementation
 *
 * Copyright 2006 Johannes Berg <johannes@sipsolutions.net>
 *
 * GPLv2
 */

#include <linux/threads.h>
#include <asm/processor.h>
#include <asm/page.h>
#include <asm/cputable.h>
#include <asm/thread_info.h>
#include <asm/ppc_asm.h>
#include <asm/asm-offsets.h>

/*
 * Structure for storing CPU registers on the save area.
 */
#define SL_r1		0x00	/* stack pointer */
#define SL_PC		0x08
#define SL_MSR		0x10
#define SL_SDR1		0x18
#define SL_XER		0x20
#define SL_TB		0x40
#define SL_r2		0x48
#define SL_CR		0x50
#define SL_LR		0x58
#define SL_r12		0x60
#define SL_r13		0x68
#define SL_r14		0x70
#define SL_r15		0x78
#define SL_r16		0x80
#define SL_r17		0x88
#define SL_r18		0x90
#define SL_r19		0x98
#define SL_r20		0xa0
#define SL_r21		0xa8
#define SL_r22		0xb0
#define SL_r23		0xb8
#define SL_r24		0xc0
#define SL_r25		0xc8
#define SL_r26		0xd0
#define SL_r27		0xd8
#define SL_r28		0xe0
#define SL_r29		0xe8
#define SL_r30		0xf0
#define SL_r31		0xf8
<<<<<<< HEAD
#define SL_SPRG0	0x100
#define SL_SPRG1	0x108
#define SL_SPRG2	0x110
#define SL_SPRG3	0x118
#define SL_SPRG4	0x120
#define SL_SPRG5	0x128
#define SL_SPRG6	0x130
#define SL_SPRG7	0x138
#define SL_TCR		0x140
=======
#define SL_SPRG1	0x100
#define SL_TCR		0x108
>>>>>>> 78fd8223
#define SL_SIZE		SL_TCR+8

/* these macros rely on the save area being
 * pointed to by r11 */

#define SAVE_SPR(register)		\
<<<<<<< HEAD
	mfspr	r0,SPRN_##register	;\
	std	r0,SL_##register(r11)
#define RESTORE_SPR(register)		\
	ld	r0,SL_##register(r11)	;\
	mtspr	SPRN_##register,r0
#define RESTORE_SPRG(n)			\
	ld	r0,SL_SPRG##n(r11)	;\
	mtsprg	n,r0
=======
	mfspr	r0, SPRN_##register	;\
	std	r0, SL_##register(r11)
#define RESTORE_SPR(register)		\
	ld	r0, SL_##register(r11)	;\
	mtspr	SPRN_##register, r0
>>>>>>> 78fd8223
#define SAVE_SPECIAL(special)		\
	mf##special	r0		;\
	std	r0, SL_##special(r11)
#define RESTORE_SPECIAL(special)	\
	ld	r0, SL_##special(r11)	;\
	mt##special	r0
#define SAVE_REGISTER(reg)		\
	std	reg, SL_##reg(r11)
#define RESTORE_REGISTER(reg)		\
	ld	reg, SL_##reg(r11)

/* space for storing cpu state */
	.section .data
	.align  5
swsusp_save_area:
	.space SL_SIZE

	.section ".toc","aw"
swsusp_save_area_ptr:
	.tc	swsusp_save_area[TC],swsusp_save_area
restore_pblist_ptr:
	.tc	restore_pblist[TC],restore_pblist

	.section .text
	.align  5
_GLOBAL(swsusp_arch_suspend)
	ld	r11,swsusp_save_area_ptr@toc(r2)
	SAVE_SPECIAL(LR)
	SAVE_REGISTER(r1)
	SAVE_SPECIAL(CR)
	SAVE_SPECIAL(TB)
	SAVE_REGISTER(r2)
	SAVE_REGISTER(r12)
	SAVE_REGISTER(r13)
	SAVE_REGISTER(r14)
	SAVE_REGISTER(r15)
	SAVE_REGISTER(r16)
	SAVE_REGISTER(r17)
	SAVE_REGISTER(r18)
	SAVE_REGISTER(r19)
	SAVE_REGISTER(r20)
	SAVE_REGISTER(r21)
	SAVE_REGISTER(r22)
	SAVE_REGISTER(r23)
	SAVE_REGISTER(r24)
	SAVE_REGISTER(r25)
	SAVE_REGISTER(r26)
	SAVE_REGISTER(r27)
	SAVE_REGISTER(r28)
	SAVE_REGISTER(r29)
	SAVE_REGISTER(r30)
	SAVE_REGISTER(r31)
	SAVE_SPECIAL(MSR)
	SAVE_SPECIAL(XER)
#ifdef CONFIG_PPC_BOOK3S_64
<<<<<<< HEAD
	SAVE_SPECIAL(SDR1)
#else
	SAVE_SPR(TCR)
	/* Save SPRGs */
	SAVE_SPR(SPRG0)
	SAVE_SPR(SPRG1)
	SAVE_SPR(SPRG2)
	SAVE_SPR(SPRG3)
	SAVE_SPR(SPRG4)
	SAVE_SPR(SPRG5)
	SAVE_SPR(SPRG6)
	SAVE_SPR(SPRG7)
=======
BEGIN_FW_FTR_SECTION
	SAVE_SPECIAL(SDR1)
END_FW_FTR_SECTION_IFCLR(FW_FEATURE_LPAR)
#else
	SAVE_SPR(TCR)

	/* Save SPRG1, SPRG1 be used save paca */
	SAVE_SPR(SPRG1)
>>>>>>> 78fd8223
#endif

	/* we push the stack up 128 bytes but don't store the
	 * stack pointer on the stack like a real stackframe */
	addi	r1,r1,-128

	bl _iommu_save
	bl swsusp_save

	/* restore LR */
	ld	r11,swsusp_save_area_ptr@toc(r2)
	RESTORE_SPECIAL(LR)
	addi	r1,r1,128

	blr

/* Resume code */
_GLOBAL(swsusp_arch_resume)
	/* Stop pending alitvec streams and memory accesses */
BEGIN_FTR_SECTION
	DSSALL
END_FTR_SECTION_IFSET(CPU_FTR_ALTIVEC)
	sync

	ld	r12,restore_pblist_ptr@toc(r2)
	ld	r12,0(r12)

	cmpdi	r12,0
	beq-	nothing_to_copy
	li	r15,PAGE_SIZE>>3
copyloop:
	ld	r13,pbe_address(r12)
	ld	r14,pbe_orig_address(r12)

	mtctr	r15
	li	r10,0
copy_page_loop:
	ldx	r0,r10,r13
	stdx	r0,r10,r14
	addi	r10,r10,8
	bdnz copy_page_loop

	ld	r12,pbe_next(r12)
	cmpdi	r12,0
	bne+	copyloop
nothing_to_copy:

#ifdef CONFIG_PPC_BOOK3S_64
	/* flush caches */
	lis	r3, 0x10
	mtctr	r3
	li	r3, 0
	ori	r3, r3, CONFIG_KERNEL_START>>48
	li	r0, 48
	sld	r3, r3, r0
	li	r0, 0
1:
	dcbf	r0,r3
	addi	r3,r3,0x20
	bdnz	1b

	sync

	tlbia
#endif

	ld	r11,swsusp_save_area_ptr@toc(r2)

	RESTORE_SPECIAL(CR)

	/* restore timebase */
	/* load saved tb */
	ld	r1, SL_TB(r11)
	/* get upper 32 bits of it */
	srdi	r2, r1, 32
	/* clear tb lower to avoid wrap */
	li	r0, 0
	mttbl	r0
	/* set tb upper */
	mttbu	r2
	/* set tb lower */
	mttbl	r1

	/* restore registers */
	RESTORE_REGISTER(r1)
	RESTORE_REGISTER(r2)
	RESTORE_REGISTER(r12)
	RESTORE_REGISTER(r13)
	RESTORE_REGISTER(r14)
	RESTORE_REGISTER(r15)
	RESTORE_REGISTER(r16)
	RESTORE_REGISTER(r17)
	RESTORE_REGISTER(r18)
	RESTORE_REGISTER(r19)
	RESTORE_REGISTER(r20)
	RESTORE_REGISTER(r21)
	RESTORE_REGISTER(r22)
	RESTORE_REGISTER(r23)
	RESTORE_REGISTER(r24)
	RESTORE_REGISTER(r25)
	RESTORE_REGISTER(r26)
	RESTORE_REGISTER(r27)
	RESTORE_REGISTER(r28)
	RESTORE_REGISTER(r29)
	RESTORE_REGISTER(r30)
	RESTORE_REGISTER(r31)

#ifdef CONFIG_PPC_BOOK3S_64
	/* can't use RESTORE_SPECIAL(MSR) */
	ld	r0, SL_MSR(r11)
	mtmsrd	r0, 0
BEGIN_FW_FTR_SECTION
	RESTORE_SPECIAL(SDR1)
<<<<<<< HEAD
#else
	/* Save SPRGs */
	RESTORE_SPRG(0)
	RESTORE_SPRG(1)
	RESTORE_SPRG(2)
	RESTORE_SPRG(3)
	RESTORE_SPRG(4)
	RESTORE_SPRG(5)
	RESTORE_SPRG(6)
	RESTORE_SPRG(7)
=======
END_FW_FTR_SECTION_IFCLR(FW_FEATURE_LPAR)
#else
	/* Restore SPRG1, be used to save paca */
	ld	r0, SL_SPRG1(r11)
	mtsprg	1, r0
>>>>>>> 78fd8223

	RESTORE_SPECIAL(MSR)

	/* Restore TCR and clear any pending bits in TSR. */
	RESTORE_SPR(TCR)
	lis	r0, (TSR_ENW | TSR_WIS | TSR_DIS | TSR_FIS)@h
<<<<<<< HEAD
	mtspr	SPRN_TSR,r0

	/* Kick decrementer */
	li	r0,1
	mtdec	r0
=======
	mtspr	SPRN_TSR, r0

	/* Kick decrementer */
	li	r0, 1
	mtdec	r0

	/* Invalidate all tlbs */
	bl	_tlbil_all
>>>>>>> 78fd8223
#endif
	RESTORE_SPECIAL(XER)

	sync

	addi	r1,r1,-128
#ifdef CONFIG_PPC_BOOK3S_64
	bl	slb_flush_and_rebolt
#endif
	bl	do_after_copyback
	addi	r1,r1,128

	ld	r11,swsusp_save_area_ptr@toc(r2)
	RESTORE_SPECIAL(LR)

	li	r3, 0
	blr<|MERGE_RESOLUTION|>--- conflicted
+++ resolved
@@ -46,42 +46,19 @@
 #define SL_r29		0xe8
 #define SL_r30		0xf0
 #define SL_r31		0xf8
-<<<<<<< HEAD
-#define SL_SPRG0	0x100
-#define SL_SPRG1	0x108
-#define SL_SPRG2	0x110
-#define SL_SPRG3	0x118
-#define SL_SPRG4	0x120
-#define SL_SPRG5	0x128
-#define SL_SPRG6	0x130
-#define SL_SPRG7	0x138
-#define SL_TCR		0x140
-=======
 #define SL_SPRG1	0x100
 #define SL_TCR		0x108
->>>>>>> 78fd8223
 #define SL_SIZE		SL_TCR+8
 
 /* these macros rely on the save area being
  * pointed to by r11 */
 
 #define SAVE_SPR(register)		\
-<<<<<<< HEAD
-	mfspr	r0,SPRN_##register	;\
-	std	r0,SL_##register(r11)
-#define RESTORE_SPR(register)		\
-	ld	r0,SL_##register(r11)	;\
-	mtspr	SPRN_##register,r0
-#define RESTORE_SPRG(n)			\
-	ld	r0,SL_SPRG##n(r11)	;\
-	mtsprg	n,r0
-=======
 	mfspr	r0, SPRN_##register	;\
 	std	r0, SL_##register(r11)
 #define RESTORE_SPR(register)		\
 	ld	r0, SL_##register(r11)	;\
 	mtspr	SPRN_##register, r0
->>>>>>> 78fd8223
 #define SAVE_SPECIAL(special)		\
 	mf##special	r0		;\
 	std	r0, SL_##special(r11)
@@ -137,20 +114,6 @@
 	SAVE_SPECIAL(MSR)
 	SAVE_SPECIAL(XER)
 #ifdef CONFIG_PPC_BOOK3S_64
-<<<<<<< HEAD
-	SAVE_SPECIAL(SDR1)
-#else
-	SAVE_SPR(TCR)
-	/* Save SPRGs */
-	SAVE_SPR(SPRG0)
-	SAVE_SPR(SPRG1)
-	SAVE_SPR(SPRG2)
-	SAVE_SPR(SPRG3)
-	SAVE_SPR(SPRG4)
-	SAVE_SPR(SPRG5)
-	SAVE_SPR(SPRG6)
-	SAVE_SPR(SPRG7)
-=======
 BEGIN_FW_FTR_SECTION
 	SAVE_SPECIAL(SDR1)
 END_FW_FTR_SECTION_IFCLR(FW_FEATURE_LPAR)
@@ -159,7 +122,6 @@
 
 	/* Save SPRG1, SPRG1 be used save paca */
 	SAVE_SPR(SPRG1)
->>>>>>> 78fd8223
 #endif
 
 	/* we push the stack up 128 bytes but don't store the
@@ -273,37 +235,17 @@
 	mtmsrd	r0, 0
 BEGIN_FW_FTR_SECTION
 	RESTORE_SPECIAL(SDR1)
-<<<<<<< HEAD
-#else
-	/* Save SPRGs */
-	RESTORE_SPRG(0)
-	RESTORE_SPRG(1)
-	RESTORE_SPRG(2)
-	RESTORE_SPRG(3)
-	RESTORE_SPRG(4)
-	RESTORE_SPRG(5)
-	RESTORE_SPRG(6)
-	RESTORE_SPRG(7)
-=======
 END_FW_FTR_SECTION_IFCLR(FW_FEATURE_LPAR)
 #else
 	/* Restore SPRG1, be used to save paca */
 	ld	r0, SL_SPRG1(r11)
 	mtsprg	1, r0
->>>>>>> 78fd8223
 
 	RESTORE_SPECIAL(MSR)
 
 	/* Restore TCR and clear any pending bits in TSR. */
 	RESTORE_SPR(TCR)
 	lis	r0, (TSR_ENW | TSR_WIS | TSR_DIS | TSR_FIS)@h
-<<<<<<< HEAD
-	mtspr	SPRN_TSR,r0
-
-	/* Kick decrementer */
-	li	r0,1
-	mtdec	r0
-=======
 	mtspr	SPRN_TSR, r0
 
 	/* Kick decrementer */
@@ -312,7 +254,6 @@
 
 	/* Invalidate all tlbs */
 	bl	_tlbil_all
->>>>>>> 78fd8223
 #endif
 	RESTORE_SPECIAL(XER)
 
