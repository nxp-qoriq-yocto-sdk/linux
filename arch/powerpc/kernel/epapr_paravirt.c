--- conflicted
+++ resolved
@@ -31,13 +31,9 @@
 
 bool epapr_paravirt_enabled;
 
-<<<<<<< HEAD
-int __init epapr_paravirt_init(void)
-=======
 static int __init early_init_dt_scan_epapr(unsigned long node,
 					   const char *uname,
 					   int depth, void *data)
->>>>>>> 78fd8223
 {
 	const u32 *insts;
 	unsigned long len;
@@ -66,8 +62,6 @@
 
 	return 1;
 }
-<<<<<<< HEAD
-=======
 
 int __init epapr_paravirt_early_init(void)
 {
@@ -75,4 +69,3 @@
 
 	return 0;
 }
->>>>>>> 78fd8223
