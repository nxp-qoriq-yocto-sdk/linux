/*
 * Based on swsusp_32.S, modified for FSL BookE by
 * Anton Vorontsov <avorontsov@ru.mvista.com>
 * Copyright (c) 2009-2010 MontaVista Software, LLC.
 */

#include <linux/threads.h>
#include <asm/processor.h>
#include <asm/page.h>
#include <asm/cputable.h>
#include <asm/thread_info.h>
#include <asm/ppc_asm.h>
#include <asm/asm-offsets.h>
#include <asm/mmu.h>

/*
 * Structure for storing CPU registers on the save area.
 */
#define SL_SP		0
#define SL_PC		4
#define SL_MSR		8
#define SL_TCR		0xc
#define SL_SPRG0	0x10
#define SL_SPRG1	0x14
#define SL_SPRG2	0x18
#define SL_SPRG3	0x1c
#define SL_SPRG4	0x20
#define SL_SPRG5	0x24
#define SL_SPRG6	0x28
#define SL_SPRG7	0x2c
#define SL_TBU		0x30
#define SL_TBL		0x34
#define SL_R2		0x38
#define SL_CR		0x3c
#define SL_LR		0x40
#define SL_R12		0x44	/* r12 to r31 */
#define SL_SIZE		(SL_R12 + 80)

	.section .data
	.align	5

_GLOBAL(swsusp_save_area)
	.space	SL_SIZE


	.section .text
	.align	5

_GLOBAL(swsusp_arch_suspend)
	lis	r11,swsusp_save_area@h
	ori	r11,r11,swsusp_save_area@l

	mflr	r0
	stw	r0,SL_LR(r11)
	mfcr	r0
	stw	r0,SL_CR(r11)
	stw	r1,SL_SP(r11)
	stw	r2,SL_R2(r11)
	stmw	r12,SL_R12(r11)

	/* Save MSR & TCR */
	mfmsr	r4
	stw	r4,SL_MSR(r11)
	mfspr	r4,SPRN_TCR
	stw	r4,SL_TCR(r11)

	/* Get a stable timebase and save it */
1:	mfspr	r4,SPRN_TBRU
	stw	r4,SL_TBU(r11)
	mfspr	r5,SPRN_TBRL
	stw	r5,SL_TBL(r11)
	mfspr	r3,SPRN_TBRU
	cmpw	r3,r4
	bne	1b

	/* Save SPRGs */
	mfsprg	r4,0
	stw	r4,SL_SPRG0(r11)
	mfsprg	r4,1
	stw	r4,SL_SPRG1(r11)
	mfsprg	r4,2
	stw	r4,SL_SPRG2(r11)
	mfsprg	r4,3
	stw	r4,SL_SPRG3(r11)
	mfsprg	r4,4
	stw	r4,SL_SPRG4(r11)
	mfsprg	r4,5
	stw	r4,SL_SPRG5(r11)
	mfsprg	r4,6
	stw	r4,SL_SPRG6(r11)
	mfsprg	r4,7
	stw	r4,SL_SPRG7(r11)

	/* Call the low level suspend stuff (we should probably have made
	 * a stackframe...
	 */
	bl	swsusp_save

	/* Restore LR from the save area */
	lis	r11,swsusp_save_area@h
	ori	r11,r11,swsusp_save_area@l
	lwz	r0,SL_LR(r11)
	mtlr	r0

	blr

_GLOBAL(swsusp_arch_resume)
	sync

	/* Load ptr the list of pages to copy in r3 */
	lis	r11,(restore_pblist)@h
	ori	r11,r11,restore_pblist@l
	lwz	r3,0(r11)

	/* Copy the pages. This is a very basic implementation, to
	 * be replaced by something more cache efficient */
1:
	li	r0,256
	mtctr	r0
	lwz	r5,pbe_address(r3)	/* source */
	lwz	r6,pbe_orig_address(r3)	/* destination */
2:
	lwz	r8,0(r5)
	lwz	r9,4(r5)
	lwz	r10,8(r5)
	lwz	r11,12(r5)
	addi	r5,r5,16
	stw	r8,0(r6)
	stw	r9,4(r6)
	stw	r10,8(r6)
	stw	r11,12(r6)
	addi	r6,r6,16
	bdnz	2b
	lwz	r3,pbe_next(r3)
	cmpwi	0,r3,0
	bne	1b

	bl flush_dcache_L1
	bl flush_instruction_cache

	lis	r11,swsusp_save_area@h
	ori	r11,r11,swsusp_save_area@l

	/*
<<<<<<< HEAD
	 * The boot core get a virtual address, when the boot process,
	 * the virtual address corresponds to a physical address. After
	 * hibernation resume memory snapshots, The corresponding
	 * relationship between the virtual memory and physical memory
	 * might change again. We need to get a new page table. So we
	 * need to invalidate TLB after resume pages.
	 *
	 * Invalidations TLB Using tlbilx/tlbivax/MMUCSR0.
	 * tlbilx used here.
=======
	 * Mappings from virtual addresses to physical addresses may be
	 * different than they were prior to restoring hibernation state. 
	 * Invalidate the TLB so that the boot CPU is using the new
	 * mappings.
>>>>>>> 78fd8223
	 */
	bl	_tlbil_all

	lwz	r4,SL_SPRG0(r11)
	mtsprg	0,r4
	lwz	r4,SL_SPRG1(r11)
	mtsprg	1,r4
	lwz	r4,SL_SPRG2(r11)
	mtsprg	2,r4
	lwz	r4,SL_SPRG3(r11)
	mtsprg	3,r4
	lwz	r4,SL_SPRG4(r11)
	mtsprg	4,r4
	lwz	r4,SL_SPRG5(r11)
	mtsprg	5,r4
	lwz	r4,SL_SPRG6(r11)
	mtsprg	6,r4
	lwz	r4,SL_SPRG7(r11)
	mtsprg	7,r4

	/* restore the MSR */
	lwz	r3,SL_MSR(r11)
	mtmsr	r3

	/* Restore TB */
	li	r3,0
	mtspr	SPRN_TBWL,r3
	lwz	r3,SL_TBU(r11)
	lwz	r4,SL_TBL(r11)
	mtspr	SPRN_TBWU,r3
	mtspr	SPRN_TBWL,r4

	/* Restore TCR and clear any pending bits in TSR. */
	lwz	r4,SL_TCR(r11)
	mtspr	SPRN_TCR,r4
	lis	r4, (TSR_ENW | TSR_WIS | TSR_DIS | TSR_FIS)@h
	mtspr	SPRN_TSR,r4

	/* Kick decrementer */
	li	r0,1
	mtdec	r0

	/* Restore the callee-saved registers and return */
	lwz	r0,SL_CR(r11)
	mtcr	r0
	lwz	r2,SL_R2(r11)
	lmw	r12,SL_R12(r11)
	lwz	r1,SL_SP(r11)
	lwz	r0,SL_LR(r11)
	mtlr	r0

	li	r3,0
	blr<|MERGE_RESOLUTION|>--- conflicted
+++ resolved
@@ -142,22 +142,10 @@
 	ori	r11,r11,swsusp_save_area@l
 
 	/*
-<<<<<<< HEAD
-	 * The boot core get a virtual address, when the boot process,
-	 * the virtual address corresponds to a physical address. After
-	 * hibernation resume memory snapshots, The corresponding
-	 * relationship between the virtual memory and physical memory
-	 * might change again. We need to get a new page table. So we
-	 * need to invalidate TLB after resume pages.
-	 *
-	 * Invalidations TLB Using tlbilx/tlbivax/MMUCSR0.
-	 * tlbilx used here.
-=======
 	 * Mappings from virtual addresses to physical addresses may be
 	 * different than they were prior to restoring hibernation state. 
 	 * Invalidate the TLB so that the boot CPU is using the new
 	 * mappings.
->>>>>>> 78fd8223
 	 */
 	bl	_tlbil_all
 
