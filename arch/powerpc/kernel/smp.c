--- conflicted
+++ resolved
@@ -91,11 +91,7 @@
 	/* Special case - we inhibit secondary thread startup
 	 * during boot if the user requests it.
 	 */
-<<<<<<< HEAD
-	if (system_state < SYSTEM_RUNNING && cpu_has_feature(CPU_FTR_SMT)) {
-=======
 	if (system_state == SYSTEM_BOOTING && cpu_has_feature(CPU_FTR_SMT)) {
->>>>>>> 78fd8223
 		if (!smt_enabled_at_boot && cpu_thread_in_core(nr) != 0)
 			return 0;
 		if (smt_enabled_at_boot
@@ -105,10 +101,6 @@
 
 	return 1;
 }
-<<<<<<< HEAD
-EXPORT_SYMBOL(smp_generic_cpu_bootable);
-=======
->>>>>>> 78fd8223
 
 
 #ifdef CONFIG_PPC64
