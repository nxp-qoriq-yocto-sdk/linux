--- conflicted
+++ resolved
@@ -92,21 +92,6 @@
 	default n
 	help
 	  The MPIC global timer is a hardware timer inside the
-<<<<<<< HEAD
-	  Freescale PIC comply to Open-PIC standard. When the
-	  timer is timeout of the specified interval, the hardware
-	  timer generates an interrupt. The driver currently is
-	  only tested on fsl chip, but it can potentially support
-	  other global timers complying to Open-PIC standard.
-
-config FSL_MPIC_TIMER_WAKEUP
-	tristate "Freescale MPIC global timer wakeup driver"
-	depends on FSL_SOC &&  MPIC_TIMER
-	default n
-	help
-	  This is only for freescale powerpc platform. The driver
-	  provides a way to wake up the system by MPIC timer,
-=======
 	  Freescale PIC complying with OpenPIC standard. When the
 	  specified interval times out, the hardware timer generates
 	  an interrupt. The driver currently is only tested on fsl
@@ -120,7 +105,6 @@
 	help
 	  The driver provides a way to wake up the system by MPIC
 	  timer.
->>>>>>> 78fd8223
 	  e.g. "echo 5 > /sys/devices/system/mpic/timer_wakeup"
 
 config PPC_EPAPR_HV_PIC
@@ -230,51 +214,6 @@
 
 source "drivers/cpufreq/Kconfig"
 
-<<<<<<< HEAD
-menu "CPU Frequency drivers"
-	depends on CPU_FREQ
-
-config CPU_FREQ_PMAC
-	bool "Support for Apple PowerBooks"
-	depends on ADB_PMU && PPC32
-	select CPU_FREQ_TABLE
-	help
-	  This adds support for frequency switching on Apple PowerBooks,
-	  this currently includes some models of iBook & Titanium
-	  PowerBook.
-
-config CPU_FREQ_PMAC64
-	bool "Support for some Apple G5s"
-	depends on PPC_PMAC && PPC64
-	select CPU_FREQ_TABLE
-	help
-	  This adds support for frequency switching on Apple iMac G5,
-	  and some of the more recent desktop G5 machines as well.
-
-config MPC85xx_CPUFREQ
-	bool "Support for Freescale MPC85xx CPU freq"
-	depends on PPC_85xx && PPC32 && !PPC_E500MC
-	default y
-	select CPU_FREQ_TABLE
-	help
-	  This adds support for dynamic frequency switching on
-	  Freescale MPC85xx by cpufreq interface. MPC8536 and P1022
-	  have a JOG feature, which provides a dynamic mechanism
-	  to lower or raise the CPU core clock at runtime.
-
-config PPC_PASEMI_CPUFREQ
-	bool "Support for PA Semi PWRficient"
-	depends on PPC_PASEMI
-	default y
-	select CPU_FREQ_TABLE
-	help
-	  This adds the support for frequency switching on PA Semi
-	  PWRficient processors.
-
-endmenu
-
-=======
->>>>>>> 78fd8223
 menu "CPUIdle driver"
 
 source "drivers/cpuidle/Kconfig"
