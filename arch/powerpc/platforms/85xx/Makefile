--- conflicted
+++ resolved
@@ -10,10 +10,7 @@
 obj-y += common.o
 
 obj-$(CONFIG_BSC9131_RDB) += bsc913x_rdb.o
-<<<<<<< HEAD
 obj-$(CONFIG_BSC9132_QDS) += bsc913x_qds.o
-=======
->>>>>>> 78fd8223
 obj-$(CONFIG_C293_PCIE)   += c293pcie.o
 obj-$(CONFIG_MPC8540_ADS) += mpc85xx_ads.o
 obj-$(CONFIG_MPC8560_ADS) += mpc85xx_ads.o
@@ -26,18 +23,8 @@
 obj-$(CONFIG_P1022_DS)    += p1022_ds.o
 obj-$(CONFIG_P1022_RDK)   += p1022_rdk.o
 obj-$(CONFIG_P1023_RDS)   += p1023_rds.o
-<<<<<<< HEAD
 obj-$(CONFIG_TWR_P102x)   += twr_p102x.o
-obj-$(CONFIG_P2041_RDB)   += p2041_rdb.o corenet_ds.o
-obj-$(CONFIG_P3041_DS)    += p3041_ds.o corenet_ds.o
-obj-$(CONFIG_P4080_DS)    += p4080_ds.o corenet_ds.o
-obj-$(CONFIG_P5020_DS)    += p5020_ds.o corenet_ds.o
-obj-$(CONFIG_P5040_DS)    += p5040_ds.o corenet_ds.o
-obj-$(CONFIG_T4240_QDS)   += t4240_qds.o corenet_ds.o
-obj-$(CONFIG_B4_QDS)	  += b4_qds.o corenet_ds.o
-=======
 obj-$(CONFIG_CORENET_GENERIC)   += corenet_generic.o
->>>>>>> 78fd8223
 obj-$(CONFIG_STX_GP3)	  += stx_gp3.o
 obj-$(CONFIG_TQM85xx)	  += tqm85xx.o
 obj-$(CONFIG_SBC8548)     += sbc8548.o
