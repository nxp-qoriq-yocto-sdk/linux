menuconfig FSL_SOC_BOOKE
	bool "Freescale Book-E Machine Type"
	depends on PPC_85xx || PPC_BOOK3E
	select FSL_SOC
	select PPC_UDBG_16550
	select MPIC
	select PPC_PCI_CHOICE
	select FSL_PCI if PCI
	select SERIAL_8250_EXTENDED if SERIAL_8250
	select SERIAL_8250_SHARE_IRQ if SERIAL_8250
	select FSL_CORENET_RCPM if SUSPEND && PPC_E500MC
	default y

if FSL_SOC_BOOKE

if PPC32

config FSL_85XX_CACHE_SRAM
	bool
	select PPC_LIB_RHEAP
	help
	  When selected, this option enables cache-sram support
	  for memory allocation on P1/P2 QorIQ platforms.
	  cache-sram kernel boot parameters should be passed when
	  this option is enabled.

config BSC9131_RDB
	bool "Freescale BSC9131RDB"
	select DEFAULT_UIMAGE
	help
	  This option enables support for the Freescale BSC9131RDB board.
	  The BSC9131 is a heterogeneous SoC containing an e500v2 powerpc and a
	  StarCore SC3850 DSP
	  Manufacturer : Freescale Semiconductor, Inc

<<<<<<< HEAD
config BSC9132_QDS
	bool "Freescale BSC9132QDS"
	select DEFAULT_UIMAGE
	help
	  This option enables support for the BSC9132 QDS board

config C293_PCIE
	  bool "Freescale C293PCIE"
	  select DEFAULT_UIMAGE
	  select SWIOTLB
=======
config C293_PCIE
	  bool "Freescale C293PCIE"
	  select DEFAULT_UIMAGE
>>>>>>> 78fd8223
	  help
	  This option enables support for the C293PCIE board

config MPC8540_ADS
	bool "Freescale MPC8540 ADS"
	select DEFAULT_UIMAGE
	help
	  This option enables support for the MPC 8540 ADS board

config MPC8560_ADS
	bool "Freescale MPC8560 ADS"
	select DEFAULT_UIMAGE
	select CPM2
	help
	  This option enables support for the MPC 8560 ADS board

config MPC85xx_CDS
	bool "Freescale MPC85xx CDS"
	select DEFAULT_UIMAGE
	select PPC_I8259
	select HAS_RAPIDIO
	help
	  This option enables support for the MPC85xx CDS board

config MPC85xx_MDS
	bool "Freescale MPC85xx MDS"
	select DEFAULT_UIMAGE
	select PHYLIB
	select HAS_RAPIDIO
	select SWIOTLB
	help
	  This option enables support for the MPC85xx MDS board

config MPC8536_DS
	bool "Freescale MPC8536 DS"
	select DEFAULT_UIMAGE
	select SWIOTLB
	help
	  This option enables support for the MPC8536 DS board

config MPC85xx_DS
	bool "Freescale MPC85xx DS"
	select PPC_I8259
	select DEFAULT_UIMAGE
	select FSL_ULI1575 if PCI
	select SWIOTLB
	help
	  This option enables support for the MPC85xx DS (MPC8544 DS) board

config MPC85xx_RDB
	bool "Freescale MPC85xx RDB"
	select PPC_I8259
	select DEFAULT_UIMAGE
	select FSL_ULI1575 if PCI
	select SWIOTLB
	help
	  This option enables support for the MPC85xx RDB (P2020 RDB) board

config P1010_RDB
	bool "Freescale P1010RDB"
	select DEFAULT_UIMAGE
	help
	  This option enables support for the MPC85xx RDB (P1010 RDB) board

	  P1010RDB contains P1010Si, which provides CPU performance up to 800
	  MHz and 1600 DMIPS, additional functionality and faster interfaces
	  (DDR3/3L, SATA II, and PCI  Express).

config P1022_DS
	bool "Freescale P1022 DS"
	select DEFAULT_UIMAGE
	select SWIOTLB
	help
	  This option enables support for the Freescale P1022DS reference board.

config P1022_RDK
	bool "Freescale / iVeia P1022 RDK"
	select DEFAULT_UIMAGE
	help
	  This option enables support for the Freescale / iVeia P1022RDK
	  reference board.

config P1023_RDB
	bool "Freescale P1023 RDB"
	select P1023_RDS
	help
	  This option enables support for the P1023 RDB board

config P1023_RDS
	bool "Freescale P1023 RDS/RDB"
	select DEFAULT_UIMAGE
	help
	  This option enables support for the P1023 RDS and RDB boards

config TWR_P102x
	bool "Freescale TWR-P102x"
	select DEFAULT_UIMAGE
	help
	  This option enables support for the TWR-P1025 board.

config SOCRATES
	bool "Socrates"
	select DEFAULT_UIMAGE
	help
	  This option enables support for the Socrates board.

config KSI8560
        bool "Emerson KSI8560"
        select DEFAULT_UIMAGE
        help
          This option enables support for the Emerson KSI8560 board

config XES_MPC85xx
	bool "X-ES single-board computer"
	select DEFAULT_UIMAGE
	help
	  This option enables support for the various single-board
	  computers from Extreme Engineering Solutions (X-ES) based on
	  Freescale MPC85xx processors.
	  Manufacturer: Extreme Engineering Solutions, Inc.
	  URL: <http://www.xes-inc.com/>

config STX_GP3
	bool "Silicon Turnkey Express GP3"
	help
	  This option enables support for the Silicon Turnkey Express GP3
	  board.
	select CPM2
	select DEFAULT_UIMAGE

config TQM8540
	bool "TQ Components TQM8540"
	help
	  This option enables support for the TQ Components TQM8540 board.
	select DEFAULT_UIMAGE
	select TQM85xx

config TQM8541
	bool "TQ Components TQM8541"
	help
	  This option enables support for the TQ Components TQM8541 board.
	select DEFAULT_UIMAGE
	select TQM85xx
	select CPM2

config TQM8548
	bool "TQ Components TQM8548"
	help
	  This option enables support for the TQ Components TQM8548 board.
	select DEFAULT_UIMAGE
	select TQM85xx

config TQM8555
	bool "TQ Components TQM8555"
	help
	  This option enables support for the TQ Components TQM8555 board.
	select DEFAULT_UIMAGE
	select TQM85xx
	select CPM2

config TQM8560
	bool "TQ Components TQM8560"
	help
	  This option enables support for the TQ Components TQM8560 board.
	select DEFAULT_UIMAGE
	select TQM85xx
	select CPM2

config SBC8548
	bool "Wind River SBC8548"
	select DEFAULT_UIMAGE
	help
	  This option enables support for the Wind River SBC8548 board

config PPA8548
	bool "Prodrive PPA8548"
	help
	  This option enables support for the Prodrive PPA8548 board.
	select DEFAULT_UIMAGE
	select HAS_RAPIDIO

config GE_IMP3A
	bool "GE Intelligent Platforms IMP3A"
	select DEFAULT_UIMAGE
	select SWIOTLB
	select MMIO_NVRAM
	select ARCH_REQUIRE_GPIOLIB
	select GE_FPGA
	help
	  This option enables support for the GE Intelligent Platforms IMP3A
	  board.

	  This board is a 3U CompactPCI Single Board Computer with a Freescale
	  P2020 processor.

<<<<<<< HEAD
config P2041_RDB
	bool "Freescale P2041 RDB"
	select DEFAULT_UIMAGE
	select PPC_E500MC
	select PHYS_64BIT
	select SWIOTLB
	select ARCH_REQUIRE_GPIOLIB
	select GPIO_MPC8XXX
	select HAS_RAPIDIO
	select PPC_EPAPR_HV_PIC
        select HAS_FSL_QBMAN
	help
	  This option enables support for the P2041 RDB board

config P3041_DS
	bool "Freescale P3041 DS"
	select DEFAULT_UIMAGE
	select PPC_E500MC
	select PHYS_64BIT
	select SWIOTLB
	select ARCH_REQUIRE_GPIOLIB
	select GPIO_MPC8XXX
	select HAS_RAPIDIO
	select PPC_EPAPR_HV_PIC
        select HAS_FSL_QBMAN
	select MDIO_BUS_MUX if FSL_DPAA_ETH
	select MDIO_BUS_MUX_MMIOREG if FSL_DPAA_ETH
	help
	  This option enables support for the P3041 DS board

config P4080_DS
	bool "Freescale P4080 DS"
	select DEFAULT_UIMAGE
	select PPC_E500MC
	select PHYS_64BIT
	select SWIOTLB
	select ARCH_REQUIRE_GPIOLIB
	select GPIO_MPC8XXX
	select HAS_RAPIDIO
	select PPC_EPAPR_HV_PIC
        select HAS_FSL_QBMAN
	select MDIO_BUS_MUX if FSL_DPAA_ETH
	select MDIO_BUS_MUX_GPIO
	help
	  This option enables support for the P4080 DS board

=======
>>>>>>> 78fd8223
config SGY_CTS1000
	tristate "Servergy CTS-1000 support"
	select GPIOLIB
	select OF_GPIO
	depends on CORENET_GENERIC
	help
	  Enable this to support functionality in Servergy's CTS-1000 systems.

endif # PPC32

<<<<<<< HEAD
config P5020_DS
	bool "Freescale P5020 DS"
	select DEFAULT_UIMAGE
	select E500
	select PPC_E500MC
	select PHYS_64BIT
	select SWIOTLB
	select ARCH_REQUIRE_GPIOLIB
	select GPIO_MPC8XXX
	select HAS_RAPIDIO
	select PPC_EPAPR_HV_PIC
        select HAS_FSL_QBMAN
	select MDIO_BUS_MUX if FSL_DPAA_ETH
	select MDIO_BUS_MUX_MMIOREG if FSL_DPAA_ETH
	help
	  This option enables support for the P5020 DS board

config P5040_DS
	bool "Freescale P5040 DS"
	select DEFAULT_UIMAGE
	select E500
	select PPC_E500MC
	select PHYS_64BIT
	select SWIOTLB
	select ARCH_REQUIRE_GPIOLIB
	select GPIO_MPC8XXX
	select HAS_RAPIDIO
	select PPC_EPAPR_HV_PIC
        select HAS_FSL_QBMAN
	select MDIO_BUS_MUX if FSL_DPAA_ETH
	select MDIO_BUS_MUX_MMIOREG if FSL_DPAA_ETH
	help
	  This option enables support for the P5040 DS board

=======
>>>>>>> 78fd8223
config PPC_QEMU_E500
	bool "QEMU generic e500 platform"
	select DEFAULT_UIMAGE
	help
	  This option enables support for running as a QEMU guest using
	  QEMU's generic e500 machine.  This is not required if you're
	  using a QEMU machine that targets a specific board, such as
	  mpc8544ds.

	  Unlike most e500 boards that target a specific CPU, this
	  platform works with any e500-family CPU that QEMU supports.
	  Thus, you'll need to make sure CONFIG_PPC_E500MC is set or
	  unset based on the emulated CPU (or actual host CPU in the case
	  of KVM).

config CORENET_GENERIC
	bool "Freescale CoreNet Generic"
	select DEFAULT_UIMAGE
	select E500
	select PPC_E500MC
	select PHYS_64BIT
	select SWIOTLB
	select ARCH_REQUIRE_GPIOLIB
	select GPIO_MPC8XXX
	select HAS_RAPIDIO
	select PPC_EPAPR_HV_PIC
	select HAS_FSL_QBMAN
	select MDIO_BUS_MUX if FSL_DPAA_ETH
	select MDIO_BUS_MUX_MMIOREG if FSL_DPAA_ETH
	help
<<<<<<< HEAD
	  This option enables support for the T4240 QDS board

config B4_QDS
	bool "Freescale B4 QDS"
	select DEFAULT_UIMAGE
	select E500
	select PPC_E500MC
	select PHYS_64BIT
	select SWIOTLB
	select GPIOLIB
	select ARCH_REQUIRE_GPIOLIB
	select HAS_RAPIDIO
	select PPC_EPAPR_HV_PIC
	select MDIO_BUS_MUX if FSL_DPAA_ETH
	select MDIO_BUS_MUX_MMIOREG if FSL_DPAA_ETH
	help
	  This option enables support for the B4 QDS board
	  The B4 application development system B4 QDS is a complete
	  debugging environment intended for engineers developing
	  applications for the B4.
=======
	  This option enables support for the FSL CoreNet based boards.
	  For 32bit kernel, the following boards are supported:
	    P2041 RDB, P3041 DS and P4080 DS
	  For 64bit kernel, the following boards are supported:
	    T4240 QDS and B4 QDS
	  The following boards are supported for both 32bit and 64bit kernel:
	    P5020 DS and P5040 DS
>>>>>>> 78fd8223

endif # FSL_SOC_BOOKE

config TQM85xx
	bool<|MERGE_RESOLUTION|>--- conflicted
+++ resolved
@@ -33,7 +33,6 @@
 	  StarCore SC3850 DSP
 	  Manufacturer : Freescale Semiconductor, Inc
 
-<<<<<<< HEAD
 config BSC9132_QDS
 	bool "Freescale BSC9132QDS"
 	select DEFAULT_UIMAGE
@@ -43,12 +42,6 @@
 config C293_PCIE
 	  bool "Freescale C293PCIE"
 	  select DEFAULT_UIMAGE
-	  select SWIOTLB
-=======
-config C293_PCIE
-	  bool "Freescale C293PCIE"
-	  select DEFAULT_UIMAGE
->>>>>>> 78fd8223
 	  help
 	  This option enables support for the C293PCIE board
 
@@ -244,55 +237,6 @@
 	  This board is a 3U CompactPCI Single Board Computer with a Freescale
 	  P2020 processor.
 
-<<<<<<< HEAD
-config P2041_RDB
-	bool "Freescale P2041 RDB"
-	select DEFAULT_UIMAGE
-	select PPC_E500MC
-	select PHYS_64BIT
-	select SWIOTLB
-	select ARCH_REQUIRE_GPIOLIB
-	select GPIO_MPC8XXX
-	select HAS_RAPIDIO
-	select PPC_EPAPR_HV_PIC
-        select HAS_FSL_QBMAN
-	help
-	  This option enables support for the P2041 RDB board
-
-config P3041_DS
-	bool "Freescale P3041 DS"
-	select DEFAULT_UIMAGE
-	select PPC_E500MC
-	select PHYS_64BIT
-	select SWIOTLB
-	select ARCH_REQUIRE_GPIOLIB
-	select GPIO_MPC8XXX
-	select HAS_RAPIDIO
-	select PPC_EPAPR_HV_PIC
-        select HAS_FSL_QBMAN
-	select MDIO_BUS_MUX if FSL_DPAA_ETH
-	select MDIO_BUS_MUX_MMIOREG if FSL_DPAA_ETH
-	help
-	  This option enables support for the P3041 DS board
-
-config P4080_DS
-	bool "Freescale P4080 DS"
-	select DEFAULT_UIMAGE
-	select PPC_E500MC
-	select PHYS_64BIT
-	select SWIOTLB
-	select ARCH_REQUIRE_GPIOLIB
-	select GPIO_MPC8XXX
-	select HAS_RAPIDIO
-	select PPC_EPAPR_HV_PIC
-        select HAS_FSL_QBMAN
-	select MDIO_BUS_MUX if FSL_DPAA_ETH
-	select MDIO_BUS_MUX_GPIO
-	help
-	  This option enables support for the P4080 DS board
-
-=======
->>>>>>> 78fd8223
 config SGY_CTS1000
 	tristate "Servergy CTS-1000 support"
 	select GPIOLIB
@@ -303,43 +247,6 @@
 
 endif # PPC32
 
-<<<<<<< HEAD
-config P5020_DS
-	bool "Freescale P5020 DS"
-	select DEFAULT_UIMAGE
-	select E500
-	select PPC_E500MC
-	select PHYS_64BIT
-	select SWIOTLB
-	select ARCH_REQUIRE_GPIOLIB
-	select GPIO_MPC8XXX
-	select HAS_RAPIDIO
-	select PPC_EPAPR_HV_PIC
-        select HAS_FSL_QBMAN
-	select MDIO_BUS_MUX if FSL_DPAA_ETH
-	select MDIO_BUS_MUX_MMIOREG if FSL_DPAA_ETH
-	help
-	  This option enables support for the P5020 DS board
-
-config P5040_DS
-	bool "Freescale P5040 DS"
-	select DEFAULT_UIMAGE
-	select E500
-	select PPC_E500MC
-	select PHYS_64BIT
-	select SWIOTLB
-	select ARCH_REQUIRE_GPIOLIB
-	select GPIO_MPC8XXX
-	select HAS_RAPIDIO
-	select PPC_EPAPR_HV_PIC
-        select HAS_FSL_QBMAN
-	select MDIO_BUS_MUX if FSL_DPAA_ETH
-	select MDIO_BUS_MUX_MMIOREG if FSL_DPAA_ETH
-	help
-	  This option enables support for the P5040 DS board
-
-=======
->>>>>>> 78fd8223
 config PPC_QEMU_E500
 	bool "QEMU generic e500 platform"
 	select DEFAULT_UIMAGE
@@ -370,28 +277,6 @@
 	select MDIO_BUS_MUX if FSL_DPAA_ETH
 	select MDIO_BUS_MUX_MMIOREG if FSL_DPAA_ETH
 	help
-<<<<<<< HEAD
-	  This option enables support for the T4240 QDS board
-
-config B4_QDS
-	bool "Freescale B4 QDS"
-	select DEFAULT_UIMAGE
-	select E500
-	select PPC_E500MC
-	select PHYS_64BIT
-	select SWIOTLB
-	select GPIOLIB
-	select ARCH_REQUIRE_GPIOLIB
-	select HAS_RAPIDIO
-	select PPC_EPAPR_HV_PIC
-	select MDIO_BUS_MUX if FSL_DPAA_ETH
-	select MDIO_BUS_MUX_MMIOREG if FSL_DPAA_ETH
-	help
-	  This option enables support for the B4 QDS board
-	  The B4 application development system B4 QDS is a complete
-	  debugging environment intended for engineers developing
-	  applications for the B4.
-=======
 	  This option enables support for the FSL CoreNet based boards.
 	  For 32bit kernel, the following boards are supported:
 	    P2041 RDB, P3041 DS and P4080 DS
@@ -399,7 +284,6 @@
 	    T4240 QDS and B4 QDS
 	  The following boards are supported for both 32bit and 64bit kernel:
 	    P5020 DS and P5040 DS
->>>>>>> 78fd8223
 
 endif # FSL_SOC_BOOKE
 
