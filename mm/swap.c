/*
 *  linux/mm/swap.c
 *
 *  Copyright (C) 1991, 1992, 1993, 1994  Linus Torvalds
 */

/*
 * This file contains the default values for the operation of the
 * Linux VM subsystem. Fine-tuning documentation can be found in
 * Documentation/sysctl/vm.txt.
 * Started 18.12.91
 * Swap aging added 23.2.95, Stephen Tweedie.
 * Buffermem limits added 12.3.98, Rik van Riel.
 */

#include <linux/mm.h>
#include <linux/sched.h>
#include <linux/kernel_stat.h>
#include <linux/swap.h>
#include <linux/mman.h>
#include <linux/pagemap.h>
#include <linux/pagevec.h>
#include <linux/init.h>
#include <linux/export.h>
#include <linux/mm_inline.h>
#include <linux/percpu_counter.h>
#include <linux/percpu.h>
#include <linux/cpu.h>
#include <linux/notifier.h>
#include <linux/backing-dev.h>
#include <linux/memcontrol.h>
#include <linux/gfp.h>
#include <linux/locallock.h>

#include "internal.h"

/* How many pages do we try to swap or page in/out together? */
int page_cluster;

static DEFINE_PER_CPU(struct pagevec[NR_LRU_LISTS], lru_add_pvecs);
static DEFINE_PER_CPU(struct pagevec, lru_rotate_pvecs);
static DEFINE_PER_CPU(struct pagevec, lru_deactivate_pvecs);

static DEFINE_LOCAL_IRQ_LOCK(rotate_lock);
<<<<<<< HEAD
static DEFINE_LOCAL_IRQ_LOCK(swap_lock);
=======
static DEFINE_LOCAL_IRQ_LOCK(swapvec_lock);
>>>>>>> 01d479a3

/*
 * This path almost never happens for VM activity - pages are normally
 * freed via pagevecs.  But it gets used by networking.
 */
static void __page_cache_release(struct page *page)
{
	if (PageLRU(page)) {
		struct zone *zone = page_zone(page);
		struct lruvec *lruvec;
		unsigned long flags;

		spin_lock_irqsave(&zone->lru_lock, flags);
		lruvec = mem_cgroup_page_lruvec(page, zone);
		VM_BUG_ON(!PageLRU(page));
		__ClearPageLRU(page);
		del_page_from_lru_list(page, lruvec, page_off_lru(page));
		spin_unlock_irqrestore(&zone->lru_lock, flags);
	}
}

static void __put_single_page(struct page *page)
{
	__page_cache_release(page);
	free_hot_cold_page(page, 0);
}

static void __put_compound_page(struct page *page)
{
	compound_page_dtor *dtor;

	__page_cache_release(page);
	dtor = get_compound_page_dtor(page);
	(*dtor)(page);
}

static void put_compound_page(struct page *page)
{
	if (unlikely(PageTail(page))) {
		/* __split_huge_page_refcount can run under us */
		struct page *page_head = compound_trans_head(page);

		if (likely(page != page_head &&
			   get_page_unless_zero(page_head))) {
			unsigned long flags;

			/*
			 * THP can not break up slab pages so avoid taking
			 * compound_lock().  Slab performs non-atomic bit ops
			 * on page->flags for better performance.  In particular
			 * slab_unlock() in slub used to be a hot path.  It is
			 * still hot on arches that do not support
			 * this_cpu_cmpxchg_double().
			 */
			if (PageSlab(page_head)) {
				if (PageTail(page)) {
					if (put_page_testzero(page_head))
						VM_BUG_ON(1);

					atomic_dec(&page->_mapcount);
					goto skip_lock_tail;
				} else
					goto skip_lock;
			}
			/*
			 * page_head wasn't a dangling pointer but it
			 * may not be a head page anymore by the time
			 * we obtain the lock. That is ok as long as it
			 * can't be freed from under us.
			 */
			flags = compound_lock_irqsave(page_head);
			if (unlikely(!PageTail(page))) {
				/* __split_huge_page_refcount run before us */
				compound_unlock_irqrestore(page_head, flags);
skip_lock:
				if (put_page_testzero(page_head))
					__put_single_page(page_head);
out_put_single:
				if (put_page_testzero(page))
					__put_single_page(page);
				return;
			}
			VM_BUG_ON(page_head != page->first_page);
			/*
			 * We can release the refcount taken by
			 * get_page_unless_zero() now that
			 * __split_huge_page_refcount() is blocked on
			 * the compound_lock.
			 */
			if (put_page_testzero(page_head))
				VM_BUG_ON(1);
			/* __split_huge_page_refcount will wait now */
			VM_BUG_ON(page_mapcount(page) <= 0);
			atomic_dec(&page->_mapcount);
			VM_BUG_ON(atomic_read(&page_head->_count) <= 0);
			VM_BUG_ON(atomic_read(&page->_count) != 0);
			compound_unlock_irqrestore(page_head, flags);

skip_lock_tail:
			if (put_page_testzero(page_head)) {
				if (PageHead(page_head))
					__put_compound_page(page_head);
				else
					__put_single_page(page_head);
			}
		} else {
			/* page_head is a dangling pointer */
			VM_BUG_ON(PageTail(page));
			goto out_put_single;
		}
	} else if (put_page_testzero(page)) {
		if (PageHead(page))
			__put_compound_page(page);
		else
			__put_single_page(page);
	}
}

void put_page(struct page *page)
{
	if (unlikely(PageCompound(page)))
		put_compound_page(page);
	else if (put_page_testzero(page))
		__put_single_page(page);
}
EXPORT_SYMBOL(put_page);

/*
 * This function is exported but must not be called by anything other
 * than get_page(). It implements the slow path of get_page().
 */
bool __get_page_tail(struct page *page)
{
	/*
	 * This takes care of get_page() if run on a tail page
	 * returned by one of the get_user_pages/follow_page variants.
	 * get_user_pages/follow_page itself doesn't need the compound
	 * lock because it runs __get_page_tail_foll() under the
	 * proper PT lock that already serializes against
	 * split_huge_page().
	 */
	unsigned long flags;
	bool got = false;
	struct page *page_head = compound_trans_head(page);

	if (likely(page != page_head && get_page_unless_zero(page_head))) {

		/* Ref to put_compound_page() comment. */
		if (PageSlab(page_head)) {
			if (likely(PageTail(page))) {
				__get_page_tail_foll(page, false);
				return true;
			} else {
				put_page(page_head);
				return false;
			}
		}

		/*
		 * page_head wasn't a dangling pointer but it
		 * may not be a head page anymore by the time
		 * we obtain the lock. That is ok as long as it
		 * can't be freed from under us.
		 */
		flags = compound_lock_irqsave(page_head);
		/* here __split_huge_page_refcount won't run anymore */
		if (likely(PageTail(page))) {
			__get_page_tail_foll(page, false);
			got = true;
		}
		compound_unlock_irqrestore(page_head, flags);
		if (unlikely(!got))
			put_page(page_head);
	}
	return got;
}
EXPORT_SYMBOL(__get_page_tail);

/**
 * put_pages_list() - release a list of pages
 * @pages: list of pages threaded on page->lru
 *
 * Release a list of pages which are strung together on page.lru.  Currently
 * used by read_cache_pages() and related error recovery code.
 */
void put_pages_list(struct list_head *pages)
{
	while (!list_empty(pages)) {
		struct page *victim;

		victim = list_entry(pages->prev, struct page, lru);
		list_del(&victim->lru);
		page_cache_release(victim);
	}
}
EXPORT_SYMBOL(put_pages_list);

/*
 * get_kernel_pages() - pin kernel pages in memory
 * @kiov:	An array of struct kvec structures
 * @nr_segs:	number of segments to pin
 * @write:	pinning for read/write, currently ignored
 * @pages:	array that receives pointers to the pages pinned.
 *		Should be at least nr_segs long.
 *
 * Returns number of pages pinned. This may be fewer than the number
 * requested. If nr_pages is 0 or negative, returns 0. If no pages
 * were pinned, returns -errno. Each page returned must be released
 * with a put_page() call when it is finished with.
 */
int get_kernel_pages(const struct kvec *kiov, int nr_segs, int write,
		struct page **pages)
{
	int seg;

	for (seg = 0; seg < nr_segs; seg++) {
		if (WARN_ON(kiov[seg].iov_len != PAGE_SIZE))
			return seg;

		pages[seg] = kmap_to_page(kiov[seg].iov_base);
		page_cache_get(pages[seg]);
	}

	return seg;
}
EXPORT_SYMBOL_GPL(get_kernel_pages);

/*
 * get_kernel_page() - pin a kernel page in memory
 * @start:	starting kernel address
 * @write:	pinning for read/write, currently ignored
 * @pages:	array that receives pointer to the page pinned.
 *		Must be at least nr_segs long.
 *
 * Returns 1 if page is pinned. If the page was not pinned, returns
 * -errno. The page returned must be released with a put_page() call
 * when it is finished with.
 */
int get_kernel_page(unsigned long start, int write, struct page **pages)
{
	const struct kvec kiov = {
		.iov_base = (void *)start,
		.iov_len = PAGE_SIZE
	};

	return get_kernel_pages(&kiov, 1, write, pages);
}
EXPORT_SYMBOL_GPL(get_kernel_page);

static void pagevec_lru_move_fn(struct pagevec *pvec,
	void (*move_fn)(struct page *page, struct lruvec *lruvec, void *arg),
	void *arg)
{
	int i;
	struct zone *zone = NULL;
	struct lruvec *lruvec;
	unsigned long flags = 0;

	for (i = 0; i < pagevec_count(pvec); i++) {
		struct page *page = pvec->pages[i];
		struct zone *pagezone = page_zone(page);

		if (pagezone != zone) {
			if (zone)
				spin_unlock_irqrestore(&zone->lru_lock, flags);
			zone = pagezone;
			spin_lock_irqsave(&zone->lru_lock, flags);
		}

		lruvec = mem_cgroup_page_lruvec(page, zone);
		(*move_fn)(page, lruvec, arg);
	}
	if (zone)
		spin_unlock_irqrestore(&zone->lru_lock, flags);
	release_pages(pvec->pages, pvec->nr, pvec->cold);
	pagevec_reinit(pvec);
}

static void pagevec_move_tail_fn(struct page *page, struct lruvec *lruvec,
				 void *arg)
{
	int *pgmoved = arg;

	if (PageLRU(page) && !PageActive(page) && !PageUnevictable(page)) {
		enum lru_list lru = page_lru_base_type(page);
		list_move_tail(&page->lru, &lruvec->lists[lru]);
		(*pgmoved)++;
	}
}

/*
 * pagevec_move_tail() must be called with IRQ disabled.
 * Otherwise this may cause nasty races.
 */
static void pagevec_move_tail(struct pagevec *pvec)
{
	int pgmoved = 0;

	pagevec_lru_move_fn(pvec, pagevec_move_tail_fn, &pgmoved);
	__count_vm_events(PGROTATED, pgmoved);
}

/*
 * Writeback is about to end against a page which has been marked for immediate
 * reclaim.  If it still appears to be reclaimable, move it to the tail of the
 * inactive list.
 */
void rotate_reclaimable_page(struct page *page)
{
	if (!PageLocked(page) && !PageDirty(page) && !PageActive(page) &&
	    !PageUnevictable(page) && PageLRU(page)) {
		struct pagevec *pvec;
		unsigned long flags;

		page_cache_get(page);
		local_lock_irqsave(rotate_lock, flags);
		pvec = &__get_cpu_var(lru_rotate_pvecs);
		if (!pagevec_add(pvec, page))
			pagevec_move_tail(pvec);
		local_unlock_irqrestore(rotate_lock, flags);
	}
}

static void update_page_reclaim_stat(struct lruvec *lruvec,
				     int file, int rotated)
{
	struct zone_reclaim_stat *reclaim_stat = &lruvec->reclaim_stat;

	reclaim_stat->recent_scanned[file]++;
	if (rotated)
		reclaim_stat->recent_rotated[file]++;
}

static void __activate_page(struct page *page, struct lruvec *lruvec,
			    void *arg)
{
	if (PageLRU(page) && !PageActive(page) && !PageUnevictable(page)) {
		int file = page_is_file_cache(page);
		int lru = page_lru_base_type(page);

		del_page_from_lru_list(page, lruvec, lru);
		SetPageActive(page);
		lru += LRU_ACTIVE;
		add_page_to_lru_list(page, lruvec, lru);

		__count_vm_event(PGACTIVATE);
		update_page_reclaim_stat(lruvec, file, 1);
	}
}

#ifdef CONFIG_SMP
static DEFINE_PER_CPU(struct pagevec, activate_page_pvecs);

static void activate_page_drain(int cpu)
{
	struct pagevec *pvec = &per_cpu(activate_page_pvecs, cpu);

	if (pagevec_count(pvec))
		pagevec_lru_move_fn(pvec, __activate_page, NULL);
}

void activate_page(struct page *page)
{
	if (PageLRU(page) && !PageActive(page) && !PageUnevictable(page)) {
<<<<<<< HEAD
		struct pagevec *pvec = &get_locked_var(swap_lock,
=======
		struct pagevec *pvec = &get_locked_var(swapvec_lock,
>>>>>>> 01d479a3
						       activate_page_pvecs);

		page_cache_get(page);
		if (!pagevec_add(pvec, page))
			pagevec_lru_move_fn(pvec, __activate_page, NULL);
<<<<<<< HEAD
		put_locked_var(swap_lock, activate_page_pvecs);
=======
		put_locked_var(swapvec_lock, activate_page_pvecs);
>>>>>>> 01d479a3
	}
}

#else
static inline void activate_page_drain(int cpu)
{
}

void activate_page(struct page *page)
{
	struct zone *zone = page_zone(page);

	spin_lock_irq(&zone->lru_lock);
	__activate_page(page, mem_cgroup_page_lruvec(page, zone), NULL);
	spin_unlock_irq(&zone->lru_lock);
}
#endif

/*
 * Mark a page as having seen activity.
 *
 * inactive,unreferenced	->	inactive,referenced
 * inactive,referenced		->	active,unreferenced
 * active,unreferenced		->	active,referenced
 */
void mark_page_accessed(struct page *page)
{
	if (!PageActive(page) && !PageUnevictable(page) &&
			PageReferenced(page) && PageLRU(page)) {
		activate_page(page);
		ClearPageReferenced(page);
	} else if (!PageReferenced(page)) {
		SetPageReferenced(page);
	}
}
EXPORT_SYMBOL(mark_page_accessed);

/*
 * Order of operations is important: flush the pagevec when it's already
 * full, not when adding the last page, to make sure that last page is
 * not added to the LRU directly when passed to this function. Because
 * mark_page_accessed() (called after this when writing) only activates
 * pages that are on the LRU, linear writes in subpage chunks would see
 * every PAGEVEC_SIZE page activated, which is unexpected.
 */
void __lru_cache_add(struct page *page, enum lru_list lru)
{
<<<<<<< HEAD
	struct pagevec *pvec = &get_locked_var(swap_lock, lru_add_pvecs)[lru];
=======
	struct pagevec *pvec = &get_locked_var(swapvec_lock, lru_add_pvecs)[lru];
>>>>>>> 01d479a3

	page_cache_get(page);
	if (!pagevec_space(pvec))
		__pagevec_lru_add(pvec, lru);
	pagevec_add(pvec, page);
<<<<<<< HEAD
	put_locked_var(swap_lock, lru_add_pvecs);
=======
	put_locked_var(swapvec_lock, lru_add_pvecs);
>>>>>>> 01d479a3
}
EXPORT_SYMBOL(__lru_cache_add);

/**
 * lru_cache_add_lru - add a page to a page list
 * @page: the page to be added to the LRU.
 * @lru: the LRU list to which the page is added.
 */
void lru_cache_add_lru(struct page *page, enum lru_list lru)
{
	if (PageActive(page)) {
		VM_BUG_ON(PageUnevictable(page));
		ClearPageActive(page);
	} else if (PageUnevictable(page)) {
		VM_BUG_ON(PageActive(page));
		ClearPageUnevictable(page);
	}

	VM_BUG_ON(PageLRU(page) || PageActive(page) || PageUnevictable(page));
	__lru_cache_add(page, lru);
}

/**
 * add_page_to_unevictable_list - add a page to the unevictable list
 * @page:  the page to be added to the unevictable list
 *
 * Add page directly to its zone's unevictable list.  To avoid races with
 * tasks that might be making the page evictable, through eg. munlock,
 * munmap or exit, while it's not on the lru, we want to add the page
 * while it's locked or otherwise "invisible" to other tasks.  This is
 * difficult to do when using the pagevec cache, so bypass that.
 */
void add_page_to_unevictable_list(struct page *page)
{
	struct zone *zone = page_zone(page);
	struct lruvec *lruvec;

	spin_lock_irq(&zone->lru_lock);
	lruvec = mem_cgroup_page_lruvec(page, zone);
	SetPageUnevictable(page);
	SetPageLRU(page);
	add_page_to_lru_list(page, lruvec, LRU_UNEVICTABLE);
	spin_unlock_irq(&zone->lru_lock);
}

/*
 * If the page can not be invalidated, it is moved to the
 * inactive list to speed up its reclaim.  It is moved to the
 * head of the list, rather than the tail, to give the flusher
 * threads some time to write it out, as this is much more
 * effective than the single-page writeout from reclaim.
 *
 * If the page isn't page_mapped and dirty/writeback, the page
 * could reclaim asap using PG_reclaim.
 *
 * 1. active, mapped page -> none
 * 2. active, dirty/writeback page -> inactive, head, PG_reclaim
 * 3. inactive, mapped page -> none
 * 4. inactive, dirty/writeback page -> inactive, head, PG_reclaim
 * 5. inactive, clean -> inactive, tail
 * 6. Others -> none
 *
 * In 4, why it moves inactive's head, the VM expects the page would
 * be write it out by flusher threads as this is much more effective
 * than the single-page writeout from reclaim.
 */
static void lru_deactivate_fn(struct page *page, struct lruvec *lruvec,
			      void *arg)
{
	int lru, file;
	bool active;

	if (!PageLRU(page))
		return;

	if (PageUnevictable(page))
		return;

	/* Some processes are using the page */
	if (page_mapped(page))
		return;

	active = PageActive(page);
	file = page_is_file_cache(page);
	lru = page_lru_base_type(page);

	del_page_from_lru_list(page, lruvec, lru + active);
	ClearPageActive(page);
	ClearPageReferenced(page);
	add_page_to_lru_list(page, lruvec, lru);

	if (PageWriteback(page) || PageDirty(page)) {
		/*
		 * PG_reclaim could be raced with end_page_writeback
		 * It can make readahead confusing.  But race window
		 * is _really_ small and  it's non-critical problem.
		 */
		SetPageReclaim(page);
	} else {
		/*
		 * The page's writeback ends up during pagevec
		 * We moves tha page into tail of inactive.
		 */
		list_move_tail(&page->lru, &lruvec->lists[lru]);
		__count_vm_event(PGROTATED);
	}

	if (active)
		__count_vm_event(PGDEACTIVATE);
	update_page_reclaim_stat(lruvec, file, 0);
}

/*
 * Drain pages out of the cpu's pagevecs.
 * Either "cpu" is the current CPU, and preemption has already been
 * disabled; or "cpu" is being hot-unplugged, and is already dead.
 */
void lru_add_drain_cpu(int cpu)
{
	struct pagevec *pvecs = per_cpu(lru_add_pvecs, cpu);
	struct pagevec *pvec;
	int lru;

	for_each_lru(lru) {
		pvec = &pvecs[lru - LRU_BASE];
		if (pagevec_count(pvec))
			__pagevec_lru_add(pvec, lru);
	}

	pvec = &per_cpu(lru_rotate_pvecs, cpu);
	if (pagevec_count(pvec)) {
		unsigned long flags;

		/* No harm done if a racing interrupt already did this */
		local_lock_irqsave(rotate_lock, flags);
		pagevec_move_tail(pvec);
		local_unlock_irqrestore(rotate_lock, flags);
	}

	pvec = &per_cpu(lru_deactivate_pvecs, cpu);
	if (pagevec_count(pvec))
		pagevec_lru_move_fn(pvec, lru_deactivate_fn, NULL);

	activate_page_drain(cpu);
}

/**
 * deactivate_page - forcefully deactivate a page
 * @page: page to deactivate
 *
 * This function hints the VM that @page is a good reclaim candidate,
 * for example if its invalidation fails due to the page being dirty
 * or under writeback.
 */
void deactivate_page(struct page *page)
{
	/*
	 * In a workload with many unevictable page such as mprotect, unevictable
	 * page deactivation for accelerating reclaim is pointless.
	 */
	if (PageUnevictable(page))
		return;

	if (likely(get_page_unless_zero(page))) {
<<<<<<< HEAD
		struct pagevec *pvec = &get_locked_var(swap_lock,
=======
		struct pagevec *pvec = &get_locked_var(swapvec_lock,
>>>>>>> 01d479a3
						       lru_deactivate_pvecs);

		if (!pagevec_add(pvec, page))
			pagevec_lru_move_fn(pvec, lru_deactivate_fn, NULL);
<<<<<<< HEAD
		put_locked_var(swap_lock, lru_deactivate_pvecs);
=======
		put_locked_var(swapvec_lock, lru_deactivate_pvecs);
>>>>>>> 01d479a3
	}
}

void lru_add_drain(void)
{
<<<<<<< HEAD
	lru_add_drain_cpu(local_lock_cpu(swap_lock));
	local_unlock_cpu(swap_lock);
=======
	lru_add_drain_cpu(local_lock_cpu(swapvec_lock));
	local_unlock_cpu(swapvec_lock);
>>>>>>> 01d479a3
}

static void lru_add_drain_per_cpu(struct work_struct *dummy)
{
	lru_add_drain();
}

/*
 * Returns 0 for success
 */
int lru_add_drain_all(void)
{
	return schedule_on_each_cpu(lru_add_drain_per_cpu);
}

/*
 * Batched page_cache_release().  Decrement the reference count on all the
 * passed pages.  If it fell to zero then remove the page from the LRU and
 * free it.
 *
 * Avoid taking zone->lru_lock if possible, but if it is taken, retain it
 * for the remainder of the operation.
 *
 * The locking in this function is against shrink_inactive_list(): we recheck
 * the page count inside the lock to see whether shrink_inactive_list()
 * grabbed the page via the LRU.  If it did, give up: shrink_inactive_list()
 * will free it.
 */
void release_pages(struct page **pages, int nr, int cold)
{
	int i;
	LIST_HEAD(pages_to_free);
	struct zone *zone = NULL;
	struct lruvec *lruvec;
	unsigned long uninitialized_var(flags);

	for (i = 0; i < nr; i++) {
		struct page *page = pages[i];

		if (unlikely(PageCompound(page))) {
			if (zone) {
				spin_unlock_irqrestore(&zone->lru_lock, flags);
				zone = NULL;
			}
			put_compound_page(page);
			continue;
		}

		if (!put_page_testzero(page))
			continue;

		if (PageLRU(page)) {
			struct zone *pagezone = page_zone(page);

			if (pagezone != zone) {
				if (zone)
					spin_unlock_irqrestore(&zone->lru_lock,
									flags);
				zone = pagezone;
				spin_lock_irqsave(&zone->lru_lock, flags);
			}

			lruvec = mem_cgroup_page_lruvec(page, zone);
			VM_BUG_ON(!PageLRU(page));
			__ClearPageLRU(page);
			del_page_from_lru_list(page, lruvec, page_off_lru(page));
		}

		list_add(&page->lru, &pages_to_free);
	}
	if (zone)
		spin_unlock_irqrestore(&zone->lru_lock, flags);

	free_hot_cold_page_list(&pages_to_free, cold);
}
EXPORT_SYMBOL(release_pages);

/*
 * The pages which we're about to release may be in the deferred lru-addition
 * queues.  That would prevent them from really being freed right now.  That's
 * OK from a correctness point of view but is inefficient - those pages may be
 * cache-warm and we want to give them back to the page allocator ASAP.
 *
 * So __pagevec_release() will drain those queues here.  __pagevec_lru_add()
 * and __pagevec_lru_add_active() call release_pages() directly to avoid
 * mutual recursion.
 */
void __pagevec_release(struct pagevec *pvec)
{
	lru_add_drain();
	release_pages(pvec->pages, pagevec_count(pvec), pvec->cold);
	pagevec_reinit(pvec);
}
EXPORT_SYMBOL(__pagevec_release);

#ifdef CONFIG_TRANSPARENT_HUGEPAGE
/* used by __split_huge_page_refcount() */
void lru_add_page_tail(struct page *page, struct page *page_tail,
		       struct lruvec *lruvec)
{
	int uninitialized_var(active);
	enum lru_list lru;
	const int file = 0;

	VM_BUG_ON(!PageHead(page));
	VM_BUG_ON(PageCompound(page_tail));
	VM_BUG_ON(PageLRU(page_tail));
	VM_BUG_ON(NR_CPUS != 1 &&
		  !spin_is_locked(&lruvec_zone(lruvec)->lru_lock));

	SetPageLRU(page_tail);

	if (page_evictable(page_tail)) {
		if (PageActive(page)) {
			SetPageActive(page_tail);
			active = 1;
			lru = LRU_ACTIVE_ANON;
		} else {
			active = 0;
			lru = LRU_INACTIVE_ANON;
		}
	} else {
		SetPageUnevictable(page_tail);
		lru = LRU_UNEVICTABLE;
	}

	if (likely(PageLRU(page)))
		list_add_tail(&page_tail->lru, &page->lru);
	else {
		struct list_head *list_head;
		/*
		 * Head page has not yet been counted, as an hpage,
		 * so we must account for each subpage individually.
		 *
		 * Use the standard add function to put page_tail on the list,
		 * but then correct its position so they all end up in order.
		 */
		add_page_to_lru_list(page_tail, lruvec, lru);
		list_head = page_tail->lru.prev;
		list_move_tail(&page_tail->lru, list_head);
	}

	if (!PageUnevictable(page))
		update_page_reclaim_stat(lruvec, file, active);
}
#endif /* CONFIG_TRANSPARENT_HUGEPAGE */

static void __pagevec_lru_add_fn(struct page *page, struct lruvec *lruvec,
				 void *arg)
{
	enum lru_list lru = (enum lru_list)arg;
	int file = is_file_lru(lru);
	int active = is_active_lru(lru);

	VM_BUG_ON(PageActive(page));
	VM_BUG_ON(PageUnevictable(page));
	VM_BUG_ON(PageLRU(page));

	SetPageLRU(page);
	if (active)
		SetPageActive(page);
	add_page_to_lru_list(page, lruvec, lru);
	update_page_reclaim_stat(lruvec, file, active);
}

/*
 * Add the passed pages to the LRU, then drop the caller's refcount
 * on them.  Reinitialises the caller's pagevec.
 */
void __pagevec_lru_add(struct pagevec *pvec, enum lru_list lru)
{
	VM_BUG_ON(is_unevictable_lru(lru));

	pagevec_lru_move_fn(pvec, __pagevec_lru_add_fn, (void *)lru);
}
EXPORT_SYMBOL(__pagevec_lru_add);

/**
 * pagevec_lookup - gang pagecache lookup
 * @pvec:	Where the resulting pages are placed
 * @mapping:	The address_space to search
 * @start:	The starting page index
 * @nr_pages:	The maximum number of pages
 *
 * pagevec_lookup() will search for and return a group of up to @nr_pages pages
 * in the mapping.  The pages are placed in @pvec.  pagevec_lookup() takes a
 * reference against the pages in @pvec.
 *
 * The search returns a group of mapping-contiguous pages with ascending
 * indexes.  There may be holes in the indices due to not-present pages.
 *
 * pagevec_lookup() returns the number of pages which were found.
 */
unsigned pagevec_lookup(struct pagevec *pvec, struct address_space *mapping,
		pgoff_t start, unsigned nr_pages)
{
	pvec->nr = find_get_pages(mapping, start, nr_pages, pvec->pages);
	return pagevec_count(pvec);
}
EXPORT_SYMBOL(pagevec_lookup);

unsigned pagevec_lookup_tag(struct pagevec *pvec, struct address_space *mapping,
		pgoff_t *index, int tag, unsigned nr_pages)
{
	pvec->nr = find_get_pages_tag(mapping, index, tag,
					nr_pages, pvec->pages);
	return pagevec_count(pvec);
}
EXPORT_SYMBOL(pagevec_lookup_tag);

/*
 * Perform any setup for the swap system
 */
void __init swap_setup(void)
{
	unsigned long megs = totalram_pages >> (20 - PAGE_SHIFT);

#ifdef CONFIG_SWAP
	bdi_init(swapper_space.backing_dev_info);
#endif

	/* Use a smaller cluster for small-memory machines */
	if (megs < 16)
		page_cluster = 2;
	else
		page_cluster = 3;
	/*
	 * Right now other parts of the system means that we
	 * _really_ don't want to cluster much more
	 */
}<|MERGE_RESOLUTION|>--- conflicted
+++ resolved
@@ -42,11 +42,7 @@
 static DEFINE_PER_CPU(struct pagevec, lru_deactivate_pvecs);
 
 static DEFINE_LOCAL_IRQ_LOCK(rotate_lock);
-<<<<<<< HEAD
-static DEFINE_LOCAL_IRQ_LOCK(swap_lock);
-=======
 static DEFINE_LOCAL_IRQ_LOCK(swapvec_lock);
->>>>>>> 01d479a3
 
 /*
  * This path almost never happens for VM activity - pages are normally
@@ -411,21 +407,13 @@
 void activate_page(struct page *page)
 {
 	if (PageLRU(page) && !PageActive(page) && !PageUnevictable(page)) {
-<<<<<<< HEAD
-		struct pagevec *pvec = &get_locked_var(swap_lock,
-=======
 		struct pagevec *pvec = &get_locked_var(swapvec_lock,
->>>>>>> 01d479a3
 						       activate_page_pvecs);
 
 		page_cache_get(page);
 		if (!pagevec_add(pvec, page))
 			pagevec_lru_move_fn(pvec, __activate_page, NULL);
-<<<<<<< HEAD
-		put_locked_var(swap_lock, activate_page_pvecs);
-=======
 		put_locked_var(swapvec_lock, activate_page_pvecs);
->>>>>>> 01d479a3
 	}
 }
 
@@ -473,21 +461,13 @@
  */
 void __lru_cache_add(struct page *page, enum lru_list lru)
 {
-<<<<<<< HEAD
-	struct pagevec *pvec = &get_locked_var(swap_lock, lru_add_pvecs)[lru];
-=======
 	struct pagevec *pvec = &get_locked_var(swapvec_lock, lru_add_pvecs)[lru];
->>>>>>> 01d479a3
 
 	page_cache_get(page);
 	if (!pagevec_space(pvec))
 		__pagevec_lru_add(pvec, lru);
 	pagevec_add(pvec, page);
-<<<<<<< HEAD
-	put_locked_var(swap_lock, lru_add_pvecs);
-=======
 	put_locked_var(swapvec_lock, lru_add_pvecs);
->>>>>>> 01d479a3
 }
 EXPORT_SYMBOL(__lru_cache_add);
 
@@ -652,32 +632,19 @@
 		return;
 
 	if (likely(get_page_unless_zero(page))) {
-<<<<<<< HEAD
-		struct pagevec *pvec = &get_locked_var(swap_lock,
-=======
 		struct pagevec *pvec = &get_locked_var(swapvec_lock,
->>>>>>> 01d479a3
 						       lru_deactivate_pvecs);
 
 		if (!pagevec_add(pvec, page))
 			pagevec_lru_move_fn(pvec, lru_deactivate_fn, NULL);
-<<<<<<< HEAD
-		put_locked_var(swap_lock, lru_deactivate_pvecs);
-=======
 		put_locked_var(swapvec_lock, lru_deactivate_pvecs);
->>>>>>> 01d479a3
 	}
 }
 
 void lru_add_drain(void)
 {
-<<<<<<< HEAD
-	lru_add_drain_cpu(local_lock_cpu(swap_lock));
-	local_unlock_cpu(swap_lock);
-=======
 	lru_add_drain_cpu(local_lock_cpu(swapvec_lock));
 	local_unlock_cpu(swapvec_lock);
->>>>>>> 01d479a3
 }
 
 static void lru_add_drain_per_cpu(struct work_struct *dummy)
