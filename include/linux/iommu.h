/*
 * Copyright (C) 2007-2008 Advanced Micro Devices, Inc.
 * Author: Joerg Roedel <joerg.roedel@amd.com>
 *
 * This program is free software; you can redistribute it and/or modify it
 * under the terms of the GNU General Public License version 2 as published
 * by the Free Software Foundation.
 *
 * This program is distributed in the hope that it will be useful,
 * but WITHOUT ANY WARRANTY; without even the implied warranty of
 * MERCHANTABILITY or FITNESS FOR A PARTICULAR PURPOSE.  See the
 * GNU General Public License for more details.
 *
 * You should have received a copy of the GNU General Public License
 * along with this program; if not, write to the Free Software
 * Foundation, Inc., 59 Temple Place, Suite 330, Boston, MA  02111-1307 USA
 */

#ifndef __LINUX_IOMMU_H
#define __LINUX_IOMMU_H

#include <linux/errno.h>
#include <linux/err.h>
#include <linux/types.h>

#define IOMMU_READ	(1)
#define IOMMU_WRITE	(2)
#define IOMMU_CACHE	(4) /* DMA cache coherency */

struct iommu_ops;
struct iommu_group;
struct bus_type;
struct device;
struct iommu_domain;
struct notifier_block;

/* iommu fault flags */
#define IOMMU_FAULT_READ	0x0
#define IOMMU_FAULT_WRITE	0x1

typedef int (*iommu_fault_handler_t)(struct iommu_domain *,
			struct device *, unsigned long, int, void *);

/* cache stash targets */
enum stash_target {
	IOMMU_ATTR_CACHE_L1 = 1,
	IOMMU_ATTR_CACHE_L2,
	IOMMU_ATTR_CACHE_L3,
	IOMMU_ATTR_CACHE_DSP_L2,
};

/* This attribute corresponds to IOMMUs capable of generating
 * a stash transaction. A stash transaction is typically a
 * hardware initiated prefetch of data from memory to cache.
 * This attribute allows configuring stashig specific parameters
 * in the IOMMU hardware.
 */

struct iommu_stash_attribute {
	u32 	cpu;	/* cpu number */
	u32 	cache;	/* cache to stash to L1,L2,L3 */
	u32	window;	/* ~0 indicates all windows */
};

struct iommu_omi_attribute {
	u32 omi;   /* index in the operation mapping table */
	u32 window; /* ~0 indicates all windows */
};

struct iommu_domain_geometry {
	dma_addr_t aperture_start; /* First address that can be mapped    */
	dma_addr_t aperture_end;   /* Last address that can be mapped     */
	bool force_aperture;       /* DMA only allowed in mappable range? */
};

struct iommu_domain {
	struct iommu_ops *ops;
	void *priv;
	iommu_fault_handler_t handler;
	void *handler_token;
	struct iommu_domain_geometry geometry;
};

#define IOMMU_CAP_CACHE_COHERENCY	0x1
#define IOMMU_CAP_INTR_REMAP		0x2	/* isolates device intrs */

/* define indexes for each operation mapping scenario */
enum omap_index {
	OMI_QMAN,
	OMI_FMAN,
	OMI_QMAN_PRIV,
	OMI_CAAM,
	OMI_PMAN,
	OMI_DSP,
	OMI_MAX,
};

/*
 * Following constraints are specifc to PAMUV1:
 *  -aperture must be power of 2, and naturally aligned
 *  -number of windows must be power of 2, and address space size
 *   of each window is determined by aperture size / # of windows
 *  -the actual size of the mapped region of a window must be power
 *   of 2 starting with 4KB and physical address must be naturally
 *   aligned.
 * DOMAIN_ATTR_FSL_PAMUV1 corresponds to the above mentioned contraints.
 * The caller can invoke iommu_domain_get_attr to check if the underlying
 * iommu implementation supports these constraints.
 */

enum iommu_attr {
	DOMAIN_ATTR_GEOMETRY,
	DOMAIN_ATTR_PAGING,
	DOMAIN_ATTR_WINDOWS,
<<<<<<< HEAD
	DOMAIN_ATTR_PAMU_STASH,
	DOMAIN_ATTR_PAMU_ENABLE,
	DOMAIN_ATTR_FSL_PAMUV1,
	DOMAIN_ATTR_PAMU_OP_MAP,
=======
>>>>>>> 8bb495e3
	DOMAIN_ATTR_MAX,
};

#ifdef CONFIG_IOMMU_API

/**
 * struct iommu_ops - iommu ops and capabilities
 * @domain_init: init iommu domain
 * @domain_destroy: destroy iommu domain
 * @attach_dev: attach device to an iommu domain
 * @detach_dev: detach device from an iommu domain
 * @map: map a physically contiguous memory region to an iommu domain
 * @unmap: unmap a physically contiguous memory region from an iommu domain
 * @iova_to_phys: translate iova to physical address
 * @domain_has_cap: domain capabilities query
 * @add_device: add device to iommu grouping
 * @remove_device: remove device from iommu grouping
 * @domain_get_attr: Query domain attributes
 * @domain_set_attr: Change domain attributes
 * @pgsize_bitmap: bitmap of supported page sizes
 */
struct iommu_ops {
	int (*domain_init)(struct iommu_domain *domain);
	void (*domain_destroy)(struct iommu_domain *domain);
	int (*attach_dev)(struct iommu_domain *domain, struct device *dev);
	void (*detach_dev)(struct iommu_domain *domain, struct device *dev);
	int (*map)(struct iommu_domain *domain, unsigned long iova,
		   phys_addr_t paddr, size_t size, int prot);
	size_t (*unmap)(struct iommu_domain *domain, unsigned long iova,
		     size_t size);
	phys_addr_t (*iova_to_phys)(struct iommu_domain *domain, dma_addr_t iova);
	int (*domain_has_cap)(struct iommu_domain *domain,
			      unsigned long cap);
	int (*add_device)(struct device *dev);
	void (*remove_device)(struct device *dev);
	int (*device_group)(struct device *dev, unsigned int *groupid);
	int (*domain_get_attr)(struct iommu_domain *domain,
			       enum iommu_attr attr, void *data);
	int (*domain_set_attr)(struct iommu_domain *domain,
			       enum iommu_attr attr, void *data);

	/* Window handling functions */
	int (*domain_window_enable)(struct iommu_domain *domain, u32 wnd_nr,
<<<<<<< HEAD
				    phys_addr_t paddr, u64 size, int iommu_prot);
=======
				    phys_addr_t paddr, u64 size, int prot);
>>>>>>> 8bb495e3
	void (*domain_window_disable)(struct iommu_domain *domain, u32 wnd_nr);
	/* Set the numer of window per domain */
	int (*domain_set_windows)(struct iommu_domain *domain, u32 w_count);
	/* Get the numer of window per domain */
	u32 (*domain_get_windows)(struct iommu_domain *domain);
<<<<<<< HEAD
	struct iommu_domain *(*get_dev_iommu_domain)(struct device *dev);
=======
>>>>>>> 8bb495e3

	unsigned long pgsize_bitmap;
};

#define IOMMU_GROUP_NOTIFY_ADD_DEVICE		1 /* Device added */
#define IOMMU_GROUP_NOTIFY_DEL_DEVICE		2 /* Pre Device removed */
#define IOMMU_GROUP_NOTIFY_BIND_DRIVER		3 /* Pre Driver bind */
#define IOMMU_GROUP_NOTIFY_BOUND_DRIVER		4 /* Post Driver bind */
#define IOMMU_GROUP_NOTIFY_UNBIND_DRIVER	5 /* Pre Driver unbind */
#define IOMMU_GROUP_NOTIFY_UNBOUND_DRIVER	6 /* Post Driver unbind */

extern int bus_set_iommu(struct bus_type *bus, struct iommu_ops *ops);
extern bool iommu_present(struct bus_type *bus);
extern struct iommu_domain *iommu_domain_alloc(struct bus_type *bus);
extern struct iommu_group *iommu_group_get_by_id(int id);
extern void iommu_domain_free(struct iommu_domain *domain);
extern int iommu_attach_device(struct iommu_domain *domain,
			       struct device *dev);
extern void iommu_detach_device(struct iommu_domain *domain,
				struct device *dev);
extern int iommu_map(struct iommu_domain *domain, unsigned long iova,
		     phys_addr_t paddr, size_t size, int prot);
extern size_t iommu_unmap(struct iommu_domain *domain, unsigned long iova,
		       size_t size);
extern phys_addr_t iommu_iova_to_phys(struct iommu_domain *domain, dma_addr_t iova);
extern int iommu_domain_has_cap(struct iommu_domain *domain,
				unsigned long cap);
extern void iommu_set_fault_handler(struct iommu_domain *domain,
			iommu_fault_handler_t handler, void *token);

extern int iommu_attach_group(struct iommu_domain *domain,
			      struct iommu_group *group);
extern void iommu_detach_group(struct iommu_domain *domain,
			       struct iommu_group *group);
extern struct iommu_group *iommu_group_alloc(void);
extern void *iommu_group_get_iommudata(struct iommu_group *group);
extern void iommu_group_set_iommudata(struct iommu_group *group,
				      void *iommu_data,
				      void (*release)(void *iommu_data));
extern int iommu_group_set_name(struct iommu_group *group, const char *name);
extern int iommu_group_add_device(struct iommu_group *group,
				  struct device *dev);
extern void iommu_group_remove_device(struct device *dev);
extern int iommu_group_for_each_dev(struct iommu_group *group, void *data,
				    int (*fn)(struct device *, void *));
extern struct iommu_group *iommu_group_get(struct device *dev);
extern void iommu_group_put(struct iommu_group *group);
extern int iommu_group_register_notifier(struct iommu_group *group,
					 struct notifier_block *nb);
extern int iommu_group_unregister_notifier(struct iommu_group *group,
					   struct notifier_block *nb);
extern int iommu_group_id(struct iommu_group *group);

extern int iommu_domain_get_attr(struct iommu_domain *domain, enum iommu_attr,
				 void *data);
extern int iommu_domain_set_attr(struct iommu_domain *domain, enum iommu_attr,
				 void *data);

/* Window handling function prototypes */
extern int iommu_domain_window_enable(struct iommu_domain *domain, u32 wnd_nr,
				      phys_addr_t offset, u64 size,
<<<<<<< HEAD
				      int iommu_prot);
extern void iommu_domain_window_disable(struct iommu_domain *domain, u32 wnd_nr);

extern struct iommu_domain *iommu_get_dev_domain(struct device *dev);
=======
				      int prot);
extern void iommu_domain_window_disable(struct iommu_domain *domain, u32 wnd_nr);
>>>>>>> 8bb495e3
/**
 * report_iommu_fault() - report about an IOMMU fault to the IOMMU framework
 * @domain: the iommu domain where the fault has happened
 * @dev: the device where the fault has happened
 * @iova: the faulting address
 * @flags: mmu fault flags (e.g. IOMMU_FAULT_READ/IOMMU_FAULT_WRITE/...)
 *
 * This function should be called by the low-level IOMMU implementations
 * whenever IOMMU faults happen, to allow high-level users, that are
 * interested in such events, to know about them.
 *
 * This event may be useful for several possible use cases:
 * - mere logging of the event
 * - dynamic TLB/PTE loading
 * - if restarting of the faulting device is required
 *
 * Returns 0 on success and an appropriate error code otherwise (if dynamic
 * PTE/TLB loading will one day be supported, implementations will be able
 * to tell whether it succeeded or not according to this return value).
 *
 * Specifically, -ENOSYS is returned if a fault handler isn't installed
 * (though fault handlers can also return -ENOSYS, in case they want to
 * elicit the default behavior of the IOMMU drivers).
 */
static inline int report_iommu_fault(struct iommu_domain *domain,
		struct device *dev, unsigned long iova, int flags)
{
	int ret = -ENOSYS;

	/*
	 * if upper layers showed interest and installed a fault handler,
	 * invoke it.
	 */
	if (domain->handler)
		ret = domain->handler(domain, dev, iova, flags,
						domain->handler_token);

	return ret;
}

#else /* CONFIG_IOMMU_API */

struct iommu_ops {};
struct iommu_group {};

static inline bool iommu_present(struct bus_type *bus)
{
	return false;
}

static inline struct iommu_domain *iommu_domain_alloc(struct bus_type *bus)
{
	return NULL;
}

static inline void iommu_domain_free(struct iommu_domain *domain)
{
}

static inline int iommu_attach_device(struct iommu_domain *domain,
				      struct device *dev)
{
	return -ENODEV;
}

static inline void iommu_detach_device(struct iommu_domain *domain,
				       struct device *dev)
{
}

static inline int iommu_map(struct iommu_domain *domain, unsigned long iova,
			    phys_addr_t paddr, int gfp_order, int prot)
{
	return -ENODEV;
}

static inline int iommu_unmap(struct iommu_domain *domain, unsigned long iova,
			      int gfp_order)
{
	return -ENODEV;
}

static inline int iommu_domain_window_enable(struct iommu_domain *domain,
					     u32 wnd_nr, phys_addr_t paddr,
<<<<<<< HEAD
					     u64 size, int iommu_prot)
=======
					     u64 size, int prot)
>>>>>>> 8bb495e3
{
	return -ENODEV;
}

static inline void iommu_domain_window_disable(struct iommu_domain *domain,
					       u32 wnd_nr)
{
}

static inline phys_addr_t iommu_iova_to_phys(struct iommu_domain *domain, dma_addr_t iova)
{
	return 0;
}

static inline int domain_has_cap(struct iommu_domain *domain,
				 unsigned long cap)
{
	return 0;
}

static inline void iommu_set_fault_handler(struct iommu_domain *domain,
				iommu_fault_handler_t handler, void *token)
{
}

static inline int iommu_attach_group(struct iommu_domain *domain,
				     struct iommu_group *group)
{
	return -ENODEV;
}

static inline void iommu_detach_group(struct iommu_domain *domain,
				      struct iommu_group *group)
{
}

static inline struct iommu_group *iommu_group_alloc(void)
{
	return ERR_PTR(-ENODEV);
}

static inline void *iommu_group_get_iommudata(struct iommu_group *group)
{
	return NULL;
}

static inline void iommu_group_set_iommudata(struct iommu_group *group,
					     void *iommu_data,
					     void (*release)(void *iommu_data))
{
}

static inline int iommu_group_set_name(struct iommu_group *group,
				       const char *name)
{
	return -ENODEV;
}

static inline int iommu_group_add_device(struct iommu_group *group,
					 struct device *dev)
{
	return -ENODEV;
}

static inline void iommu_group_remove_device(struct device *dev)
{
}

static inline int iommu_group_for_each_dev(struct iommu_group *group,
					   void *data,
					   int (*fn)(struct device *, void *))
{
	return -ENODEV;
}

static inline struct iommu_group *iommu_group_get(struct device *dev)
{
	return NULL;
}

static inline void iommu_group_put(struct iommu_group *group)
{
}

static inline int iommu_group_register_notifier(struct iommu_group *group,
						struct notifier_block *nb)
{
	return -ENODEV;
}

static inline int iommu_group_unregister_notifier(struct iommu_group *group,
						  struct notifier_block *nb)
{
	return 0;
}

static inline int iommu_group_id(struct iommu_group *group)
{
	return -ENODEV;
}

static inline int iommu_domain_get_attr(struct iommu_domain *domain,
					enum iommu_attr attr, void *data)
{
	return -EINVAL;
}

static inline int iommu_domain_set_attr(struct iommu_domain *domain,
					enum iommu_attr attr, void *data)
{
	return -EINVAL;
}

static inline struct iommu_domain *iommu_get_dev_domain(struct device *dev)
{
	return NULL;
}
#endif /* CONFIG_IOMMU_API */

#endif /* __LINUX_IOMMU_H */<|MERGE_RESOLUTION|>--- conflicted
+++ resolved
@@ -112,13 +112,10 @@
 	DOMAIN_ATTR_GEOMETRY,
 	DOMAIN_ATTR_PAGING,
 	DOMAIN_ATTR_WINDOWS,
-<<<<<<< HEAD
 	DOMAIN_ATTR_PAMU_STASH,
 	DOMAIN_ATTR_PAMU_ENABLE,
 	DOMAIN_ATTR_FSL_PAMUV1,
 	DOMAIN_ATTR_PAMU_OP_MAP,
-=======
->>>>>>> 8bb495e3
 	DOMAIN_ATTR_MAX,
 };
 
@@ -162,20 +159,13 @@
 
 	/* Window handling functions */
 	int (*domain_window_enable)(struct iommu_domain *domain, u32 wnd_nr,
-<<<<<<< HEAD
-				    phys_addr_t paddr, u64 size, int iommu_prot);
-=======
 				    phys_addr_t paddr, u64 size, int prot);
->>>>>>> 8bb495e3
 	void (*domain_window_disable)(struct iommu_domain *domain, u32 wnd_nr);
 	/* Set the numer of window per domain */
 	int (*domain_set_windows)(struct iommu_domain *domain, u32 w_count);
 	/* Get the numer of window per domain */
 	u32 (*domain_get_windows)(struct iommu_domain *domain);
-<<<<<<< HEAD
 	struct iommu_domain *(*get_dev_iommu_domain)(struct device *dev);
-=======
->>>>>>> 8bb495e3
 
 	unsigned long pgsize_bitmap;
 };
@@ -237,15 +227,9 @@
 /* Window handling function prototypes */
 extern int iommu_domain_window_enable(struct iommu_domain *domain, u32 wnd_nr,
 				      phys_addr_t offset, u64 size,
-<<<<<<< HEAD
-				      int iommu_prot);
-extern void iommu_domain_window_disable(struct iommu_domain *domain, u32 wnd_nr);
-
-extern struct iommu_domain *iommu_get_dev_domain(struct device *dev);
-=======
 				      int prot);
 extern void iommu_domain_window_disable(struct iommu_domain *domain, u32 wnd_nr);
->>>>>>> 8bb495e3
+extern struct iommu_domain *iommu_get_dev_domain(struct device *dev);
 /**
  * report_iommu_fault() - report about an IOMMU fault to the IOMMU framework
  * @domain: the iommu domain where the fault has happened
@@ -330,11 +314,7 @@
 
 static inline int iommu_domain_window_enable(struct iommu_domain *domain,
 					     u32 wnd_nr, phys_addr_t paddr,
-<<<<<<< HEAD
-					     u64 size, int iommu_prot)
-=======
 					     u64 size, int prot)
->>>>>>> 8bb495e3
 {
 	return -ENODEV;
 }
