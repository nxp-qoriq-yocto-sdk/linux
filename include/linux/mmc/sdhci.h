--- conflicted
+++ resolved
@@ -94,19 +94,16 @@
 #define SDHCI_QUIRK2_HOST_NO_CMD23			(1<<1)
 /* The system physically doesn't support 1.8v, even if the host does */
 #define SDHCI_QUIRK2_NO_1_8_V				(1<<2)
-<<<<<<< HEAD
+#define SDHCI_QUIRK2_PRESET_VALUE_BROKEN		(1<<3)
 /* Controller can't perform reset all successfully */
-#define SDHCI_QUIRK2_BROKEN_RESET_ALL			(1<<3)
+#define SDHCI_QUIRK2_BROKEN_RESET_ALL			(1<<4)
 /* Controller need long time to generate command complete interrupt */
-#define SDHCI_QUIRK2_LONG_TIME_CMD_COMPLETE_IRQ		(1<<4)
+#define SDHCI_QUIRK2_LONG_TIME_CMD_COMPLETE_IRQ		(1<<5)
 /* Controller can only supports 1.8V, but the peripheral hardware
  * circuit has capability to support 3.3V
  */
-#define SDHCI_QUIRK2_CIRCUIT_SUPPORT_VS33		(1<<5)
-#define SDHCI_QUIRK2_FORCE_CMD13_DETECT_CARD		(1<<6)
-=======
-#define SDHCI_QUIRK2_PRESET_VALUE_BROKEN		(1<<3)
->>>>>>> 8bb495e3
+#define SDHCI_QUIRK2_CIRCUIT_SUPPORT_VS33		(1<<6)
+#define SDHCI_QUIRK2_FORCE_CMD13_DETECT_CARD		(1<<7)
 
 	int irq;		/* Device IRQ */
 	void __iomem *ioaddr;	/* Mapped address */
