--- conflicted
+++ resolved
@@ -66,10 +66,8 @@
 int arch_setup_msi_irqs(struct pci_dev *dev, int nvec, int type);
 void arch_teardown_msi_irqs(struct pci_dev *dev);
 int arch_msi_check_device(struct pci_dev* dev, int nvec, int type);
-<<<<<<< HEAD
 int arch_msi_get_region_count(void);
 int arch_msi_get_region(int region_num, struct msi_region *region);
-=======
 void arch_restore_msi_irqs(struct pci_dev *dev, int irq);
 
 void default_teardown_msi_irqs(struct pci_dev *dev);
@@ -89,6 +87,5 @@
 	int (*check_device)(struct msi_chip *chip, struct pci_dev *dev,
 			    int nvec, int type);
 };
->>>>>>> 78fd8223
 
 #endif /* LINUX_MSI_H */