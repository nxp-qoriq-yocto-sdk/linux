--- conflicted
+++ resolved
@@ -60,16 +60,10 @@
  */
 int arch_setup_msi_irq(struct pci_dev *dev, struct msi_desc *desc);
 void arch_teardown_msi_irq(unsigned int irq);
-<<<<<<< HEAD
-extern int arch_setup_msi_irqs(struct pci_dev *dev, int nvec, int type);
-extern void arch_teardown_msi_irqs(struct pci_dev *dev);
-extern int arch_msi_check_device(struct pci_dev* dev, int nvec, int type);
-extern int arch_msi_get_region_count(void);
-extern int arch_msi_get_region(int region_num, struct msi_region *region);
-=======
 int arch_setup_msi_irqs(struct pci_dev *dev, int nvec, int type);
 void arch_teardown_msi_irqs(struct pci_dev *dev);
 int arch_msi_check_device(struct pci_dev* dev, int nvec, int type);
->>>>>>> 8bb495e3
+int arch_msi_get_region_count(void);
+int arch_msi_get_region(int region_num, struct msi_region *region);
 
 #endif /* LINUX_MSI_H */