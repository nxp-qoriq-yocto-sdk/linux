/*
 *	Definitions for the 'struct sk_buff' memory handlers.
 *
 *	Authors:
 *		Alan Cox, <gw4pts@gw4pts.ampr.org>
 *		Florian La Roche, <rzsfl@rz.uni-sb.de>
 *
 *	This program is free software; you can redistribute it and/or
 *	modify it under the terms of the GNU General Public License
 *	as published by the Free Software Foundation; either version
 *	2 of the License, or (at your option) any later version.
 */

#ifndef _LINUX_SKBUFF_H
#define _LINUX_SKBUFF_H

#include <linux/kernel.h>
#include <linux/kmemcheck.h>
#include <linux/compiler.h>
#include <linux/time.h>
#include <linux/bug.h>
#include <linux/cache.h>

#include <linux/atomic.h>
#include <asm/types.h>
#include <linux/spinlock.h>
#include <linux/net.h>
#include <linux/textsearch.h>
#include <net/checksum.h>
#include <linux/rcupdate.h>
#include <linux/dmaengine.h>
#include <linux/hrtimer.h>
#include <linux/dma-mapping.h>
#include <linux/netdev_features.h>
#include <net/flow_keys.h>

/* Don't change this without changing skb_csum_unnecessary! */
#define CHECKSUM_NONE 0
#define CHECKSUM_UNNECESSARY 1
#define CHECKSUM_COMPLETE 2
#define CHECKSUM_PARTIAL 3

#define SKB_DATA_ALIGN(X)	(((X) + (SMP_CACHE_BYTES - 1)) & \
				 ~(SMP_CACHE_BYTES - 1))
#define SKB_WITH_OVERHEAD(X)	\
	((X) - SKB_DATA_ALIGN(sizeof(struct skb_shared_info)))
#define SKB_MAX_ORDER(X, ORDER) \
	SKB_WITH_OVERHEAD((PAGE_SIZE << (ORDER)) - (X))
#define SKB_MAX_HEAD(X)		(SKB_MAX_ORDER((X), 0))
#define SKB_MAX_ALLOC		(SKB_MAX_ORDER(0, 2))

/* return minimum truesize of one skb containing X bytes of data */
#define SKB_TRUESIZE(X) ((X) +						\
			 SKB_DATA_ALIGN(sizeof(struct sk_buff)) +	\
			 SKB_DATA_ALIGN(sizeof(struct skb_shared_info)))

/* A. Checksumming of received packets by device.
 *
 *	NONE: device failed to checksum this packet.
 *		skb->csum is undefined.
 *
 *	UNNECESSARY: device parsed packet and wouldbe verified checksum.
 *		skb->csum is undefined.
 *	      It is bad option, but, unfortunately, many of vendors do this.
 *	      Apparently with secret goal to sell you new device, when you
 *	      will add new protocol to your host. F.e. IPv6. 8)
 *
 *	COMPLETE: the most generic way. Device supplied checksum of _all_
 *	    the packet as seen by netif_rx in skb->csum.
 *	    NOTE: Even if device supports only some protocols, but
 *	    is able to produce some skb->csum, it MUST use COMPLETE,
 *	    not UNNECESSARY.
 *
 *	PARTIAL: identical to the case for output below.  This may occur
 *	    on a packet received directly from another Linux OS, e.g.,
 *	    a virtualised Linux kernel on the same host.  The packet can
 *	    be treated in the same way as UNNECESSARY except that on
 *	    output (i.e., forwarding) the checksum must be filled in
 *	    by the OS or the hardware.
 *
 * B. Checksumming on output.
 *
 *	NONE: skb is checksummed by protocol or csum is not required.
 *
 *	PARTIAL: device is required to csum packet as seen by hard_start_xmit
 *	from skb->csum_start to the end and to record the checksum
 *	at skb->csum_start + skb->csum_offset.
 *
 *	Device must show its capabilities in dev->features, set
 *	at device setup time.
 *	NETIF_F_HW_CSUM	- it is clever device, it is able to checksum
 *			  everything.
 *	NETIF_F_IP_CSUM - device is dumb. It is able to csum only
 *			  TCP/UDP over IPv4. Sigh. Vendors like this
 *			  way by an unknown reason. Though, see comment above
 *			  about CHECKSUM_UNNECESSARY. 8)
 *	NETIF_F_IPV6_CSUM about as dumb as the last one but does IPv6 instead.
 *
 *	UNNECESSARY: device will do per protocol specific csum. Protocol drivers
 *	that do not want net to perform the checksum calculation should use
 *	this flag in their outgoing skbs.
 *	NETIF_F_FCOE_CRC  this indicates the device can do FCoE FC CRC
 *			  offload. Correspondingly, the FCoE protocol driver
 *			  stack should use CHECKSUM_UNNECESSARY.
 *
 *	Any questions? No questions, good. 		--ANK
 */

struct net_device;
struct scatterlist;
struct pipe_inode_info;

#if defined(CONFIG_NF_CONNTRACK) || defined(CONFIG_NF_CONNTRACK_MODULE)
struct nf_conntrack {
	atomic_t use;
};
#endif

#ifdef CONFIG_BRIDGE_NETFILTER
struct nf_bridge_info {
	atomic_t		use;
	unsigned int		mask;
	struct net_device	*physindev;
	struct net_device	*physoutdev;
	unsigned long		data[32 / sizeof(unsigned long)];
};
#endif

struct sk_buff_head {
	/* These two members must be first. */
	struct sk_buff	*next;
	struct sk_buff	*prev;

	__u32		qlen;
	spinlock_t	lock;
};

struct sk_buff;

/* To allow 64K frame to be packed as single skb without frag_list we
 * require 64K/PAGE_SIZE pages plus 1 additional page to allow for
 * buffers which do not start on a page boundary.
 *
 * Since GRO uses frags we allocate at least 16 regardless of page
 * size.
 */
#if (65536/PAGE_SIZE + 1) < 16
#define MAX_SKB_FRAGS 16UL
#else
#define MAX_SKB_FRAGS (65536/PAGE_SIZE + 1)
#endif

typedef struct skb_frag_struct skb_frag_t;

struct skb_frag_struct {
	struct {
		struct page *p;
	} page;
#if (BITS_PER_LONG > 32) || (PAGE_SIZE >= 65536)
	__u32 page_offset;
	__u32 size;
#else
	__u16 page_offset;
	__u16 size;
#endif
};

static inline unsigned int skb_frag_size(const skb_frag_t *frag)
{
	return frag->size;
}

static inline void skb_frag_size_set(skb_frag_t *frag, unsigned int size)
{
	frag->size = size;
}

static inline void skb_frag_size_add(skb_frag_t *frag, int delta)
{
	frag->size += delta;
}

static inline void skb_frag_size_sub(skb_frag_t *frag, int delta)
{
	frag->size -= delta;
}

#define HAVE_HW_TIME_STAMP

/**
 * struct skb_shared_hwtstamps - hardware time stamps
 * @hwtstamp:	hardware time stamp transformed into duration
 *		since arbitrary point in time
 * @syststamp:	hwtstamp transformed to system time base
 *
 * Software time stamps generated by ktime_get_real() are stored in
 * skb->tstamp. The relation between the different kinds of time
 * stamps is as follows:
 *
 * syststamp and tstamp can be compared against each other in
 * arbitrary combinations.  The accuracy of a
 * syststamp/tstamp/"syststamp from other device" comparison is
 * limited by the accuracy of the transformation into system time
 * base. This depends on the device driver and its underlying
 * hardware.
 *
 * hwtstamps can only be compared against other hwtstamps from
 * the same device.
 *
 * This structure is attached to packets as part of the
 * &skb_shared_info. Use skb_hwtstamps() to get a pointer.
 */
struct skb_shared_hwtstamps {
	ktime_t	hwtstamp;
	ktime_t	syststamp;
};

/* Definitions for tx_flags in struct skb_shared_info */
enum {
	/* generate hardware time stamp */
	SKBTX_HW_TSTAMP = 1 << 0,

	/* generate software time stamp */
	SKBTX_SW_TSTAMP = 1 << 1,

	/* device driver is going to provide hardware time stamp */
	SKBTX_IN_PROGRESS = 1 << 2,

	/* device driver supports TX zero-copy buffers */
	SKBTX_DEV_ZEROCOPY = 1 << 3,

	/* generate wifi status information (where possible) */
	SKBTX_WIFI_STATUS = 1 << 4,

	/* This indicates at least one fragment might be overwritten
	 * (as in vmsplice(), sendfile() ...)
	 * If we need to compute a TX checksum, we'll need to copy
	 * all frags to avoid possible bad checksum
	 */
	SKBTX_SHARED_FRAG = 1 << 5,
};

/*
 * The callback notifies userspace to release buffers when skb DMA is done in
 * lower device, the skb last reference should be 0 when calling this.
 * The zerocopy_success argument is true if zero copy transmit occurred,
 * false on data copy or out of memory error caused by data copy attempt.
 * The ctx field is used to track device context.
 * The desc field is used to track userspace buffer index.
 */
struct ubuf_info {
	void (*callback)(struct ubuf_info *, bool zerocopy_success);
	void *ctx;
	unsigned long desc;
};

/* This data is invariant across clones and lives at
 * the end of the header data, ie. at skb->end.
 */
struct skb_shared_info {
	unsigned char	nr_frags;
	__u8		tx_flags;
	unsigned short	gso_size;
	/* Warning: this field is not always filled in (UFO)! */
	unsigned short	gso_segs;
	unsigned short  gso_type;
	struct sk_buff	*frag_list;
	struct skb_shared_hwtstamps hwtstamps;
	__be32          ip6_frag_id;

	/*
	 * Warning : all fields before dataref are cleared in __alloc_skb()
	 */
	atomic_t	dataref;

	/* Intermediate layers must ensure that destructor_arg
	 * remains valid until skb destructor */
	void *		destructor_arg;

	/* must be last field, see pskb_expand_head() */
	skb_frag_t	frags[MAX_SKB_FRAGS];
};

/* We divide dataref into two halves.  The higher 16 bits hold references
 * to the payload part of skb->data.  The lower 16 bits hold references to
 * the entire skb->data.  A clone of a headerless skb holds the length of
 * the header in skb->hdr_len.
 *
 * All users must obey the rule that the skb->data reference count must be
 * greater than or equal to the payload reference count.
 *
 * Holding a reference to the payload part means that the user does not
 * care about modifications to the header part of skb->data.
 */
#define SKB_DATAREF_SHIFT 16
#define SKB_DATAREF_MASK ((1 << SKB_DATAREF_SHIFT) - 1)


enum {
	SKB_FCLONE_UNAVAILABLE,
	SKB_FCLONE_ORIG,
	SKB_FCLONE_CLONE,
};

enum {
	SKB_GSO_TCPV4 = 1 << 0,
	SKB_GSO_UDP = 1 << 1,

	/* This indicates the skb is from an untrusted source. */
	SKB_GSO_DODGY = 1 << 2,

	/* This indicates the tcp segment has CWR set. */
	SKB_GSO_TCP_ECN = 1 << 3,

	SKB_GSO_TCPV6 = 1 << 4,

	SKB_GSO_FCOE = 1 << 5,

	SKB_GSO_GRE = 1 << 6,

	SKB_GSO_UDP_TUNNEL = 1 << 7,
};

#if BITS_PER_LONG > 32
#define NET_SKBUFF_DATA_USES_OFFSET 1
#endif

#ifdef NET_SKBUFF_DATA_USES_OFFSET
typedef unsigned int sk_buff_data_t;
#else
typedef unsigned char *sk_buff_data_t;
#endif

#if defined(CONFIG_NF_DEFRAG_IPV4) || defined(CONFIG_NF_DEFRAG_IPV4_MODULE) || \
    defined(CONFIG_NF_DEFRAG_IPV6) || defined(CONFIG_NF_DEFRAG_IPV6_MODULE)
#define NET_SKBUFF_NF_DEFRAG_NEEDED 1
#endif

/** 
 *	struct sk_buff - socket buffer
 *	@next: Next buffer in list
 *	@prev: Previous buffer in list
 *	@tstamp: Time we arrived
 *	@sk: Socket we are owned by
 *	@dev: Device we arrived on/are leaving by
 *	@cb: Control buffer. Free for use by every layer. Put private vars here
 *	@_skb_refdst: destination entry (with norefcount bit)
 *	@sp: the security path, used for xfrm
 *	@len: Length of actual data
 *	@data_len: Data length
 *	@mac_len: Length of link layer header
 *	@hdr_len: writable header length of cloned skb
 *	@csum: Checksum (must include start/offset pair)
 *	@csum_start: Offset from skb->head where checksumming should start
 *	@csum_offset: Offset from csum_start where checksum should be stored
 *	@priority: Packet queueing priority
 *	@local_df: allow local fragmentation
 *	@cloned: Head may be cloned (check refcnt to be sure)
 *	@ip_summed: Driver fed us an IP checksum
 *	@nohdr: Payload reference only, must not modify header
 *	@nfctinfo: Relationship of this skb to the connection
 *	@pkt_type: Packet class
 *	@fclone: skbuff clone status
 *	@ipvs_property: skbuff is owned by ipvs
 *	@peeked: this packet has been seen already, so stats have been
 *		done for it, don't do them again
 *	@nf_trace: netfilter packet trace flag
 *	@protocol: Packet protocol from driver
 *	@destructor: Destruct function
 *	@nfct: Associated connection, if any
 *	@nfct_reasm: netfilter conntrack re-assembly pointer
 *	@nf_bridge: Saved data about a bridged frame - see br_netfilter.c
 *	@skb_iif: ifindex of device we arrived on
 *	@tc_index: Traffic control index
 *	@tc_verd: traffic control verdict
 *	@rxhash: the packet hash computed on receive
 *	@queue_mapping: Queue mapping for multiqueue devices
 *	@ndisc_nodetype: router type (from link layer)
 *	@ooo_okay: allow the mapping of a socket to a queue to be changed
 *	@l4_rxhash: indicate rxhash is a canonical 4-tuple hash over transport
 *		ports.
 *	@wifi_acked_valid: wifi_acked was set
 *	@wifi_acked: whether frame was acked on wifi or not
 *	@no_fcs:  Request NIC to treat last 4 bytes as Ethernet FCS
 *	@dma_cookie: a cookie to one of several possible DMA operations
 *		done by skb DMA functions
 *	@secmark: security marking
 *	@mark: Generic packet mark
 *	@dropcount: total number of sk_receive_queue overflows
 *	@vlan_proto: vlan encapsulation protocol
 *	@vlan_tci: vlan tag control information
 *	@inner_transport_header: Inner transport layer header (encapsulation)
 *	@inner_network_header: Network layer header (encapsulation)
 *	@inner_mac_header: Link layer header (encapsulation)
 *	@transport_header: Transport layer header
 *	@network_header: Network layer header
 *	@mac_header: Link layer header
 *	@tail: Tail pointer
 *	@end: End pointer
 *	@head: Head of buffer
 *	@data: Data head pointer
 *	@truesize: Buffer size
 *	@users: User count - see {datagram,tcp}.c
 */

struct sk_buff {
	/* These two members must be first. */
	struct sk_buff		*next;
	struct sk_buff		*prev;

	ktime_t			tstamp;

	struct sock		*sk;
	struct net_device	*dev;

	/*
	 * This is the control buffer. It is free to use for every
	 * layer. Please put your private variables there. If you
	 * want to keep them across layers you have to do a skb_clone()
	 * first. This is owned by whoever has the skb queued ATM.
	 */
#ifdef CONFIG_AS_FASTPATH
	char			cb[96] __aligned(8);
#else
	char			cb[48] __aligned(8);
#endif
	unsigned long		_skb_refdst;
#ifdef CONFIG_XFRM
	struct	sec_path	*sp;
#endif
	unsigned int		len,
				data_len;
	__u16			mac_len,
				hdr_len;
	union {
		__wsum		csum;
		struct {
			__u16	csum_start;
			__u16	csum_offset;
		};
	};
	__u32			priority;
	kmemcheck_bitfield_begin(flags1);
	__u8			local_df:1,
				cloned:1,
				ip_summed:2,
				nohdr:1,
				nfctinfo:3;
	__u8			pkt_type:3,
				fclone:2,
				ipvs_property:1,
				peeked:1,
				nf_trace:1;
	kmemcheck_bitfield_end(flags1);
	__be16			protocol;

	void			(*destructor)(struct sk_buff *skb);
#if defined(CONFIG_NF_CONNTRACK) || defined(CONFIG_NF_CONNTRACK_MODULE)
	struct nf_conntrack	*nfct;
#endif
#ifdef NET_SKBUFF_NF_DEFRAG_NEEDED
	struct sk_buff		*nfct_reasm;
#endif
#ifdef CONFIG_BRIDGE_NETFILTER
	struct nf_bridge_info	*nf_bridge;
#endif

	int			skb_iif;

	__u32			rxhash;

	__be16			vlan_proto;
	__u16			vlan_tci;

#ifdef CONFIG_NET_SCHED
	__u16			tc_index;	/* traffic control index */
#ifdef CONFIG_NET_CLS_ACT
	__u16			tc_verd;	/* traffic control verdict */
#endif
#endif

	__u16			queue_mapping;
	kmemcheck_bitfield_begin(flags2);
#ifdef CONFIG_IPV6_NDISC_NODETYPE
	__u8			ndisc_nodetype:2;
#endif
	__u8			pfmemalloc:1;
	__u8			ooo_okay:1;
	__u8			l4_rxhash:1;
	__u8			wifi_acked_valid:1;
	__u8			wifi_acked:1;
	__u8			no_fcs:1;
	__u8			head_frag:1;
	/* Encapsulation protocol and NIC drivers should use
	 * this flag to indicate to each other if the skb contains
	 * encapsulated packet or not and maybe use the inner packet
	 * headers if needed
	 */
	__u8			encapsulation:1;
	/* 7/9 bit hole (depending on ndisc_nodetype presence) */
	kmemcheck_bitfield_end(flags2);

#ifdef CONFIG_NET_DMA
	dma_cookie_t		dma_cookie;
#endif
#ifdef CONFIG_NETWORK_SECMARK
	__u32			secmark;
#endif
	union {
		__u32		mark;
		__u32		dropcount;
		__u32		reserved_tailroom;
	};

	sk_buff_data_t		inner_transport_header;
	sk_buff_data_t		inner_network_header;
<<<<<<< HEAD
#ifdef CONFIG_RX_TX_BUFF_XCHG
	__u8			owner;
	struct sk_buff		*new_skb;
#endif
=======
	sk_buff_data_t		inner_mac_header;
>>>>>>> 8bb495e3
	sk_buff_data_t		transport_header;
	sk_buff_data_t		network_header;
	sk_buff_data_t		mac_header;
	/* These elements must be at the end, see alloc_skb() for details.  */
	sk_buff_data_t		tail;
	sk_buff_data_t		end;
	unsigned char		*head,
				*data;
	unsigned int		truesize;
	atomic_t		users;
};

#ifdef __KERNEL__
/*
 *	Handling routines are only of interest to the kernel
 */
#include <linux/slab.h>


#define SKB_ALLOC_FCLONE	0x01
#define SKB_ALLOC_RX		0x02

/* Returns true if the skb was allocated from PFMEMALLOC reserves */
static inline bool skb_pfmemalloc(const struct sk_buff *skb)
{
	return unlikely(skb->pfmemalloc);
}

/*
 * skb might have a dst pointer attached, refcounted or not.
 * _skb_refdst low order bit is set if refcount was _not_ taken
 */
#define SKB_DST_NOREF	1UL
#define SKB_DST_PTRMASK	~(SKB_DST_NOREF)

/**
 * skb_dst - returns skb dst_entry
 * @skb: buffer
 *
 * Returns skb dst_entry, regardless of reference taken or not.
 */
static inline struct dst_entry *skb_dst(const struct sk_buff *skb)
{
	/* If refdst was not refcounted, check we still are in a 
	 * rcu_read_lock section
	 */
	WARN_ON((skb->_skb_refdst & SKB_DST_NOREF) &&
		!rcu_read_lock_held() &&
		!rcu_read_lock_bh_held());
	return (struct dst_entry *)(skb->_skb_refdst & SKB_DST_PTRMASK);
}

/**
 * skb_dst_set - sets skb dst
 * @skb: buffer
 * @dst: dst entry
 *
 * Sets skb dst, assuming a reference was taken on dst and should
 * be released by skb_dst_drop()
 */
static inline void skb_dst_set(struct sk_buff *skb, struct dst_entry *dst)
{
	skb->_skb_refdst = (unsigned long)dst;
}

extern void __skb_dst_set_noref(struct sk_buff *skb, struct dst_entry *dst,
				bool force);

/**
 * skb_dst_set_noref - sets skb dst, hopefully, without taking reference
 * @skb: buffer
 * @dst: dst entry
 *
 * Sets skb dst, assuming a reference was not taken on dst.
 * If dst entry is cached, we do not take reference and dst_release
 * will be avoided by refdst_drop. If dst entry is not cached, we take
 * reference, so that last dst_release can destroy the dst immediately.
 */
static inline void skb_dst_set_noref(struct sk_buff *skb, struct dst_entry *dst)
{
	__skb_dst_set_noref(skb, dst, false);
}

/**
 * skb_dst_set_noref_force - sets skb dst, without taking reference
 * @skb: buffer
 * @dst: dst entry
 *
 * Sets skb dst, assuming a reference was not taken on dst.
 * No reference is taken and no dst_release will be called. While for
 * cached dsts deferred reclaim is a basic feature, for entries that are
 * not cached it is caller's job to guarantee that last dst_release for
 * provided dst happens when nobody uses it, eg. after a RCU grace period.
 */
static inline void skb_dst_set_noref_force(struct sk_buff *skb,
					   struct dst_entry *dst)
{
	__skb_dst_set_noref(skb, dst, true);
}

/**
 * skb_dst_is_noref - Test if skb dst isn't refcounted
 * @skb: buffer
 */
static inline bool skb_dst_is_noref(const struct sk_buff *skb)
{
	return (skb->_skb_refdst & SKB_DST_NOREF) && skb_dst(skb);
}

static inline struct rtable *skb_rtable(const struct sk_buff *skb)
{
	return (struct rtable *)skb_dst(skb);
}

extern void kfree_skb(struct sk_buff *skb);
extern void kfree_skb_list(struct sk_buff *segs);
extern void skb_tx_error(struct sk_buff *skb);
extern void consume_skb(struct sk_buff *skb);
extern void	       __kfree_skb(struct sk_buff *skb);
extern struct kmem_cache *skbuff_head_cache;

extern void kfree_skb_partial(struct sk_buff *skb, bool head_stolen);
extern bool skb_try_coalesce(struct sk_buff *to, struct sk_buff *from,
			     bool *fragstolen, int *delta_truesize);

extern struct sk_buff *__alloc_skb(unsigned int size,
				   gfp_t priority, int flags, int node);
extern struct sk_buff *build_skb(void *data, unsigned int frag_size);
static inline struct sk_buff *alloc_skb(unsigned int size,
					gfp_t priority)
{
	return __alloc_skb(size, priority, 0, NUMA_NO_NODE);
}

static inline struct sk_buff *alloc_skb_fclone(unsigned int size,
					       gfp_t priority)
{
	return __alloc_skb(size, priority, SKB_ALLOC_FCLONE, NUMA_NO_NODE);
}

<<<<<<< HEAD
extern void skb_recycle(struct sk_buff *skb);
extern bool skb_recycle_check(struct sk_buff *skb, int skb_size);
=======
extern struct sk_buff *__alloc_skb_head(gfp_t priority, int node);
static inline struct sk_buff *alloc_skb_head(gfp_t priority)
{
	return __alloc_skb_head(priority, -1);
}
>>>>>>> 8bb495e3

extern struct sk_buff *skb_morph(struct sk_buff *dst, struct sk_buff *src);
extern int skb_copy_ubufs(struct sk_buff *skb, gfp_t gfp_mask);
extern struct sk_buff *skb_clone(struct sk_buff *skb,
				 gfp_t priority);
extern struct sk_buff *skb_copy(const struct sk_buff *skb,
				gfp_t priority);
extern struct sk_buff *__pskb_copy(struct sk_buff *skb,
				 int headroom, gfp_t gfp_mask);

extern int	       pskb_expand_head(struct sk_buff *skb,
					int nhead, int ntail,
					gfp_t gfp_mask);
extern struct sk_buff *skb_realloc_headroom(struct sk_buff *skb,
					    unsigned int headroom);
extern struct sk_buff *skb_copy_expand(const struct sk_buff *skb,
				       int newheadroom, int newtailroom,
				       gfp_t priority);
extern int	       skb_to_sgvec(struct sk_buff *skb,
				    struct scatterlist *sg, int offset,
				    int len);
extern int	       skb_cow_data(struct sk_buff *skb, int tailbits,
				    struct sk_buff **trailer);
extern int	       skb_pad(struct sk_buff *skb, int pad);
#define dev_kfree_skb(a)	consume_skb(a)

extern int skb_append_datato_frags(struct sock *sk, struct sk_buff *skb,
			int getfrag(void *from, char *to, int offset,
			int len,int odd, struct sk_buff *skb),
			void *from, int length);

struct skb_seq_state {
	__u32		lower_offset;
	__u32		upper_offset;
	__u32		frag_idx;
	__u32		stepped_offset;
	struct sk_buff	*root_skb;
	struct sk_buff	*cur_skb;
	__u8		*frag_data;
};

extern void	      skb_prepare_seq_read(struct sk_buff *skb,
					   unsigned int from, unsigned int to,
					   struct skb_seq_state *st);
extern unsigned int   skb_seq_read(unsigned int consumed, const u8 **data,
				   struct skb_seq_state *st);
extern void	      skb_abort_seq_read(struct skb_seq_state *st);

extern unsigned int   skb_find_text(struct sk_buff *skb, unsigned int from,
				    unsigned int to, struct ts_config *config,
				    struct ts_state *state);

extern void __skb_get_rxhash(struct sk_buff *skb);
static inline __u32 skb_get_rxhash(struct sk_buff *skb)
{
	if (!skb->l4_rxhash)
		__skb_get_rxhash(skb);

	return skb->rxhash;
}

#ifdef NET_SKBUFF_DATA_USES_OFFSET
static inline unsigned char *skb_end_pointer(const struct sk_buff *skb)
{
	return skb->head + skb->end;
}

static inline unsigned int skb_end_offset(const struct sk_buff *skb)
{
	return skb->end;
}
#else
static inline unsigned char *skb_end_pointer(const struct sk_buff *skb)
{
	return skb->end;
}

static inline unsigned int skb_end_offset(const struct sk_buff *skb)
{
	return skb->end - skb->head;
}
#endif

/* Internal */
#define skb_shinfo(SKB)	((struct skb_shared_info *)(skb_end_pointer(SKB)))

static inline struct skb_shared_hwtstamps *skb_hwtstamps(struct sk_buff *skb)
{
	return &skb_shinfo(skb)->hwtstamps;
}

/**
 *	skb_queue_empty - check if a queue is empty
 *	@list: queue head
 *
 *	Returns true if the queue is empty, false otherwise.
 */
static inline int skb_queue_empty(const struct sk_buff_head *list)
{
	return list->next == (struct sk_buff *)list;
}

/**
 *	skb_queue_is_last - check if skb is the last entry in the queue
 *	@list: queue head
 *	@skb: buffer
 *
 *	Returns true if @skb is the last buffer on the list.
 */
static inline bool skb_queue_is_last(const struct sk_buff_head *list,
				     const struct sk_buff *skb)
{
	return skb->next == (struct sk_buff *)list;
}

/**
 *	skb_queue_is_first - check if skb is the first entry in the queue
 *	@list: queue head
 *	@skb: buffer
 *
 *	Returns true if @skb is the first buffer on the list.
 */
static inline bool skb_queue_is_first(const struct sk_buff_head *list,
				      const struct sk_buff *skb)
{
	return skb->prev == (struct sk_buff *)list;
}

/**
 *	skb_queue_next - return the next packet in the queue
 *	@list: queue head
 *	@skb: current buffer
 *
 *	Return the next packet in @list after @skb.  It is only valid to
 *	call this if skb_queue_is_last() evaluates to false.
 */
static inline struct sk_buff *skb_queue_next(const struct sk_buff_head *list,
					     const struct sk_buff *skb)
{
	/* This BUG_ON may seem severe, but if we just return then we
	 * are going to dereference garbage.
	 */
	BUG_ON(skb_queue_is_last(list, skb));
	return skb->next;
}

/**
 *	skb_queue_prev - return the prev packet in the queue
 *	@list: queue head
 *	@skb: current buffer
 *
 *	Return the prev packet in @list before @skb.  It is only valid to
 *	call this if skb_queue_is_first() evaluates to false.
 */
static inline struct sk_buff *skb_queue_prev(const struct sk_buff_head *list,
					     const struct sk_buff *skb)
{
	/* This BUG_ON may seem severe, but if we just return then we
	 * are going to dereference garbage.
	 */
	BUG_ON(skb_queue_is_first(list, skb));
	return skb->prev;
}

/**
 *	skb_get - reference buffer
 *	@skb: buffer to reference
 *
 *	Makes another reference to a socket buffer and returns a pointer
 *	to the buffer.
 */
static inline struct sk_buff *skb_get(struct sk_buff *skb)
{
	atomic_inc(&skb->users);
	return skb;
}

/*
 * If users == 1, we are the only owner and are can avoid redundant
 * atomic change.
 */

/**
 *	skb_cloned - is the buffer a clone
 *	@skb: buffer to check
 *
 *	Returns true if the buffer was generated with skb_clone() and is
 *	one of multiple shared copies of the buffer. Cloned buffers are
 *	shared data so must not be written to under normal circumstances.
 */
static inline int skb_cloned(const struct sk_buff *skb)
{
	return skb->cloned &&
	       (atomic_read(&skb_shinfo(skb)->dataref) & SKB_DATAREF_MASK) != 1;
}

static inline int skb_unclone(struct sk_buff *skb, gfp_t pri)
{
	might_sleep_if(pri & __GFP_WAIT);

	if (skb_cloned(skb))
		return pskb_expand_head(skb, 0, 0, pri);

	return 0;
}

/**
 *	skb_header_cloned - is the header a clone
 *	@skb: buffer to check
 *
 *	Returns true if modifying the header part of the buffer requires
 *	the data to be copied.
 */
static inline int skb_header_cloned(const struct sk_buff *skb)
{
	int dataref;

	if (!skb->cloned)
		return 0;

	dataref = atomic_read(&skb_shinfo(skb)->dataref);
	dataref = (dataref & SKB_DATAREF_MASK) - (dataref >> SKB_DATAREF_SHIFT);
	return dataref != 1;
}

/**
 *	skb_header_release - release reference to header
 *	@skb: buffer to operate on
 *
 *	Drop a reference to the header part of the buffer.  This is done
 *	by acquiring a payload reference.  You must not read from the header
 *	part of skb->data after this.
 */
static inline void skb_header_release(struct sk_buff *skb)
{
	BUG_ON(skb->nohdr);
	skb->nohdr = 1;
	atomic_add(1 << SKB_DATAREF_SHIFT, &skb_shinfo(skb)->dataref);
}

/**
 *	skb_shared - is the buffer shared
 *	@skb: buffer to check
 *
 *	Returns true if more than one person has a reference to this
 *	buffer.
 */
static inline int skb_shared(const struct sk_buff *skb)
{
	return atomic_read(&skb->users) != 1;
}

/**
 *	skb_share_check - check if buffer is shared and if so clone it
 *	@skb: buffer to check
 *	@pri: priority for memory allocation
 *
 *	If the buffer is shared the buffer is cloned and the old copy
 *	drops a reference. A new clone with a single reference is returned.
 *	If the buffer is not shared the original buffer is returned. When
 *	being called from interrupt status or with spinlocks held pri must
 *	be GFP_ATOMIC.
 *
 *	NULL is returned on a memory allocation failure.
 */
static inline struct sk_buff *skb_share_check(struct sk_buff *skb, gfp_t pri)
{
	might_sleep_if(pri & __GFP_WAIT);
	if (skb_shared(skb)) {
		struct sk_buff *nskb = skb_clone(skb, pri);

		if (likely(nskb))
			consume_skb(skb);
		else
			kfree_skb(skb);
		skb = nskb;
	}
	return skb;
}

/*
 *	Copy shared buffers into a new sk_buff. We effectively do COW on
 *	packets to handle cases where we have a local reader and forward
 *	and a couple of other messy ones. The normal one is tcpdumping
 *	a packet thats being forwarded.
 */

/**
 *	skb_unshare - make a copy of a shared buffer
 *	@skb: buffer to check
 *	@pri: priority for memory allocation
 *
 *	If the socket buffer is a clone then this function creates a new
 *	copy of the data, drops a reference count on the old copy and returns
 *	the new copy with the reference count at 1. If the buffer is not a clone
 *	the original buffer is returned. When called with a spinlock held or
 *	from interrupt state @pri must be %GFP_ATOMIC
 *
 *	%NULL is returned on a memory allocation failure.
 */
static inline struct sk_buff *skb_unshare(struct sk_buff *skb,
					  gfp_t pri)
{
	might_sleep_if(pri & __GFP_WAIT);
	if (skb_cloned(skb)) {
		struct sk_buff *nskb = skb_copy(skb, pri);
		kfree_skb(skb);	/* Free our shared copy */
		skb = nskb;
	}
	return skb;
}

/**
 *	skb_peek - peek at the head of an &sk_buff_head
 *	@list_: list to peek at
 *
 *	Peek an &sk_buff. Unlike most other operations you _MUST_
 *	be careful with this one. A peek leaves the buffer on the
 *	list and someone else may run off with it. You must hold
 *	the appropriate locks or have a private queue to do this.
 *
 *	Returns %NULL for an empty list or a pointer to the head element.
 *	The reference count is not incremented and the reference is therefore
 *	volatile. Use with caution.
 */
static inline struct sk_buff *skb_peek(const struct sk_buff_head *list_)
{
	struct sk_buff *skb = list_->next;

	if (skb == (struct sk_buff *)list_)
		skb = NULL;
	return skb;
}

/**
 *	skb_peek_next - peek skb following the given one from a queue
 *	@skb: skb to start from
 *	@list_: list to peek at
 *
 *	Returns %NULL when the end of the list is met or a pointer to the
 *	next element. The reference count is not incremented and the
 *	reference is therefore volatile. Use with caution.
 */
static inline struct sk_buff *skb_peek_next(struct sk_buff *skb,
		const struct sk_buff_head *list_)
{
	struct sk_buff *next = skb->next;

	if (next == (struct sk_buff *)list_)
		next = NULL;
	return next;
}

/**
 *	skb_peek_tail - peek at the tail of an &sk_buff_head
 *	@list_: list to peek at
 *
 *	Peek an &sk_buff. Unlike most other operations you _MUST_
 *	be careful with this one. A peek leaves the buffer on the
 *	list and someone else may run off with it. You must hold
 *	the appropriate locks or have a private queue to do this.
 *
 *	Returns %NULL for an empty list or a pointer to the tail element.
 *	The reference count is not incremented and the reference is therefore
 *	volatile. Use with caution.
 */
static inline struct sk_buff *skb_peek_tail(const struct sk_buff_head *list_)
{
	struct sk_buff *skb = list_->prev;

	if (skb == (struct sk_buff *)list_)
		skb = NULL;
	return skb;

}

/**
 *	skb_queue_len	- get queue length
 *	@list_: list to measure
 *
 *	Return the length of an &sk_buff queue.
 */
static inline __u32 skb_queue_len(const struct sk_buff_head *list_)
{
	return list_->qlen;
}

/**
 *	__skb_queue_head_init - initialize non-spinlock portions of sk_buff_head
 *	@list: queue to initialize
 *
 *	This initializes only the list and queue length aspects of
 *	an sk_buff_head object.  This allows to initialize the list
 *	aspects of an sk_buff_head without reinitializing things like
 *	the spinlock.  It can also be used for on-stack sk_buff_head
 *	objects where the spinlock is known to not be used.
 */
static inline void __skb_queue_head_init(struct sk_buff_head *list)
{
	list->prev = list->next = (struct sk_buff *)list;
	list->qlen = 0;
}

/*
 * This function creates a split out lock class for each invocation;
 * this is needed for now since a whole lot of users of the skb-queue
 * infrastructure in drivers have different locking usage (in hardirq)
 * than the networking core (in softirq only). In the long run either the
 * network layer or drivers should need annotation to consolidate the
 * main types of usage into 3 classes.
 */
static inline void skb_queue_head_init(struct sk_buff_head *list)
{
	spin_lock_init(&list->lock);
	__skb_queue_head_init(list);
}

static inline void skb_queue_head_init_class(struct sk_buff_head *list,
		struct lock_class_key *class)
{
	skb_queue_head_init(list);
	lockdep_set_class(&list->lock, class);
}

/*
 *	Insert an sk_buff on a list.
 *
 *	The "__skb_xxxx()" functions are the non-atomic ones that
 *	can only be called with interrupts disabled.
 */
extern void        skb_insert(struct sk_buff *old, struct sk_buff *newsk, struct sk_buff_head *list);
static inline void __skb_insert(struct sk_buff *newsk,
				struct sk_buff *prev, struct sk_buff *next,
				struct sk_buff_head *list)
{
	newsk->next = next;
	newsk->prev = prev;
	next->prev  = prev->next = newsk;
	list->qlen++;
}

static inline void __skb_queue_splice(const struct sk_buff_head *list,
				      struct sk_buff *prev,
				      struct sk_buff *next)
{
	struct sk_buff *first = list->next;
	struct sk_buff *last = list->prev;

	first->prev = prev;
	prev->next = first;

	last->next = next;
	next->prev = last;
}

/**
 *	skb_queue_splice - join two skb lists, this is designed for stacks
 *	@list: the new list to add
 *	@head: the place to add it in the first list
 */
static inline void skb_queue_splice(const struct sk_buff_head *list,
				    struct sk_buff_head *head)
{
	if (!skb_queue_empty(list)) {
		__skb_queue_splice(list, (struct sk_buff *) head, head->next);
		head->qlen += list->qlen;
	}
}

/**
 *	skb_queue_splice_init - join two skb lists and reinitialise the emptied list
 *	@list: the new list to add
 *	@head: the place to add it in the first list
 *
 *	The list at @list is reinitialised
 */
static inline void skb_queue_splice_init(struct sk_buff_head *list,
					 struct sk_buff_head *head)
{
	if (!skb_queue_empty(list)) {
		__skb_queue_splice(list, (struct sk_buff *) head, head->next);
		head->qlen += list->qlen;
		__skb_queue_head_init(list);
	}
}

/**
 *	skb_queue_splice_tail - join two skb lists, each list being a queue
 *	@list: the new list to add
 *	@head: the place to add it in the first list
 */
static inline void skb_queue_splice_tail(const struct sk_buff_head *list,
					 struct sk_buff_head *head)
{
	if (!skb_queue_empty(list)) {
		__skb_queue_splice(list, head->prev, (struct sk_buff *) head);
		head->qlen += list->qlen;
	}
}

/**
 *	skb_queue_splice_tail_init - join two skb lists and reinitialise the emptied list
 *	@list: the new list to add
 *	@head: the place to add it in the first list
 *
 *	Each of the lists is a queue.
 *	The list at @list is reinitialised
 */
static inline void skb_queue_splice_tail_init(struct sk_buff_head *list,
					      struct sk_buff_head *head)
{
	if (!skb_queue_empty(list)) {
		__skb_queue_splice(list, head->prev, (struct sk_buff *) head);
		head->qlen += list->qlen;
		__skb_queue_head_init(list);
	}
}

/**
 *	__skb_queue_after - queue a buffer at the list head
 *	@list: list to use
 *	@prev: place after this buffer
 *	@newsk: buffer to queue
 *
 *	Queue a buffer int the middle of a list. This function takes no locks
 *	and you must therefore hold required locks before calling it.
 *
 *	A buffer cannot be placed on two lists at the same time.
 */
static inline void __skb_queue_after(struct sk_buff_head *list,
				     struct sk_buff *prev,
				     struct sk_buff *newsk)
{
	__skb_insert(newsk, prev, prev->next, list);
}

extern void skb_append(struct sk_buff *old, struct sk_buff *newsk,
		       struct sk_buff_head *list);

static inline void __skb_queue_before(struct sk_buff_head *list,
				      struct sk_buff *next,
				      struct sk_buff *newsk)
{
	__skb_insert(newsk, next->prev, next, list);
}

/**
 *	__skb_queue_head - queue a buffer at the list head
 *	@list: list to use
 *	@newsk: buffer to queue
 *
 *	Queue a buffer at the start of a list. This function takes no locks
 *	and you must therefore hold required locks before calling it.
 *
 *	A buffer cannot be placed on two lists at the same time.
 */
extern void skb_queue_head(struct sk_buff_head *list, struct sk_buff *newsk);
static inline void __skb_queue_head(struct sk_buff_head *list,
				    struct sk_buff *newsk)
{
	__skb_queue_after(list, (struct sk_buff *)list, newsk);
}

/**
 *	__skb_queue_tail - queue a buffer at the list tail
 *	@list: list to use
 *	@newsk: buffer to queue
 *
 *	Queue a buffer at the end of a list. This function takes no locks
 *	and you must therefore hold required locks before calling it.
 *
 *	A buffer cannot be placed on two lists at the same time.
 */
extern void skb_queue_tail(struct sk_buff_head *list, struct sk_buff *newsk);
static inline void __skb_queue_tail(struct sk_buff_head *list,
				   struct sk_buff *newsk)
{
	__skb_queue_before(list, (struct sk_buff *)list, newsk);
}

/*
 * remove sk_buff from list. _Must_ be called atomically, and with
 * the list known..
 */
extern void	   skb_unlink(struct sk_buff *skb, struct sk_buff_head *list);
static inline void __skb_unlink(struct sk_buff *skb, struct sk_buff_head *list)
{
	struct sk_buff *next, *prev;

	list->qlen--;
	next	   = skb->next;
	prev	   = skb->prev;
	skb->next  = skb->prev = NULL;
	next->prev = prev;
	prev->next = next;
}

/**
 *	__skb_dequeue - remove from the head of the queue
 *	@list: list to dequeue from
 *
 *	Remove the head of the list. This function does not take any locks
 *	so must be used with appropriate locks held only. The head item is
 *	returned or %NULL if the list is empty.
 */
extern struct sk_buff *skb_dequeue(struct sk_buff_head *list);
static inline struct sk_buff *__skb_dequeue(struct sk_buff_head *list)
{
	struct sk_buff *skb = skb_peek(list);
	if (skb)
		__skb_unlink(skb, list);
	return skb;
}

/**
 *	__skb_dequeue_tail - remove from the tail of the queue
 *	@list: list to dequeue from
 *
 *	Remove the tail of the list. This function does not take any locks
 *	so must be used with appropriate locks held only. The tail item is
 *	returned or %NULL if the list is empty.
 */
extern struct sk_buff *skb_dequeue_tail(struct sk_buff_head *list);
static inline struct sk_buff *__skb_dequeue_tail(struct sk_buff_head *list)
{
	struct sk_buff *skb = skb_peek_tail(list);
	if (skb)
		__skb_unlink(skb, list);
	return skb;
}


static inline bool skb_is_nonlinear(const struct sk_buff *skb)
{
	return skb->data_len;
}

static inline unsigned int skb_headlen(const struct sk_buff *skb)
{
	return skb->len - skb->data_len;
}

static inline int skb_pagelen(const struct sk_buff *skb)
{
	int i, len = 0;

	for (i = (int)skb_shinfo(skb)->nr_frags - 1; i >= 0; i--)
		len += skb_frag_size(&skb_shinfo(skb)->frags[i]);
	return len + skb_headlen(skb);
}

/**
 * __skb_fill_page_desc - initialise a paged fragment in an skb
 * @skb: buffer containing fragment to be initialised
 * @i: paged fragment index to initialise
 * @page: the page to use for this fragment
 * @off: the offset to the data with @page
 * @size: the length of the data
 *
 * Initialises the @i'th fragment of @skb to point to &size bytes at
 * offset @off within @page.
 *
 * Does not take any additional reference on the fragment.
 */
static inline void __skb_fill_page_desc(struct sk_buff *skb, int i,
					struct page *page, int off, int size)
{
	skb_frag_t *frag = &skb_shinfo(skb)->frags[i];

	/*
	 * Propagate page->pfmemalloc to the skb if we can. The problem is
	 * that not all callers have unique ownership of the page. If
	 * pfmemalloc is set, we check the mapping as a mapping implies
	 * page->index is set (index and pfmemalloc share space).
	 * If it's a valid mapping, we cannot use page->pfmemalloc but we
	 * do not lose pfmemalloc information as the pages would not be
	 * allocated using __GFP_MEMALLOC.
	 */
	frag->page.p		  = page;
	frag->page_offset	  = off;
	skb_frag_size_set(frag, size);

	page = compound_head(page);
	if (page->pfmemalloc && !page->mapping)
		skb->pfmemalloc	= true;
}

/**
 * skb_fill_page_desc - initialise a paged fragment in an skb
 * @skb: buffer containing fragment to be initialised
 * @i: paged fragment index to initialise
 * @page: the page to use for this fragment
 * @off: the offset to the data with @page
 * @size: the length of the data
 *
 * As per __skb_fill_page_desc() -- initialises the @i'th fragment of
 * @skb to point to &size bytes at offset @off within @page. In
 * addition updates @skb such that @i is the last fragment.
 *
 * Does not take any additional reference on the fragment.
 */
static inline void skb_fill_page_desc(struct sk_buff *skb, int i,
				      struct page *page, int off, int size)
{
	__skb_fill_page_desc(skb, i, page, off, size);
	skb_shinfo(skb)->nr_frags = i + 1;
}

extern void skb_add_rx_frag(struct sk_buff *skb, int i, struct page *page,
			    int off, int size, unsigned int truesize);

#define SKB_PAGE_ASSERT(skb) 	BUG_ON(skb_shinfo(skb)->nr_frags)
#define SKB_FRAG_ASSERT(skb) 	BUG_ON(skb_has_frag_list(skb))
#define SKB_LINEAR_ASSERT(skb)  BUG_ON(skb_is_nonlinear(skb))

#ifdef NET_SKBUFF_DATA_USES_OFFSET
static inline unsigned char *skb_tail_pointer(const struct sk_buff *skb)
{
	return skb->head + skb->tail;
}

static inline void skb_reset_tail_pointer(struct sk_buff *skb)
{
	skb->tail = skb->data - skb->head;
}

static inline void skb_set_tail_pointer(struct sk_buff *skb, const int offset)
{
	skb_reset_tail_pointer(skb);
	skb->tail += offset;
}
#else /* NET_SKBUFF_DATA_USES_OFFSET */
static inline unsigned char *skb_tail_pointer(const struct sk_buff *skb)
{
	return skb->tail;
}

static inline void skb_reset_tail_pointer(struct sk_buff *skb)
{
	skb->tail = skb->data;
}

static inline void skb_set_tail_pointer(struct sk_buff *skb, const int offset)
{
	skb->tail = skb->data + offset;
}

#endif /* NET_SKBUFF_DATA_USES_OFFSET */

/*
 *	Add data to an sk_buff
 */
extern unsigned char *skb_put(struct sk_buff *skb, unsigned int len);
static inline unsigned char *__skb_put(struct sk_buff *skb, unsigned int len)
{
	unsigned char *tmp = skb_tail_pointer(skb);
	SKB_LINEAR_ASSERT(skb);
	skb->tail += len;
	skb->len  += len;
	return tmp;
}

extern unsigned char *skb_push(struct sk_buff *skb, unsigned int len);
static inline unsigned char *__skb_push(struct sk_buff *skb, unsigned int len)
{
	skb->data -= len;
	skb->len  += len;
	return skb->data;
}

extern unsigned char *skb_pull(struct sk_buff *skb, unsigned int len);
static inline unsigned char *__skb_pull(struct sk_buff *skb, unsigned int len)
{
	skb->len -= len;
	BUG_ON(skb->len < skb->data_len);
	return skb->data += len;
}

static inline unsigned char *skb_pull_inline(struct sk_buff *skb, unsigned int len)
{
	return unlikely(len > skb->len) ? NULL : __skb_pull(skb, len);
}

extern unsigned char *__pskb_pull_tail(struct sk_buff *skb, int delta);

static inline unsigned char *__pskb_pull(struct sk_buff *skb, unsigned int len)
{
	if (len > skb_headlen(skb) &&
	    !__pskb_pull_tail(skb, len - skb_headlen(skb)))
		return NULL;
	skb->len -= len;
	return skb->data += len;
}

static inline unsigned char *pskb_pull(struct sk_buff *skb, unsigned int len)
{
	return unlikely(len > skb->len) ? NULL : __pskb_pull(skb, len);
}

static inline int pskb_may_pull(struct sk_buff *skb, unsigned int len)
{
	if (likely(len <= skb_headlen(skb)))
		return 1;
	if (unlikely(len > skb->len))
		return 0;
	return __pskb_pull_tail(skb, len - skb_headlen(skb)) != NULL;
}

/**
 *	skb_headroom - bytes at buffer head
 *	@skb: buffer to check
 *
 *	Return the number of bytes of free space at the head of an &sk_buff.
 */
static inline unsigned int skb_headroom(const struct sk_buff *skb)
{
	return skb->data - skb->head;
}

/**
 *	skb_tailroom - bytes at buffer end
 *	@skb: buffer to check
 *
 *	Return the number of bytes of free space at the tail of an sk_buff
 */
static inline int skb_tailroom(const struct sk_buff *skb)
{
	return skb_is_nonlinear(skb) ? 0 : skb->end - skb->tail;
}

/**
 *	skb_availroom - bytes at buffer end
 *	@skb: buffer to check
 *
 *	Return the number of bytes of free space at the tail of an sk_buff
 *	allocated by sk_stream_alloc()
 */
static inline int skb_availroom(const struct sk_buff *skb)
{
	if (skb_is_nonlinear(skb))
		return 0;

	return skb->end - skb->tail - skb->reserved_tailroom;
}

/**
 *	skb_reserve - adjust headroom
 *	@skb: buffer to alter
 *	@len: bytes to move
 *
 *	Increase the headroom of an empty &sk_buff by reducing the tail
 *	room. This is only allowed for an empty buffer.
 */
static inline void skb_reserve(struct sk_buff *skb, int len)
{
	skb->data += len;
	skb->tail += len;
}

static inline void skb_reset_inner_headers(struct sk_buff *skb)
{
	skb->inner_mac_header = skb->mac_header;
	skb->inner_network_header = skb->network_header;
	skb->inner_transport_header = skb->transport_header;
}

static inline void skb_reset_mac_len(struct sk_buff *skb)
{
	skb->mac_len = skb->network_header - skb->mac_header;
}

#ifdef NET_SKBUFF_DATA_USES_OFFSET
static inline unsigned char *skb_inner_transport_header(const struct sk_buff
							*skb)
{
	return skb->head + skb->inner_transport_header;
}

static inline void skb_reset_inner_transport_header(struct sk_buff *skb)
{
	skb->inner_transport_header = skb->data - skb->head;
}

static inline void skb_set_inner_transport_header(struct sk_buff *skb,
						   const int offset)
{
	skb_reset_inner_transport_header(skb);
	skb->inner_transport_header += offset;
}

static inline unsigned char *skb_inner_network_header(const struct sk_buff *skb)
{
	return skb->head + skb->inner_network_header;
}

static inline void skb_reset_inner_network_header(struct sk_buff *skb)
{
	skb->inner_network_header = skb->data - skb->head;
}

static inline void skb_set_inner_network_header(struct sk_buff *skb,
						const int offset)
{
	skb_reset_inner_network_header(skb);
	skb->inner_network_header += offset;
}

static inline unsigned char *skb_inner_mac_header(const struct sk_buff *skb)
{
	return skb->head + skb->inner_mac_header;
}

static inline void skb_reset_inner_mac_header(struct sk_buff *skb)
{
	skb->inner_mac_header = skb->data - skb->head;
}

static inline void skb_set_inner_mac_header(struct sk_buff *skb,
					    const int offset)
{
	skb_reset_inner_mac_header(skb);
	skb->inner_mac_header += offset;
}
static inline bool skb_transport_header_was_set(const struct sk_buff *skb)
{
	return skb->transport_header != ~0U;
}

static inline unsigned char *skb_transport_header(const struct sk_buff *skb)
{
	return skb->head + skb->transport_header;
}

static inline void skb_reset_transport_header(struct sk_buff *skb)
{
	skb->transport_header = skb->data - skb->head;
}

static inline void skb_set_transport_header(struct sk_buff *skb,
					    const int offset)
{
	skb_reset_transport_header(skb);
	skb->transport_header += offset;
}

static inline unsigned char *skb_network_header(const struct sk_buff *skb)
{
	return skb->head + skb->network_header;
}

static inline void skb_reset_network_header(struct sk_buff *skb)
{
	skb->network_header = skb->data - skb->head;
}

static inline void skb_set_network_header(struct sk_buff *skb, const int offset)
{
	skb_reset_network_header(skb);
	skb->network_header += offset;
}

static inline unsigned char *skb_mac_header(const struct sk_buff *skb)
{
	return skb->head + skb->mac_header;
}

static inline int skb_mac_header_was_set(const struct sk_buff *skb)
{
	return skb->mac_header != ~0U;
}

static inline void skb_reset_mac_header(struct sk_buff *skb)
{
	skb->mac_header = skb->data - skb->head;
}

static inline void skb_set_mac_header(struct sk_buff *skb, const int offset)
{
	skb_reset_mac_header(skb);
	skb->mac_header += offset;
}

#else /* NET_SKBUFF_DATA_USES_OFFSET */
static inline unsigned char *skb_inner_transport_header(const struct sk_buff
							*skb)
{
	return skb->inner_transport_header;
}

static inline void skb_reset_inner_transport_header(struct sk_buff *skb)
{
	skb->inner_transport_header = skb->data;
}

static inline void skb_set_inner_transport_header(struct sk_buff *skb,
						   const int offset)
{
	skb->inner_transport_header = skb->data + offset;
}

static inline unsigned char *skb_inner_network_header(const struct sk_buff *skb)
{
	return skb->inner_network_header;
}

static inline void skb_reset_inner_network_header(struct sk_buff *skb)
{
	skb->inner_network_header = skb->data;
}

static inline void skb_set_inner_network_header(struct sk_buff *skb,
						const int offset)
{
	skb->inner_network_header = skb->data + offset;
}

static inline unsigned char *skb_inner_mac_header(const struct sk_buff *skb)
{
	return skb->inner_mac_header;
}

static inline void skb_reset_inner_mac_header(struct sk_buff *skb)
{
	skb->inner_mac_header = skb->data;
}

static inline void skb_set_inner_mac_header(struct sk_buff *skb,
						const int offset)
{
	skb->inner_mac_header = skb->data + offset;
}
static inline bool skb_transport_header_was_set(const struct sk_buff *skb)
{
	return skb->transport_header != NULL;
}

static inline unsigned char *skb_transport_header(const struct sk_buff *skb)
{
	return skb->transport_header;
}

static inline void skb_reset_transport_header(struct sk_buff *skb)
{
	skb->transport_header = skb->data;
}

static inline void skb_set_transport_header(struct sk_buff *skb,
					    const int offset)
{
	skb->transport_header = skb->data + offset;
}

static inline unsigned char *skb_network_header(const struct sk_buff *skb)
{
	return skb->network_header;
}

static inline void skb_reset_network_header(struct sk_buff *skb)
{
	skb->network_header = skb->data;
}

static inline void skb_set_network_header(struct sk_buff *skb, const int offset)
{
	skb->network_header = skb->data + offset;
}

static inline unsigned char *skb_mac_header(const struct sk_buff *skb)
{
	return skb->mac_header;
}

static inline int skb_mac_header_was_set(const struct sk_buff *skb)
{
	return skb->mac_header != NULL;
}

static inline void skb_reset_mac_header(struct sk_buff *skb)
{
	skb->mac_header = skb->data;
}

static inline void skb_set_mac_header(struct sk_buff *skb, const int offset)
{
	skb->mac_header = skb->data + offset;
}
#endif /* NET_SKBUFF_DATA_USES_OFFSET */

static inline void skb_probe_transport_header(struct sk_buff *skb,
					      const int offset_hint)
{
	struct flow_keys keys;

	if (skb_transport_header_was_set(skb))
		return;
	else if (skb_flow_dissect(skb, &keys))
		skb_set_transport_header(skb, keys.thoff);
	else
		skb_set_transport_header(skb, offset_hint);
}

static inline void skb_mac_header_rebuild(struct sk_buff *skb)
{
	if (skb_mac_header_was_set(skb)) {
		const unsigned char *old_mac = skb_mac_header(skb);

		skb_set_mac_header(skb, -skb->mac_len);
		memmove(skb_mac_header(skb), old_mac, skb->mac_len);
	}
}

static inline int skb_checksum_start_offset(const struct sk_buff *skb)
{
	return skb->csum_start - skb_headroom(skb);
}

static inline int skb_transport_offset(const struct sk_buff *skb)
{
	return skb_transport_header(skb) - skb->data;
}

static inline u32 skb_network_header_len(const struct sk_buff *skb)
{
	return skb->transport_header - skb->network_header;
}

static inline u32 skb_inner_network_header_len(const struct sk_buff *skb)
{
	return skb->inner_transport_header - skb->inner_network_header;
}

static inline int skb_network_offset(const struct sk_buff *skb)
{
	return skb_network_header(skb) - skb->data;
}

static inline int skb_inner_network_offset(const struct sk_buff *skb)
{
	return skb_inner_network_header(skb) - skb->data;
}

static inline int pskb_network_may_pull(struct sk_buff *skb, unsigned int len)
{
	return pskb_may_pull(skb, skb_network_offset(skb) + len);
}

/*
 * CPUs often take a performance hit when accessing unaligned memory
 * locations. The actual performance hit varies, it can be small if the
 * hardware handles it or large if we have to take an exception and fix it
 * in software.
 *
 * Since an ethernet header is 14 bytes network drivers often end up with
 * the IP header at an unaligned offset. The IP header can be aligned by
 * shifting the start of the packet by 2 bytes. Drivers should do this
 * with:
 *
 * skb_reserve(skb, NET_IP_ALIGN);
 *
 * The downside to this alignment of the IP header is that the DMA is now
 * unaligned. On some architectures the cost of an unaligned DMA is high
 * and this cost outweighs the gains made by aligning the IP header.
 *
 * Since this trade off varies between architectures, we allow NET_IP_ALIGN
 * to be overridden.
 */
#ifndef NET_IP_ALIGN
#define NET_IP_ALIGN	2
#endif

/*
 * The networking layer reserves some headroom in skb data (via
 * dev_alloc_skb). This is used to avoid having to reallocate skb data when
 * the header has to grow. In the default case, if the header has to grow
 * 32 bytes or less we avoid the reallocation.
 *
 * Unfortunately this headroom changes the DMA alignment of the resulting
 * network packet. As for NET_IP_ALIGN, this unaligned DMA is expensive
 * on some architectures. An architecture can override this value,
 * perhaps setting it to a cacheline in size (since that will maintain
 * cacheline alignment of the DMA). It must be a power of 2.
 *
 * Various parts of the networking layer expect at least 32 bytes of
 * headroom, you should not reduce this.
 *
 * Using max(32, L1_CACHE_BYTES) makes sense (especially with RPS)
 * to reduce average number of cache lines per packet.
 * get_rps_cpus() for example only access one 64 bytes aligned block :
 * NET_IP_ALIGN(2) + ethernet_header(14) + IP_header(20/40) + ports(8)
 */
#ifndef NET_SKB_PAD
#define NET_SKB_PAD	max(32, L1_CACHE_BYTES)
#endif

extern int ___pskb_trim(struct sk_buff *skb, unsigned int len);

static inline void __skb_trim(struct sk_buff *skb, unsigned int len)
{
	if (unlikely(skb_is_nonlinear(skb))) {
		WARN_ON(1);
		return;
	}
	skb->len = len;
	skb_set_tail_pointer(skb, len);
}

extern void skb_trim(struct sk_buff *skb, unsigned int len);

static inline int __pskb_trim(struct sk_buff *skb, unsigned int len)
{
	if (skb->data_len)
		return ___pskb_trim(skb, len);
	__skb_trim(skb, len);
	return 0;
}

static inline int pskb_trim(struct sk_buff *skb, unsigned int len)
{
	return (len < skb->len) ? __pskb_trim(skb, len) : 0;
}

/**
 *	pskb_trim_unique - remove end from a paged unique (not cloned) buffer
 *	@skb: buffer to alter
 *	@len: new length
 *
 *	This is identical to pskb_trim except that the caller knows that
 *	the skb is not cloned so we should never get an error due to out-
 *	of-memory.
 */
static inline void pskb_trim_unique(struct sk_buff *skb, unsigned int len)
{
	int err = pskb_trim(skb, len);
	BUG_ON(err);
}

/**
 *	skb_orphan - orphan a buffer
 *	@skb: buffer to orphan
 *
 *	If a buffer currently has an owner then we call the owner's
 *	destructor function and make the @skb unowned. The buffer continues
 *	to exist but is no longer charged to its former owner.
 */
static inline void skb_orphan(struct sk_buff *skb)
{
	if (skb->destructor)
		skb->destructor(skb);
	skb->destructor = NULL;
	skb->sk		= NULL;
}

/**
 *	skb_orphan_frags - orphan the frags contained in a buffer
 *	@skb: buffer to orphan frags from
 *	@gfp_mask: allocation mask for replacement pages
 *
 *	For each frag in the SKB which needs a destructor (i.e. has an
 *	owner) create a copy of that frag and release the original
 *	page by calling the destructor.
 */
static inline int skb_orphan_frags(struct sk_buff *skb, gfp_t gfp_mask)
{
	if (likely(!(skb_shinfo(skb)->tx_flags & SKBTX_DEV_ZEROCOPY)))
		return 0;
	return skb_copy_ubufs(skb, gfp_mask);
}

/**
 *	__skb_queue_purge - empty a list
 *	@list: list to empty
 *
 *	Delete all buffers on an &sk_buff list. Each buffer is removed from
 *	the list and one reference dropped. This function does not take the
 *	list lock and the caller must hold the relevant locks to use it.
 */
extern void skb_queue_purge(struct sk_buff_head *list);
static inline void __skb_queue_purge(struct sk_buff_head *list)
{
	struct sk_buff *skb;
	while ((skb = __skb_dequeue(list)) != NULL)
		kfree_skb(skb);
}

#define NETDEV_FRAG_PAGE_MAX_ORDER get_order(32768)
#define NETDEV_FRAG_PAGE_MAX_SIZE  (PAGE_SIZE << NETDEV_FRAG_PAGE_MAX_ORDER)
#define NETDEV_PAGECNT_MAX_BIAS	   NETDEV_FRAG_PAGE_MAX_SIZE

extern void *netdev_alloc_frag(unsigned int fragsz);

extern struct sk_buff *__netdev_alloc_skb(struct net_device *dev,
					  unsigned int length,
					  gfp_t gfp_mask);

/**
 *	netdev_alloc_skb - allocate an skbuff for rx on a specific device
 *	@dev: network device to receive on
 *	@length: length to allocate
 *
 *	Allocate a new &sk_buff and assign it a usage count of one. The
 *	buffer has unspecified headroom built in. Users should allocate
 *	the headroom they think they need without accounting for the
 *	built in space. The built in space is used for optimisations.
 *
 *	%NULL is returned if there is no free memory. Although this function
 *	allocates memory it can be called from an interrupt.
 */
static inline struct sk_buff *netdev_alloc_skb(struct net_device *dev,
					       unsigned int length)
{
	return __netdev_alloc_skb(dev, length, GFP_ATOMIC);
}

/* legacy helper around __netdev_alloc_skb() */
static inline struct sk_buff *__dev_alloc_skb(unsigned int length,
					      gfp_t gfp_mask)
{
	return __netdev_alloc_skb(NULL, length, gfp_mask);
}

/* legacy helper around netdev_alloc_skb() */
static inline struct sk_buff *dev_alloc_skb(unsigned int length)
{
	return netdev_alloc_skb(NULL, length);
}


static inline struct sk_buff *__netdev_alloc_skb_ip_align(struct net_device *dev,
		unsigned int length, gfp_t gfp)
{
	struct sk_buff *skb = __netdev_alloc_skb(dev, length + NET_IP_ALIGN, gfp);

	if (NET_IP_ALIGN && skb)
		skb_reserve(skb, NET_IP_ALIGN);
	return skb;
}

static inline struct sk_buff *netdev_alloc_skb_ip_align(struct net_device *dev,
		unsigned int length)
{
	return __netdev_alloc_skb_ip_align(dev, length, GFP_ATOMIC);
}

/*
 *	__skb_alloc_page - allocate pages for ps-rx on a skb and preserve pfmemalloc data
 *	@gfp_mask: alloc_pages_node mask. Set __GFP_NOMEMALLOC if not for network packet RX
 *	@skb: skb to set pfmemalloc on if __GFP_MEMALLOC is used
 *	@order: size of the allocation
 *
 * 	Allocate a new page.
 *
 * 	%NULL is returned if there is no free memory.
*/
static inline struct page *__skb_alloc_pages(gfp_t gfp_mask,
					      struct sk_buff *skb,
					      unsigned int order)
{
	struct page *page;

	gfp_mask |= __GFP_COLD;

	if (!(gfp_mask & __GFP_NOMEMALLOC))
		gfp_mask |= __GFP_MEMALLOC;

	page = alloc_pages_node(NUMA_NO_NODE, gfp_mask, order);
	if (skb && page && page->pfmemalloc)
		skb->pfmemalloc = true;

	return page;
}

/**
 *	__skb_alloc_page - allocate a page for ps-rx for a given skb and preserve pfmemalloc data
 *	@gfp_mask: alloc_pages_node mask. Set __GFP_NOMEMALLOC if not for network packet RX
 *	@skb: skb to set pfmemalloc on if __GFP_MEMALLOC is used
 *
 * 	Allocate a new page.
 *
 * 	%NULL is returned if there is no free memory.
 */
static inline struct page *__skb_alloc_page(gfp_t gfp_mask,
					     struct sk_buff *skb)
{
	return __skb_alloc_pages(gfp_mask, skb, 0);
}

/**
 *	skb_propagate_pfmemalloc - Propagate pfmemalloc if skb is allocated after RX page
 *	@page: The page that was allocated from skb_alloc_page
 *	@skb: The skb that may need pfmemalloc set
 */
static inline void skb_propagate_pfmemalloc(struct page *page,
					     struct sk_buff *skb)
{
	if (page && page->pfmemalloc)
		skb->pfmemalloc = true;
}

/**
 * skb_frag_page - retrieve the page refered to by a paged fragment
 * @frag: the paged fragment
 *
 * Returns the &struct page associated with @frag.
 */
static inline struct page *skb_frag_page(const skb_frag_t *frag)
{
	return frag->page.p;
}

/**
 * __skb_frag_ref - take an addition reference on a paged fragment.
 * @frag: the paged fragment
 *
 * Takes an additional reference on the paged fragment @frag.
 */
static inline void __skb_frag_ref(skb_frag_t *frag)
{
	get_page(skb_frag_page(frag));
}

/**
 * skb_frag_ref - take an addition reference on a paged fragment of an skb.
 * @skb: the buffer
 * @f: the fragment offset.
 *
 * Takes an additional reference on the @f'th paged fragment of @skb.
 */
static inline void skb_frag_ref(struct sk_buff *skb, int f)
{
	__skb_frag_ref(&skb_shinfo(skb)->frags[f]);
}

/**
 * __skb_frag_unref - release a reference on a paged fragment.
 * @frag: the paged fragment
 *
 * Releases a reference on the paged fragment @frag.
 */
static inline void __skb_frag_unref(skb_frag_t *frag)
{
	put_page(skb_frag_page(frag));
}

/**
 * skb_frag_unref - release a reference on a paged fragment of an skb.
 * @skb: the buffer
 * @f: the fragment offset
 *
 * Releases a reference on the @f'th paged fragment of @skb.
 */
static inline void skb_frag_unref(struct sk_buff *skb, int f)
{
	__skb_frag_unref(&skb_shinfo(skb)->frags[f]);
}

/**
 * skb_frag_address - gets the address of the data contained in a paged fragment
 * @frag: the paged fragment buffer
 *
 * Returns the address of the data within @frag. The page must already
 * be mapped.
 */
static inline void *skb_frag_address(const skb_frag_t *frag)
{
	return page_address(skb_frag_page(frag)) + frag->page_offset;
}

/**
 * skb_frag_address_safe - gets the address of the data contained in a paged fragment
 * @frag: the paged fragment buffer
 *
 * Returns the address of the data within @frag. Checks that the page
 * is mapped and returns %NULL otherwise.
 */
static inline void *skb_frag_address_safe(const skb_frag_t *frag)
{
	void *ptr = page_address(skb_frag_page(frag));
	if (unlikely(!ptr))
		return NULL;

	return ptr + frag->page_offset;
}

/**
 * __skb_frag_set_page - sets the page contained in a paged fragment
 * @frag: the paged fragment
 * @page: the page to set
 *
 * Sets the fragment @frag to contain @page.
 */
static inline void __skb_frag_set_page(skb_frag_t *frag, struct page *page)
{
	frag->page.p = page;
}

/**
 * skb_frag_set_page - sets the page contained in a paged fragment of an skb
 * @skb: the buffer
 * @f: the fragment offset
 * @page: the page to set
 *
 * Sets the @f'th fragment of @skb to contain @page.
 */
static inline void skb_frag_set_page(struct sk_buff *skb, int f,
				     struct page *page)
{
	__skb_frag_set_page(&skb_shinfo(skb)->frags[f], page);
}

/**
 * skb_frag_dma_map - maps a paged fragment via the DMA API
 * @dev: the device to map the fragment to
 * @frag: the paged fragment to map
 * @offset: the offset within the fragment (starting at the
 *          fragment's own offset)
 * @size: the number of bytes to map
 * @dir: the direction of the mapping (%PCI_DMA_*)
 *
 * Maps the page associated with @frag to @device.
 */
static inline dma_addr_t skb_frag_dma_map(struct device *dev,
					  const skb_frag_t *frag,
					  size_t offset, size_t size,
					  enum dma_data_direction dir)
{
	return dma_map_page(dev, skb_frag_page(frag),
			    frag->page_offset + offset, size, dir);
}

static inline struct sk_buff *pskb_copy(struct sk_buff *skb,
					gfp_t gfp_mask)
{
	return __pskb_copy(skb, skb_headroom(skb), gfp_mask);
}

/**
 *	skb_clone_writable - is the header of a clone writable
 *	@skb: buffer to check
 *	@len: length up to which to write
 *
 *	Returns true if modifying the header part of the cloned buffer
 *	does not requires the data to be copied.
 */
static inline int skb_clone_writable(const struct sk_buff *skb, unsigned int len)
{
	return !skb_header_cloned(skb) &&
	       skb_headroom(skb) + len <= skb->hdr_len;
}

static inline int __skb_cow(struct sk_buff *skb, unsigned int headroom,
			    int cloned)
{
	int delta = 0;

	if (headroom > skb_headroom(skb))
		delta = headroom - skb_headroom(skb);

	if (delta || cloned)
		return pskb_expand_head(skb, ALIGN(delta, NET_SKB_PAD), 0,
					GFP_ATOMIC);
	return 0;
}

/**
 *	skb_cow - copy header of skb when it is required
 *	@skb: buffer to cow
 *	@headroom: needed headroom
 *
 *	If the skb passed lacks sufficient headroom or its data part
 *	is shared, data is reallocated. If reallocation fails, an error
 *	is returned and original skb is not changed.
 *
 *	The result is skb with writable area skb->head...skb->tail
 *	and at least @headroom of space at head.
 */
static inline int skb_cow(struct sk_buff *skb, unsigned int headroom)
{
	return __skb_cow(skb, headroom, skb_cloned(skb));
}

/**
 *	skb_cow_head - skb_cow but only making the head writable
 *	@skb: buffer to cow
 *	@headroom: needed headroom
 *
 *	This function is identical to skb_cow except that we replace the
 *	skb_cloned check by skb_header_cloned.  It should be used when
 *	you only need to push on some header and do not need to modify
 *	the data.
 */
static inline int skb_cow_head(struct sk_buff *skb, unsigned int headroom)
{
	return __skb_cow(skb, headroom, skb_header_cloned(skb));
}

/**
 *	skb_padto	- pad an skbuff up to a minimal size
 *	@skb: buffer to pad
 *	@len: minimal length
 *
 *	Pads up a buffer to ensure the trailing bytes exist and are
 *	blanked. If the buffer already contains sufficient data it
 *	is untouched. Otherwise it is extended. Returns zero on
 *	success. The skb is freed on error.
 */
 
static inline int skb_padto(struct sk_buff *skb, unsigned int len)
{
	unsigned int size = skb->len;
	if (likely(size >= len))
		return 0;
	return skb_pad(skb, len - size);
}

static inline int skb_add_data(struct sk_buff *skb,
			       char __user *from, int copy)
{
	const int off = skb->len;

	if (skb->ip_summed == CHECKSUM_NONE) {
		int err = 0;
		__wsum csum = csum_and_copy_from_user(from, skb_put(skb, copy),
							    copy, 0, &err);
		if (!err) {
			skb->csum = csum_block_add(skb->csum, csum, off);
			return 0;
		}
	} else if (!copy_from_user(skb_put(skb, copy), from, copy))
		return 0;

	__skb_trim(skb, off);
	return -EFAULT;
}

static inline bool skb_can_coalesce(struct sk_buff *skb, int i,
				    const struct page *page, int off)
{
	if (i) {
		const struct skb_frag_struct *frag = &skb_shinfo(skb)->frags[i - 1];

		return page == skb_frag_page(frag) &&
		       off == frag->page_offset + skb_frag_size(frag);
	}
	return false;
}

static inline int __skb_linearize(struct sk_buff *skb)
{
	return __pskb_pull_tail(skb, skb->data_len) ? 0 : -ENOMEM;
}

/**
 *	skb_linearize - convert paged skb to linear one
 *	@skb: buffer to linarize
 *
 *	If there is no free memory -ENOMEM is returned, otherwise zero
 *	is returned and the old skb data released.
 */
static inline int skb_linearize(struct sk_buff *skb)
{
	return skb_is_nonlinear(skb) ? __skb_linearize(skb) : 0;
}

/**
 * skb_has_shared_frag - can any frag be overwritten
 * @skb: buffer to test
 *
 * Return true if the skb has at least one frag that might be modified
 * by an external entity (as in vmsplice()/sendfile())
 */
static inline bool skb_has_shared_frag(const struct sk_buff *skb)
{
	return skb_is_nonlinear(skb) &&
	       skb_shinfo(skb)->tx_flags & SKBTX_SHARED_FRAG;
}

/**
 *	skb_linearize_cow - make sure skb is linear and writable
 *	@skb: buffer to process
 *
 *	If there is no free memory -ENOMEM is returned, otherwise zero
 *	is returned and the old skb data released.
 */
static inline int skb_linearize_cow(struct sk_buff *skb)
{
	return skb_is_nonlinear(skb) || skb_cloned(skb) ?
	       __skb_linearize(skb) : 0;
}

/**
 *	skb_postpull_rcsum - update checksum for received skb after pull
 *	@skb: buffer to update
 *	@start: start of data before pull
 *	@len: length of data pulled
 *
 *	After doing a pull on a received packet, you need to call this to
 *	update the CHECKSUM_COMPLETE checksum, or set ip_summed to
 *	CHECKSUM_NONE so that it can be recomputed from scratch.
 */

static inline void skb_postpull_rcsum(struct sk_buff *skb,
				      const void *start, unsigned int len)
{
	if (skb->ip_summed == CHECKSUM_COMPLETE)
		skb->csum = csum_sub(skb->csum, csum_partial(start, len, 0));
}

unsigned char *skb_pull_rcsum(struct sk_buff *skb, unsigned int len);

/**
 *	pskb_trim_rcsum - trim received skb and update checksum
 *	@skb: buffer to trim
 *	@len: new length
 *
 *	This is exactly the same as pskb_trim except that it ensures the
 *	checksum of received packets are still valid after the operation.
 */

static inline int pskb_trim_rcsum(struct sk_buff *skb, unsigned int len)
{
	if (likely(len >= skb->len))
		return 0;
	if (skb->ip_summed == CHECKSUM_COMPLETE)
		skb->ip_summed = CHECKSUM_NONE;
	return __pskb_trim(skb, len);
}

#define skb_queue_walk(queue, skb) \
		for (skb = (queue)->next;					\
		     skb != (struct sk_buff *)(queue);				\
		     skb = skb->next)

#define skb_queue_walk_safe(queue, skb, tmp)					\
		for (skb = (queue)->next, tmp = skb->next;			\
		     skb != (struct sk_buff *)(queue);				\
		     skb = tmp, tmp = skb->next)

#define skb_queue_walk_from(queue, skb)						\
		for (; skb != (struct sk_buff *)(queue);			\
		     skb = skb->next)

#define skb_queue_walk_from_safe(queue, skb, tmp)				\
		for (tmp = skb->next;						\
		     skb != (struct sk_buff *)(queue);				\
		     skb = tmp, tmp = skb->next)

#define skb_queue_reverse_walk(queue, skb) \
		for (skb = (queue)->prev;					\
		     skb != (struct sk_buff *)(queue);				\
		     skb = skb->prev)

#define skb_queue_reverse_walk_safe(queue, skb, tmp)				\
		for (skb = (queue)->prev, tmp = skb->prev;			\
		     skb != (struct sk_buff *)(queue);				\
		     skb = tmp, tmp = skb->prev)

#define skb_queue_reverse_walk_from_safe(queue, skb, tmp)			\
		for (tmp = skb->prev;						\
		     skb != (struct sk_buff *)(queue);				\
		     skb = tmp, tmp = skb->prev)

static inline bool skb_has_frag_list(const struct sk_buff *skb)
{
	return skb_shinfo(skb)->frag_list != NULL;
}

static inline void skb_frag_list_init(struct sk_buff *skb)
{
	skb_shinfo(skb)->frag_list = NULL;
}

static inline void skb_frag_add_head(struct sk_buff *skb, struct sk_buff *frag)
{
	frag->next = skb_shinfo(skb)->frag_list;
	skb_shinfo(skb)->frag_list = frag;
}

#define skb_walk_frags(skb, iter)	\
	for (iter = skb_shinfo(skb)->frag_list; iter; iter = iter->next)

extern struct sk_buff *__skb_recv_datagram(struct sock *sk, unsigned flags,
					   int *peeked, int *off, int *err);
extern struct sk_buff *skb_recv_datagram(struct sock *sk, unsigned flags,
					 int noblock, int *err);
extern unsigned int    datagram_poll(struct file *file, struct socket *sock,
				     struct poll_table_struct *wait);
extern int	       skb_copy_datagram_iovec(const struct sk_buff *from,
					       int offset, struct iovec *to,
					       int size);
extern int	       skb_copy_and_csum_datagram_iovec(struct sk_buff *skb,
							int hlen,
							struct iovec *iov);
extern int	       skb_copy_datagram_from_iovec(struct sk_buff *skb,
						    int offset,
						    const struct iovec *from,
						    int from_offset,
						    int len);
extern int	       skb_copy_datagram_const_iovec(const struct sk_buff *from,
						     int offset,
						     const struct iovec *to,
						     int to_offset,
						     int size);
extern void	       skb_free_datagram(struct sock *sk, struct sk_buff *skb);
extern void	       skb_free_datagram_locked(struct sock *sk,
						struct sk_buff *skb);
extern int	       skb_kill_datagram(struct sock *sk, struct sk_buff *skb,
					 unsigned int flags);
extern __wsum	       skb_checksum(const struct sk_buff *skb, int offset,
				    int len, __wsum csum);
extern int	       skb_copy_bits(const struct sk_buff *skb, int offset,
				     void *to, int len);
extern int	       skb_store_bits(struct sk_buff *skb, int offset,
				      const void *from, int len);
extern __wsum	       skb_copy_and_csum_bits(const struct sk_buff *skb,
					      int offset, u8 *to, int len,
					      __wsum csum);
extern int             skb_splice_bits(struct sk_buff *skb,
						unsigned int offset,
						struct pipe_inode_info *pipe,
						unsigned int len,
						unsigned int flags);
extern void	       skb_copy_and_csum_dev(const struct sk_buff *skb, u8 *to);
extern void	       skb_split(struct sk_buff *skb,
				 struct sk_buff *skb1, const u32 len);
extern int	       skb_shift(struct sk_buff *tgt, struct sk_buff *skb,
				 int shiftlen);

extern struct sk_buff *skb_segment(struct sk_buff *skb,
				   netdev_features_t features);

static inline void *skb_header_pointer(const struct sk_buff *skb, int offset,
				       int len, void *buffer)
{
	int hlen = skb_headlen(skb);

	if (hlen - offset >= len)
		return skb->data + offset;

	if (skb_copy_bits(skb, offset, buffer, len) < 0)
		return NULL;

	return buffer;
}

static inline void skb_copy_from_linear_data(const struct sk_buff *skb,
					     void *to,
					     const unsigned int len)
{
	memcpy(to, skb->data, len);
}

static inline void skb_copy_from_linear_data_offset(const struct sk_buff *skb,
						    const int offset, void *to,
						    const unsigned int len)
{
	memcpy(to, skb->data + offset, len);
}

static inline void skb_copy_to_linear_data(struct sk_buff *skb,
					   const void *from,
					   const unsigned int len)
{
	memcpy(skb->data, from, len);
}

static inline void skb_copy_to_linear_data_offset(struct sk_buff *skb,
						  const int offset,
						  const void *from,
						  const unsigned int len)
{
	memcpy(skb->data + offset, from, len);
}

extern void skb_init(void);

static inline ktime_t skb_get_ktime(const struct sk_buff *skb)
{
	return skb->tstamp;
}

/**
 *	skb_get_timestamp - get timestamp from a skb
 *	@skb: skb to get stamp from
 *	@stamp: pointer to struct timeval to store stamp in
 *
 *	Timestamps are stored in the skb as offsets to a base timestamp.
 *	This function converts the offset back to a struct timeval and stores
 *	it in stamp.
 */
static inline void skb_get_timestamp(const struct sk_buff *skb,
				     struct timeval *stamp)
{
	*stamp = ktime_to_timeval(skb->tstamp);
}

static inline void skb_get_timestampns(const struct sk_buff *skb,
				       struct timespec *stamp)
{
	*stamp = ktime_to_timespec(skb->tstamp);
}

static inline void __net_timestamp(struct sk_buff *skb)
{
	skb->tstamp = ktime_get_real();
}

static inline ktime_t net_timedelta(ktime_t t)
{
	return ktime_sub(ktime_get_real(), t);
}

static inline ktime_t net_invalid_timestamp(void)
{
	return ktime_set(0, 0);
}

extern void skb_timestamping_init(void);

#ifdef CONFIG_NETWORK_PHY_TIMESTAMPING

extern void skb_clone_tx_timestamp(struct sk_buff *skb);
extern bool skb_defer_rx_timestamp(struct sk_buff *skb);

#else /* CONFIG_NETWORK_PHY_TIMESTAMPING */

static inline void skb_clone_tx_timestamp(struct sk_buff *skb)
{
}

static inline bool skb_defer_rx_timestamp(struct sk_buff *skb)
{
	return false;
}

#endif /* !CONFIG_NETWORK_PHY_TIMESTAMPING */

/**
 * skb_complete_tx_timestamp() - deliver cloned skb with tx timestamps
 *
 * PHY drivers may accept clones of transmitted packets for
 * timestamping via their phy_driver.txtstamp method. These drivers
 * must call this function to return the skb back to the stack, with
 * or without a timestamp.
 *
 * @skb: clone of the the original outgoing packet
 * @hwtstamps: hardware time stamps, may be NULL if not available
 *
 */
void skb_complete_tx_timestamp(struct sk_buff *skb,
			       struct skb_shared_hwtstamps *hwtstamps);

/**
 * skb_tstamp_tx - queue clone of skb with send time stamps
 * @orig_skb:	the original outgoing packet
 * @hwtstamps:	hardware time stamps, may be NULL if not available
 *
 * If the skb has a socket associated, then this function clones the
 * skb (thus sharing the actual data and optional structures), stores
 * the optional hardware time stamping information (if non NULL) or
 * generates a software time stamp (otherwise), then queues the clone
 * to the error queue of the socket.  Errors are silently ignored.
 */
extern void skb_tstamp_tx(struct sk_buff *orig_skb,
			struct skb_shared_hwtstamps *hwtstamps);

static inline void sw_tx_timestamp(struct sk_buff *skb)
{
	if (skb_shinfo(skb)->tx_flags & SKBTX_SW_TSTAMP &&
	    !(skb_shinfo(skb)->tx_flags & SKBTX_IN_PROGRESS))
		skb_tstamp_tx(skb, NULL);
}

/**
 * skb_tx_timestamp() - Driver hook for transmit timestamping
 *
 * Ethernet MAC Drivers should call this function in their hard_xmit()
 * function immediately before giving the sk_buff to the MAC hardware.
 *
 * @skb: A socket buffer.
 */
static inline void skb_tx_timestamp(struct sk_buff *skb)
{
	skb_clone_tx_timestamp(skb);
	sw_tx_timestamp(skb);
}

/**
 * skb_complete_wifi_ack - deliver skb with wifi status
 *
 * @skb: the original outgoing packet
 * @acked: ack status
 *
 */
void skb_complete_wifi_ack(struct sk_buff *skb, bool acked);

extern __sum16 __skb_checksum_complete_head(struct sk_buff *skb, int len);
extern __sum16 __skb_checksum_complete(struct sk_buff *skb);

static inline int skb_csum_unnecessary(const struct sk_buff *skb)
{
	return skb->ip_summed & CHECKSUM_UNNECESSARY;
}

/**
 *	skb_checksum_complete - Calculate checksum of an entire packet
 *	@skb: packet to process
 *
 *	This function calculates the checksum over the entire packet plus
 *	the value of skb->csum.  The latter can be used to supply the
 *	checksum of a pseudo header as used by TCP/UDP.  It returns the
 *	checksum.
 *
 *	For protocols that contain complete checksums such as ICMP/TCP/UDP,
 *	this function can be used to verify that checksum on received
 *	packets.  In that case the function should return zero if the
 *	checksum is correct.  In particular, this function will return zero
 *	if skb->ip_summed is CHECKSUM_UNNECESSARY which indicates that the
 *	hardware has already verified the correctness of the checksum.
 */
static inline __sum16 skb_checksum_complete(struct sk_buff *skb)
{
	return skb_csum_unnecessary(skb) ?
	       0 : __skb_checksum_complete(skb);
}

#if defined(CONFIG_NF_CONNTRACK) || defined(CONFIG_NF_CONNTRACK_MODULE)
extern void nf_conntrack_destroy(struct nf_conntrack *nfct);
static inline void nf_conntrack_put(struct nf_conntrack *nfct)
{
	if (nfct && atomic_dec_and_test(&nfct->use))
		nf_conntrack_destroy(nfct);
}
static inline void nf_conntrack_get(struct nf_conntrack *nfct)
{
	if (nfct)
		atomic_inc(&nfct->use);
}
#endif
#ifdef NET_SKBUFF_NF_DEFRAG_NEEDED
static inline void nf_conntrack_get_reasm(struct sk_buff *skb)
{
	if (skb)
		atomic_inc(&skb->users);
}
static inline void nf_conntrack_put_reasm(struct sk_buff *skb)
{
	if (skb)
		kfree_skb(skb);
}
#endif
#ifdef CONFIG_BRIDGE_NETFILTER
static inline void nf_bridge_put(struct nf_bridge_info *nf_bridge)
{
	if (nf_bridge && atomic_dec_and_test(&nf_bridge->use))
		kfree(nf_bridge);
}
static inline void nf_bridge_get(struct nf_bridge_info *nf_bridge)
{
	if (nf_bridge)
		atomic_inc(&nf_bridge->use);
}
#endif /* CONFIG_BRIDGE_NETFILTER */
static inline void nf_reset(struct sk_buff *skb)
{
#if defined(CONFIG_NF_CONNTRACK) || defined(CONFIG_NF_CONNTRACK_MODULE)
	nf_conntrack_put(skb->nfct);
	skb->nfct = NULL;
#endif
#ifdef NET_SKBUFF_NF_DEFRAG_NEEDED
	nf_conntrack_put_reasm(skb->nfct_reasm);
	skb->nfct_reasm = NULL;
#endif
#ifdef CONFIG_BRIDGE_NETFILTER
	nf_bridge_put(skb->nf_bridge);
	skb->nf_bridge = NULL;
#endif
}

static inline void nf_reset_trace(struct sk_buff *skb)
{
#if IS_ENABLED(CONFIG_NETFILTER_XT_TARGET_TRACE)
	skb->nf_trace = 0;
#endif
}

/* Note: This doesn't put any conntrack and bridge info in dst. */
static inline void __nf_copy(struct sk_buff *dst, const struct sk_buff *src)
{
#if defined(CONFIG_NF_CONNTRACK) || defined(CONFIG_NF_CONNTRACK_MODULE)
	dst->nfct = src->nfct;
	nf_conntrack_get(src->nfct);
	dst->nfctinfo = src->nfctinfo;
#endif
#ifdef NET_SKBUFF_NF_DEFRAG_NEEDED
	dst->nfct_reasm = src->nfct_reasm;
	nf_conntrack_get_reasm(src->nfct_reasm);
#endif
#ifdef CONFIG_BRIDGE_NETFILTER
	dst->nf_bridge  = src->nf_bridge;
	nf_bridge_get(src->nf_bridge);
#endif
}

static inline void nf_copy(struct sk_buff *dst, const struct sk_buff *src)
{
#if defined(CONFIG_NF_CONNTRACK) || defined(CONFIG_NF_CONNTRACK_MODULE)
	nf_conntrack_put(dst->nfct);
#endif
#ifdef NET_SKBUFF_NF_DEFRAG_NEEDED
	nf_conntrack_put_reasm(dst->nfct_reasm);
#endif
#ifdef CONFIG_BRIDGE_NETFILTER
	nf_bridge_put(dst->nf_bridge);
#endif
	__nf_copy(dst, src);
}

#ifdef CONFIG_NETWORK_SECMARK
static inline void skb_copy_secmark(struct sk_buff *to, const struct sk_buff *from)
{
	to->secmark = from->secmark;
}

static inline void skb_init_secmark(struct sk_buff *skb)
{
	skb->secmark = 0;
}
#else
static inline void skb_copy_secmark(struct sk_buff *to, const struct sk_buff *from)
{ }

static inline void skb_init_secmark(struct sk_buff *skb)
{ }
#endif

static inline void skb_set_queue_mapping(struct sk_buff *skb, u16 queue_mapping)
{
	skb->queue_mapping = queue_mapping;
}

static inline u16 skb_get_queue_mapping(const struct sk_buff *skb)
{
	return skb->queue_mapping;
}

static inline void skb_copy_queue_mapping(struct sk_buff *to, const struct sk_buff *from)
{
	to->queue_mapping = from->queue_mapping;
}

static inline void skb_record_rx_queue(struct sk_buff *skb, u16 rx_queue)
{
	skb->queue_mapping = rx_queue + 1;
}

static inline u16 skb_get_rx_queue(const struct sk_buff *skb)
{
	return skb->queue_mapping - 1;
}

static inline bool skb_rx_queue_recorded(const struct sk_buff *skb)
{
	return skb->queue_mapping != 0;
}

extern u16 __skb_tx_hash(const struct net_device *dev,
			 const struct sk_buff *skb,
			 unsigned int num_tx_queues);

#ifdef CONFIG_XFRM
static inline struct sec_path *skb_sec_path(struct sk_buff *skb)
{
	return skb->sp;
}
#else
static inline struct sec_path *skb_sec_path(struct sk_buff *skb)
{
	return NULL;
}
#endif

/* Keeps track of mac header offset relative to skb->head.
 * It is useful for TSO of Tunneling protocol. e.g. GRE.
 * For non-tunnel skb it points to skb_mac_header() and for
 * tunnel skb it points to outer mac header. */
struct skb_gso_cb {
	int mac_offset;
};
#define SKB_GSO_CB(skb) ((struct skb_gso_cb *)(skb)->cb)

static inline int skb_tnl_header_len(const struct sk_buff *inner_skb)
{
	return (skb_mac_header(inner_skb) - inner_skb->head) -
		SKB_GSO_CB(inner_skb)->mac_offset;
}

static inline int gso_pskb_expand_head(struct sk_buff *skb, int extra)
{
	int new_headroom, headroom;
	int ret;

	headroom = skb_headroom(skb);
	ret = pskb_expand_head(skb, extra, 0, GFP_ATOMIC);
	if (ret)
		return ret;

	new_headroom = skb_headroom(skb);
	SKB_GSO_CB(skb)->mac_offset += (new_headroom - headroom);
	return 0;
}

static inline bool skb_is_gso(const struct sk_buff *skb)
{
	return skb_shinfo(skb)->gso_size;
}

static inline bool skb_is_gso_v6(const struct sk_buff *skb)
{
	return skb_shinfo(skb)->gso_type & SKB_GSO_TCPV6;
}

extern void __skb_warn_lro_forwarding(const struct sk_buff *skb);

static inline bool skb_warn_if_lro(const struct sk_buff *skb)
{
	/* LRO sets gso_size but not gso_type, whereas if GSO is really
	 * wanted then gso_type will be set. */
	const struct skb_shared_info *shinfo = skb_shinfo(skb);

	if (skb_is_nonlinear(skb) && shinfo->gso_size != 0 &&
	    unlikely(shinfo->gso_type == 0)) {
		__skb_warn_lro_forwarding(skb);
		return true;
	}
	return false;
}

static inline void skb_forward_csum(struct sk_buff *skb)
{
	/* Unfortunately we don't support this one.  Any brave souls? */
	if (skb->ip_summed == CHECKSUM_COMPLETE)
		skb->ip_summed = CHECKSUM_NONE;
}

/**
 * skb_checksum_none_assert - make sure skb ip_summed is CHECKSUM_NONE
 * @skb: skb to check
 *
 * fresh skbs have their ip_summed set to CHECKSUM_NONE.
 * Instead of forcing ip_summed to CHECKSUM_NONE, we can
 * use this helper, to document places where we make this assertion.
 */
static inline void skb_checksum_none_assert(const struct sk_buff *skb)
{
#ifdef DEBUG
	BUG_ON(skb->ip_summed != CHECKSUM_NONE);
#endif
}

bool skb_partial_csum_set(struct sk_buff *skb, u16 start, u16 off);

<<<<<<< HEAD
static inline bool skb_is_recycleable(const struct sk_buff *skb, int skb_size)
{
	if (irqs_disabled())
		return false;

	if (skb_shinfo(skb)->tx_flags & SKBTX_DEV_ZEROCOPY)
		return false;

	if (skb_is_nonlinear(skb) || skb->fclone != SKB_FCLONE_UNAVAILABLE)
		return false;

	skb_size = SKB_DATA_ALIGN(skb_size + NET_SKB_PAD);
	if (skb_end_offset(skb) < skb_size)
		return false;

	if (skb_shared(skb) || skb_cloned(skb))
		return false;

	return true;
}
=======
u32 __skb_get_poff(const struct sk_buff *skb);
>>>>>>> 8bb495e3

/**
 * skb_head_is_locked - Determine if the skb->head is locked down
 * @skb: skb to check
 *
 * The head on skbs build around a head frag can be removed if they are
 * not cloned.  This function returns true if the skb head is locked down
 * due to either being allocated via kmalloc, or by being a clone with
 * multiple references to the head.
 */
static inline bool skb_head_is_locked(const struct sk_buff *skb)
{
	return !skb->head_frag || skb_cloned(skb);
}
#endif	/* __KERNEL__ */
#endif	/* _LINUX_SKBUFF_H */<|MERGE_RESOLUTION|>--- conflicted
+++ resolved
@@ -514,14 +514,11 @@
 
 	sk_buff_data_t		inner_transport_header;
 	sk_buff_data_t		inner_network_header;
-<<<<<<< HEAD
 #ifdef CONFIG_RX_TX_BUFF_XCHG
 	__u8			owner;
 	struct sk_buff		*new_skb;
 #endif
-=======
 	sk_buff_data_t		inner_mac_header;
->>>>>>> 8bb495e3
 	sk_buff_data_t		transport_header;
 	sk_buff_data_t		network_header;
 	sk_buff_data_t		mac_header;
@@ -662,16 +659,14 @@
 	return __alloc_skb(size, priority, SKB_ALLOC_FCLONE, NUMA_NO_NODE);
 }
 
-<<<<<<< HEAD
+extern struct sk_buff *__alloc_skb_head(gfp_t priority, int node);
+static inline struct sk_buff *alloc_skb_head(gfp_t priority)
+{
+	return __alloc_skb_head(priority, -1);
+}
+
 extern void skb_recycle(struct sk_buff *skb);
 extern bool skb_recycle_check(struct sk_buff *skb, int skb_size);
-=======
-extern struct sk_buff *__alloc_skb_head(gfp_t priority, int node);
-static inline struct sk_buff *alloc_skb_head(gfp_t priority)
-{
-	return __alloc_skb_head(priority, -1);
-}
->>>>>>> 8bb495e3
 
 extern struct sk_buff *skb_morph(struct sk_buff *dst, struct sk_buff *src);
 extern int skb_copy_ubufs(struct sk_buff *skb, gfp_t gfp_mask);
@@ -2933,7 +2928,6 @@
 
 bool skb_partial_csum_set(struct sk_buff *skb, u16 start, u16 off);
 
-<<<<<<< HEAD
 static inline bool skb_is_recycleable(const struct sk_buff *skb, int skb_size)
 {
 	if (irqs_disabled())
@@ -2954,9 +2948,8 @@
 
 	return true;
 }
-=======
+
 u32 __skb_get_poff(const struct sk_buff *skb);
->>>>>>> 8bb495e3
 
 /**
  * skb_head_is_locked - Determine if the skb->head is locked down
