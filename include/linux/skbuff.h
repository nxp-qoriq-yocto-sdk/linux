--- conflicted
+++ resolved
@@ -673,7 +673,6 @@
 	return __alloc_skb_head(priority, -1);
 }
 
-<<<<<<< HEAD
 void skb_recycle(struct sk_buff *skb);
 bool skb_recycle_check(struct sk_buff *skb, int skb_size);
 
@@ -692,31 +691,6 @@
 		 int len);
 int skb_cow_data(struct sk_buff *skb, int tailbits, struct sk_buff **trailer);
 int skb_pad(struct sk_buff *skb, int pad);
-=======
-extern struct sk_buff *skb_morph(struct sk_buff *dst, struct sk_buff *src);
-extern int skb_copy_ubufs(struct sk_buff *skb, gfp_t gfp_mask);
-extern struct sk_buff *skb_clone(struct sk_buff *skb,
-				 gfp_t priority);
-extern struct sk_buff *skb_copy(const struct sk_buff *skb,
-				gfp_t priority);
-extern struct sk_buff *__pskb_copy(struct sk_buff *skb,
-				 int headroom, gfp_t gfp_mask);
-
-extern int	       pskb_expand_head(struct sk_buff *skb,
-					int nhead, int ntail,
-					gfp_t gfp_mask);
-extern struct sk_buff *skb_realloc_headroom(struct sk_buff *skb,
-					    unsigned int headroom);
-extern struct sk_buff *skb_copy_expand(const struct sk_buff *skb,
-				       int newheadroom, int newtailroom,
-				       gfp_t priority);
-extern int	       skb_to_sgvec(struct sk_buff *skb,
-				    struct scatterlist *sg, int offset,
-				    int len);
-extern int	       skb_cow_data(struct sk_buff *skb, int tailbits,
-				    struct sk_buff **trailer);
-extern int	       skb_pad(struct sk_buff *skb, int pad);
->>>>>>> 5fb9d37f
 #define dev_kfree_skb(a)	consume_skb(a)
 
 extern int skb_append_datato_frags(struct sock *sk, struct sk_buff *skb,
