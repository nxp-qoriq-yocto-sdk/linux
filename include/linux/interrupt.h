/* interrupt.h */
#ifndef _LINUX_INTERRUPT_H
#define _LINUX_INTERRUPT_H

#include <linux/kernel.h>
#include <linux/linkage.h>
#include <linux/bitops.h>
#include <linux/preempt.h>
#include <linux/cpumask.h>
#include <linux/irqreturn.h>
#include <linux/irqnr.h>
#include <linux/hardirq.h>
#include <linux/sched.h>
#include <linux/irqflags.h>
#include <linux/smp.h>
#include <linux/percpu.h>

#include <asm/atomic.h>
#include <asm/ptrace.h>
#include <asm/system.h>

/*
 * These correspond to the IORESOURCE_IRQ_* defines in
 * linux/ioport.h to select the interrupt line behaviour.  When
 * requesting an interrupt without specifying a IRQF_TRIGGER, the
 * setting should be assumed to be "as already configured", which
 * may be as per machine or firmware initialisation.
 */
#define IRQF_TRIGGER_NONE	0x00000000
#define IRQF_TRIGGER_RISING	0x00000001
#define IRQF_TRIGGER_FALLING	0x00000002
#define IRQF_TRIGGER_HIGH	0x00000004
#define IRQF_TRIGGER_LOW	0x00000008
#define IRQF_TRIGGER_MASK	(IRQF_TRIGGER_HIGH | IRQF_TRIGGER_LOW | \
				 IRQF_TRIGGER_RISING | IRQF_TRIGGER_FALLING)
#define IRQF_TRIGGER_PROBE	0x00000010

/*
 * These flags used only by the kernel as part of the
 * irq handling routines.
 *
 * IRQF_DISABLED - keep irqs disabled when calling the action handler
 * IRQF_SAMPLE_RANDOM - irq is used to feed the random generator
 * IRQF_SHARED - allow sharing the irq among several devices
 * IRQF_PROBE_SHARED - set by callers when they expect sharing mismatches to occur
 * IRQF_TIMER - Flag to mark this interrupt as timer interrupt
 * IRQF_PERCPU - Interrupt is per cpu
 * IRQF_NOBALANCING - Flag to exclude this interrupt from irq balancing
 * IRQF_IRQPOLL - Interrupt is used for polling (only the interrupt that is
 *                registered first in an shared interrupt is considered for
 *                performance reasons)
 */
#define IRQF_DISABLED		0x00000020
#define IRQF_SAMPLE_RANDOM	0x00000040
#define IRQF_SHARED		0x00000080
#define IRQF_PROBE_SHARED	0x00000100
#define IRQF_TIMER		0x00000200
#define IRQF_PERCPU		0x00000400
#define IRQF_NOBALANCING	0x00000800
#define IRQF_IRQPOLL		0x00001000

/*
 * Bits used by threaded handlers:
 * IRQTF_RUNTHREAD - signals that the interrupt handler thread should run
 * IRQTF_DIED      - handler thread died
 * IRQTF_WARNED    - warning "IRQ_WAKE_THREAD w/o thread_fn" has been printed
 */
enum {
	IRQTF_RUNTHREAD,
	IRQTF_DIED,
	IRQTF_WARNED,
};

typedef irqreturn_t (*irq_handler_t)(int, void *);

/**
 * struct irqaction - per interrupt action descriptor
 * @handler:	interrupt handler function
 * @flags:	flags (see IRQF_* above)
 * @mask:	no comment as it is useless and about to be removed
 * @name:	name of the device
 * @dev_id:	cookie to identify the device
 * @next:	pointer to the next irqaction for shared interrupts
 * @irq:	interrupt number
 * @dir:	pointer to the proc/irq/NN/name entry
<<<<<<< HEAD
=======
 * @thread_fn:	interupt handler function for threaded interrupts
 * @thread:	thread pointer for threaded interrupts
 * @thread_flags:	flags related to @thread
>>>>>>> 93cfb3c9
 */
struct irqaction {
	irq_handler_t handler;
	unsigned long flags;
	cpumask_t mask;
	const char *name;
	void *dev_id;
	struct irqaction *next;
	int irq;
	struct proc_dir_entry *dir;
	irq_handler_t thread_fn;
	struct task_struct *thread;
	unsigned long thread_flags;
};

extern irqreturn_t no_action(int cpl, void *dev_id);

#ifdef CONFIG_GENERIC_HARDIRQS
extern int __must_check
request_threaded_irq(unsigned int irq, irq_handler_t handler,
		     irq_handler_t thread_fn,
		     unsigned long flags, const char *name, void *dev);

static inline int __must_check
request_irq(unsigned int irq, irq_handler_t handler, unsigned long flags,
	    const char *name, void *dev)
{
	return request_threaded_irq(irq, handler, NULL, flags, name, dev);
}

extern void exit_irq_thread(void);
#else

extern int __must_check
request_irq(unsigned int irq, irq_handler_t handler, unsigned long flags,
	    const char *name, void *dev);

/*
 * Special function to avoid ifdeffery in kernel/irq/devres.c which
 * gets magically built by GENERIC_HARDIRQS=n architectures (sparc,
 * m68k). I really love these $@%#!* obvious Makefile references:
 * ../../../kernel/irq/devres.o
 */
static inline int __must_check
request_threaded_irq(unsigned int irq, irq_handler_t handler,
		     irq_handler_t thread_fn,
		     unsigned long flags, const char *name, void *dev)
{
	return request_irq(irq, handler, flags, name, dev);
}

static inline void exit_irq_thread(void) { }
#endif

extern void free_irq(unsigned int, void *);

struct device;

extern int __must_check
devm_request_threaded_irq(struct device *dev, unsigned int irq,
			  irq_handler_t handler, irq_handler_t thread_fn,
			  unsigned long irqflags, const char *devname,
			  void *dev_id);

static inline int __must_check
devm_request_irq(struct device *dev, unsigned int irq, irq_handler_t handler,
		 unsigned long irqflags, const char *devname, void *dev_id)
{
	return devm_request_threaded_irq(dev, irq, handler, NULL, irqflags,
					 devname, dev_id);
}

extern void devm_free_irq(struct device *dev, unsigned int irq, void *dev_id);

/*
 * On lockdep we dont want to enable hardirqs in hardirq
 * context. Use local_irq_enable_in_hardirq() to annotate
 * kernel code that has to do this nevertheless (pretty much
 * the only valid case is for old/broken hardware that is
 * insanely slow).
 *
 * NOTE: in theory this might break fragile code that relies
 * on hardirq delivery - in practice we dont seem to have such
 * places left. So the only effect should be slightly increased
 * irqs-off latencies.
 */
#ifdef CONFIG_LOCKDEP
# define local_irq_enable_in_hardirq()	do { } while (0)
#else
# define local_irq_enable_in_hardirq()	local_irq_enable()
#endif

extern void disable_irq_nosync(unsigned int irq);
extern void disable_irq(unsigned int irq);
extern void enable_irq(unsigned int irq);

/* The following three functions are for the core kernel use only. */
extern void suspend_device_irqs(void);
extern void resume_device_irqs(void);
#ifdef CONFIG_PM_SLEEP
extern int check_wakeup_irqs(void);
#else
static inline int check_wakeup_irqs(void) { return 0; }
#endif

#if defined(CONFIG_SMP) && defined(CONFIG_GENERIC_HARDIRQS)

extern cpumask_var_t irq_default_affinity;

extern int irq_set_affinity(unsigned int irq, const struct cpumask *cpumask);
extern int irq_can_set_affinity(unsigned int irq);
extern int irq_select_affinity(unsigned int irq);

#else /* CONFIG_SMP */

static inline int irq_set_affinity(unsigned int irq, const struct cpumask *m)
{
	return -EINVAL;
}

static inline int irq_can_set_affinity(unsigned int irq)
{
	return 0;
}

static inline int irq_select_affinity(unsigned int irq)  { return 0; }

#endif /* CONFIG_SMP && CONFIG_GENERIC_HARDIRQS */

#ifdef CONFIG_GENERIC_HARDIRQS
/*
 * Special lockdep variants of irq disabling/enabling.
 * These should be used for locking constructs that
 * know that a particular irq context which is disabled,
 * and which is the only irq-context user of a lock,
 * that it's safe to take the lock in the irq-disabled
 * section without disabling hardirqs.
 *
 * On !CONFIG_LOCKDEP they are equivalent to the normal
 * irq disable/enable methods.
 */
static inline void disable_irq_nosync_lockdep(unsigned int irq)
{
	disable_irq_nosync(irq);
#ifdef CONFIG_LOCKDEP
	local_irq_disable();
#endif
}

static inline void disable_irq_nosync_lockdep_irqsave(unsigned int irq, unsigned long *flags)
{
	disable_irq_nosync(irq);
#ifdef CONFIG_LOCKDEP
	local_irq_save(*flags);
#endif
}

static inline void disable_irq_lockdep(unsigned int irq)
{
	disable_irq(irq);
#ifdef CONFIG_LOCKDEP
	local_irq_disable();
#endif
}

static inline void enable_irq_lockdep(unsigned int irq)
{
#ifdef CONFIG_LOCKDEP
	local_irq_enable();
#endif
	enable_irq(irq);
}

static inline void enable_irq_lockdep_irqrestore(unsigned int irq, unsigned long *flags)
{
#ifdef CONFIG_LOCKDEP
	local_irq_restore(*flags);
#endif
	enable_irq(irq);
}

/* IRQ wakeup (PM) control: */
extern int set_irq_wake(unsigned int irq, unsigned int on);

static inline int enable_irq_wake(unsigned int irq)
{
	return set_irq_wake(irq, 1);
}

static inline int disable_irq_wake(unsigned int irq)
{
	return set_irq_wake(irq, 0);
}

#else /* !CONFIG_GENERIC_HARDIRQS */
/*
 * NOTE: non-genirq architectures, if they want to support the lock
 * validator need to define the methods below in their asm/irq.h
 * files, under an #ifdef CONFIG_LOCKDEP section.
 */
#ifndef CONFIG_LOCKDEP
#  define disable_irq_nosync_lockdep(irq)	disable_irq_nosync(irq)
#  define disable_irq_nosync_lockdep_irqsave(irq, flags) \
						disable_irq_nosync(irq)
#  define disable_irq_lockdep(irq)		disable_irq(irq)
#  define enable_irq_lockdep(irq)		enable_irq(irq)
#  define enable_irq_lockdep_irqrestore(irq, flags) \
						enable_irq(irq)
# endif

static inline int enable_irq_wake(unsigned int irq)
{
	return 0;
}

static inline int disable_irq_wake(unsigned int irq)
{
	return 0;
}
#endif /* CONFIG_GENERIC_HARDIRQS */

#ifndef __ARCH_SET_SOFTIRQ_PENDING
#define set_softirq_pending(x) (local_softirq_pending() = (x))
#define or_softirq_pending(x)  (local_softirq_pending() |= (x))
#endif

/* Some architectures might implement lazy enabling/disabling of
 * interrupts. In some cases, such as stop_machine, we might want
 * to ensure that after a local_irq_disable(), interrupts have
 * really been disabled in hardware. Such architectures need to
 * implement the following hook.
 */
#ifndef hard_irq_disable
#define hard_irq_disable()	do { } while(0)
#endif

/* PLEASE, avoid to allocate new softirqs, if you need not _really_ high
   frequency threaded job scheduling. For almost all the purposes
   tasklets are more than enough. F.e. all serial device BHs et
   al. should be converted to tasklets, not to softirqs.
 */

enum
{
	HI_SOFTIRQ=0,
	TIMER_SOFTIRQ,
	NET_TX_SOFTIRQ,
	NET_RX_SOFTIRQ,
	BLOCK_SOFTIRQ,
	TASKLET_SOFTIRQ,
	SCHED_SOFTIRQ,
	HRTIMER_SOFTIRQ,
	RCU_SOFTIRQ,	/* Preferable RCU should always be the last softirq */

	NR_SOFTIRQS
};

/* map softirq index to softirq name. update 'softirq_to_name' in
 * kernel/softirq.c when adding a new softirq.
 */
extern char *softirq_to_name[NR_SOFTIRQS];

/* softirq mask and active fields moved to irq_cpustat_t in
 * asm/hardirq.h to get better cache usage.  KAO
 */

struct softirq_action
{
	void	(*action)(struct softirq_action *);
};

asmlinkage void do_softirq(void);
asmlinkage void __do_softirq(void);
extern void open_softirq(int nr, void (*action)(struct softirq_action *));
extern void softirq_init(void);
#define __raise_softirq_irqoff(nr) do { or_softirq_pending(1UL << (nr)); } while (0)
extern void raise_softirq_irqoff(unsigned int nr);
extern void raise_softirq(unsigned int nr);
extern void wakeup_softirqd(void);

/* This is the worklist that queues up per-cpu softirq work.
 *
 * send_remote_sendirq() adds work to these lists, and
 * the softirq handler itself dequeues from them.  The queues
 * are protected by disabling local cpu interrupts and they must
 * only be accessed by the local cpu that they are for.
 */
DECLARE_PER_CPU(struct list_head [NR_SOFTIRQS], softirq_work_list);

/* Try to send a softirq to a remote cpu.  If this cannot be done, the
 * work will be queued to the local cpu.
 */
extern void send_remote_softirq(struct call_single_data *cp, int cpu, int softirq);

/* Like send_remote_softirq(), but the caller must disable local cpu interrupts
 * and compute the current cpu, passed in as 'this_cpu'.
 */
extern void __send_remote_softirq(struct call_single_data *cp, int cpu,
				  int this_cpu, int softirq);

/* Tasklets --- multithreaded analogue of BHs.

   Main feature differing them of generic softirqs: tasklet
   is running only on one CPU simultaneously.

   Main feature differing them of BHs: different tasklets
   may be run simultaneously on different CPUs.

   Properties:
   * If tasklet_schedule() is called, then tasklet is guaranteed
     to be executed on some cpu at least once after this.
   * If the tasklet is already scheduled, but its excecution is still not
     started, it will be executed only once.
   * If this tasklet is already running on another CPU (or schedule is called
     from tasklet itself), it is rescheduled for later.
   * Tasklet is strictly serialized wrt itself, but not
     wrt another tasklets. If client needs some intertask synchronization,
     he makes it with spinlocks.
 */

struct tasklet_struct
{
	struct tasklet_struct *next;
	unsigned long state;
	atomic_t count;
	void (*func)(unsigned long);
	unsigned long data;
};

#define DECLARE_TASKLET(name, func, data) \
struct tasklet_struct name = { NULL, 0, ATOMIC_INIT(0), func, data }

#define DECLARE_TASKLET_DISABLED(name, func, data) \
struct tasklet_struct name = { NULL, 0, ATOMIC_INIT(1), func, data }


enum
{
	TASKLET_STATE_SCHED,	/* Tasklet is scheduled for execution */
	TASKLET_STATE_RUN	/* Tasklet is running (SMP only) */
};

#ifdef CONFIG_SMP
static inline int tasklet_trylock(struct tasklet_struct *t)
{
	return !test_and_set_bit(TASKLET_STATE_RUN, &(t)->state);
}

static inline void tasklet_unlock(struct tasklet_struct *t)
{
	smp_mb__before_clear_bit(); 
	clear_bit(TASKLET_STATE_RUN, &(t)->state);
}

static inline void tasklet_unlock_wait(struct tasklet_struct *t)
{
	while (test_bit(TASKLET_STATE_RUN, &(t)->state)) { barrier(); }
}
#else
#define tasklet_trylock(t) 1
#define tasklet_unlock_wait(t) do { } while (0)
#define tasklet_unlock(t) do { } while (0)
#endif

extern void __tasklet_schedule(struct tasklet_struct *t);

static inline void tasklet_schedule(struct tasklet_struct *t)
{
	if (!test_and_set_bit(TASKLET_STATE_SCHED, &t->state))
		__tasklet_schedule(t);
}

extern void __tasklet_hi_schedule(struct tasklet_struct *t);

static inline void tasklet_hi_schedule(struct tasklet_struct *t)
{
	if (!test_and_set_bit(TASKLET_STATE_SCHED, &t->state))
		__tasklet_hi_schedule(t);
}


static inline void tasklet_disable_nosync(struct tasklet_struct *t)
{
	atomic_inc(&t->count);
	smp_mb__after_atomic_inc();
}

static inline void tasklet_disable(struct tasklet_struct *t)
{
	tasklet_disable_nosync(t);
	tasklet_unlock_wait(t);
	smp_mb();
}

static inline void tasklet_enable(struct tasklet_struct *t)
{
	smp_mb__before_atomic_dec();
	atomic_dec(&t->count);
}

static inline void tasklet_hi_enable(struct tasklet_struct *t)
{
	smp_mb__before_atomic_dec();
	atomic_dec(&t->count);
}

extern void tasklet_kill(struct tasklet_struct *t);
extern void tasklet_kill_immediate(struct tasklet_struct *t, unsigned int cpu);
extern void tasklet_init(struct tasklet_struct *t,
			 void (*func)(unsigned long), unsigned long data);

/*
 * Autoprobing for irqs:
 *
 * probe_irq_on() and probe_irq_off() provide robust primitives
 * for accurate IRQ probing during kernel initialization.  They are
 * reasonably simple to use, are not "fooled" by spurious interrupts,
 * and, unlike other attempts at IRQ probing, they do not get hung on
 * stuck interrupts (such as unused PS2 mouse interfaces on ASUS boards).
 *
 * For reasonably foolproof probing, use them as follows:
 *
 * 1. clear and/or mask the device's internal interrupt.
 * 2. sti();
 * 3. irqs = probe_irq_on();      // "take over" all unassigned idle IRQs
 * 4. enable the device and cause it to trigger an interrupt.
 * 5. wait for the device to interrupt, using non-intrusive polling or a delay.
 * 6. irq = probe_irq_off(irqs);  // get IRQ number, 0=none, negative=multiple
 * 7. service the device to clear its pending interrupt.
 * 8. loop again if paranoia is required.
 *
 * probe_irq_on() returns a mask of allocated irq's.
 *
 * probe_irq_off() takes the mask as a parameter,
 * and returns the irq number which occurred,
 * or zero if none occurred, or a negative irq number
 * if more than one irq occurred.
 */

#if defined(CONFIG_GENERIC_HARDIRQS) && !defined(CONFIG_GENERIC_IRQ_PROBE) 
static inline unsigned long probe_irq_on(void)
{
	return 0;
}
static inline int probe_irq_off(unsigned long val)
{
	return 0;
}
static inline unsigned int probe_irq_mask(unsigned long val)
{
	return 0;
}
#else
extern unsigned long probe_irq_on(void);	/* returns 0 on failure */
extern int probe_irq_off(unsigned long);	/* returns 0 or negative on failure */
extern unsigned int probe_irq_mask(unsigned long);	/* returns mask of ISA interrupts */
#endif

#ifdef CONFIG_PROC_FS
/* Initialize /proc/irq/ */
extern void init_irq_proc(void);
#else
static inline void init_irq_proc(void)
{
}
#endif

#if defined(CONFIG_GENERIC_HARDIRQS) && defined(CONFIG_DEBUG_SHIRQ)
extern void debug_poll_all_shared_irqs(void);
#else
static inline void debug_poll_all_shared_irqs(void) { }
#endif

int show_interrupts(struct seq_file *p, void *v);

struct irq_desc;

extern int early_irq_init(void);
extern int arch_probe_nr_irqs(void);
extern int arch_early_irq_init(void);
extern int arch_init_chip_data(struct irq_desc *desc, int cpu);

#endif<|MERGE_RESOLUTION|>--- conflicted
+++ resolved
@@ -83,12 +83,9 @@
  * @next:	pointer to the next irqaction for shared interrupts
  * @irq:	interrupt number
  * @dir:	pointer to the proc/irq/NN/name entry
-<<<<<<< HEAD
-=======
  * @thread_fn:	interupt handler function for threaded interrupts
  * @thread:	thread pointer for threaded interrupts
  * @thread_flags:	flags related to @thread
->>>>>>> 93cfb3c9
  */
 struct irqaction {
 	irq_handler_t handler;
