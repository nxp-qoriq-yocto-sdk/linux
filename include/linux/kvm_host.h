#ifndef __KVM_HOST_H
#define __KVM_HOST_H

/*
 * This work is licensed under the terms of the GNU GPL, version 2.  See
 * the COPYING file in the top-level directory.
 */

#include <linux/types.h>
#include <linux/hardirq.h>
#include <linux/list.h>
#include <linux/mutex.h>
#include <linux/spinlock.h>
#include <linux/signal.h>
#include <linux/sched.h>
#include <linux/bug.h>
#include <linux/mm.h>
#include <linux/mmu_notifier.h>
#include <linux/preempt.h>
#include <linux/msi.h>
#include <linux/slab.h>
#include <linux/rcupdate.h>
#include <linux/ratelimit.h>
#include <linux/err.h>
#include <linux/irqflags.h>
#include <linux/context_tracking.h>
#include <asm/signal.h>

#include <linux/kvm.h>
#include <linux/kvm_para.h>

#include <linux/kvm_types.h>

#include <asm/kvm_host.h>

#ifndef KVM_MMIO_SIZE
#define KVM_MMIO_SIZE 8
#endif

/*
 * The bit 16 ~ bit 31 of kvm_memory_region::flags are internally used
 * in kvm, other bits are visible for userspace which are defined in
 * include/linux/kvm_h.
 */
#define KVM_MEMSLOT_INVALID	(1UL << 16)

/* Two fragments for cross MMIO pages. */
#define KVM_MAX_MMIO_FRAGMENTS	2

/*
 * For the normal pfn, the highest 12 bits should be zero,
 * so we can mask bit 62 ~ bit 52  to indicate the error pfn,
 * mask bit 63 to indicate the noslot pfn.
 */
#define KVM_PFN_ERR_MASK	(0x7ffULL << 52)
#define KVM_PFN_ERR_NOSLOT_MASK	(0xfffULL << 52)
#define KVM_PFN_NOSLOT		(0x1ULL << 63)

#define KVM_PFN_ERR_FAULT	(KVM_PFN_ERR_MASK)
#define KVM_PFN_ERR_HWPOISON	(KVM_PFN_ERR_MASK + 1)
#define KVM_PFN_ERR_RO_FAULT	(KVM_PFN_ERR_MASK + 2)

/*
 * error pfns indicate that the gfn is in slot but faild to
 * translate it to pfn on host.
 */
static inline bool is_error_pfn(pfn_t pfn)
{
	return !!(pfn & KVM_PFN_ERR_MASK);
}

/*
 * error_noslot pfns indicate that the gfn can not be
 * translated to pfn - it is not in slot or failed to
 * translate it to pfn.
 */
static inline bool is_error_noslot_pfn(pfn_t pfn)
{
	return !!(pfn & KVM_PFN_ERR_NOSLOT_MASK);
}

/* noslot pfn indicates that the gfn is not in slot. */
static inline bool is_noslot_pfn(pfn_t pfn)
{
	return pfn == KVM_PFN_NOSLOT;
}

#define KVM_HVA_ERR_BAD		(PAGE_OFFSET)
#define KVM_HVA_ERR_RO_BAD	(PAGE_OFFSET + PAGE_SIZE)

static inline bool kvm_is_error_hva(unsigned long addr)
{
	return addr >= PAGE_OFFSET;
}

#define KVM_ERR_PTR_BAD_PAGE	(ERR_PTR(-ENOENT))

static inline bool is_error_page(struct page *page)
{
	return IS_ERR(page);
}

/*
 * vcpu->requests bit members
 */
#define KVM_REQ_TLB_FLUSH          0
#define KVM_REQ_MIGRATE_TIMER      1
#define KVM_REQ_REPORT_TPR_ACCESS  2
#define KVM_REQ_MMU_RELOAD         3
#define KVM_REQ_TRIPLE_FAULT       4
#define KVM_REQ_PENDING_TIMER      5
#define KVM_REQ_UNHALT             6
#define KVM_REQ_MMU_SYNC           7
#define KVM_REQ_CLOCK_UPDATE       8
#define KVM_REQ_KICK               9
#define KVM_REQ_DEACTIVATE_FPU    10
#define KVM_REQ_EVENT             11
#define KVM_REQ_APF_HALT          12
#define KVM_REQ_STEAL_UPDATE      13
#define KVM_REQ_NMI               14
<<<<<<< HEAD
#define KVM_REQ_IMMEDIATE_EXIT    15
#define KVM_REQ_PMU               16
#define KVM_REQ_PMI               17
#define KVM_REQ_WATCHDOG          18
#define KVM_REQ_MASTERCLOCK_UPDATE 19
#define KVM_REQ_MCLOCK_INPROGRESS 20
#define KVM_REQ_EPR_EXIT          21
=======
#define KVM_REQ_PMU               15
#define KVM_REQ_PMI               16
#define KVM_REQ_WATCHDOG          17
#define KVM_REQ_MASTERCLOCK_UPDATE 18
#define KVM_REQ_MCLOCK_INPROGRESS 19
#define KVM_REQ_EPR_EXIT          20
#define KVM_REQ_SCAN_IOAPIC       21
>>>>>>> 8bb495e3

#define KVM_USERSPACE_IRQ_SOURCE_ID		0
#define KVM_IRQFD_RESAMPLE_IRQ_SOURCE_ID	1

struct kvm;
struct kvm_vcpu;
extern struct kmem_cache *kvm_vcpu_cache;

extern raw_spinlock_t kvm_lock;
extern struct list_head vm_list;

struct kvm_io_range {
	gpa_t addr;
	int len;
	struct kvm_io_device *dev;
};

#define NR_IOBUS_DEVS 1000

struct kvm_io_bus {
	int                   dev_count;
	struct kvm_io_range range[];
};

enum kvm_bus {
	KVM_MMIO_BUS,
	KVM_PIO_BUS,
	KVM_VIRTIO_CCW_NOTIFY_BUS,
	KVM_NR_BUSES
};

int kvm_io_bus_write(struct kvm *kvm, enum kvm_bus bus_idx, gpa_t addr,
		     int len, const void *val);
int kvm_io_bus_read(struct kvm *kvm, enum kvm_bus bus_idx, gpa_t addr, int len,
		    void *val);
int kvm_io_bus_register_dev(struct kvm *kvm, enum kvm_bus bus_idx, gpa_t addr,
			    int len, struct kvm_io_device *dev);
int kvm_io_bus_unregister_dev(struct kvm *kvm, enum kvm_bus bus_idx,
			      struct kvm_io_device *dev);

#ifdef CONFIG_KVM_ASYNC_PF
struct kvm_async_pf {
	struct work_struct work;
	struct list_head link;
	struct list_head queue;
	struct kvm_vcpu *vcpu;
	struct mm_struct *mm;
	gva_t gva;
	unsigned long addr;
	struct kvm_arch_async_pf arch;
	struct page *page;
	bool done;
};

void kvm_clear_async_pf_completion_queue(struct kvm_vcpu *vcpu);
void kvm_check_async_pf_completion(struct kvm_vcpu *vcpu);
int kvm_setup_async_pf(struct kvm_vcpu *vcpu, gva_t gva, gfn_t gfn,
		       struct kvm_arch_async_pf *arch);
int kvm_async_pf_wakeup_all(struct kvm_vcpu *vcpu);
#endif

enum {
	OUTSIDE_GUEST_MODE,
	IN_GUEST_MODE,
	EXITING_GUEST_MODE,
	READING_SHADOW_PAGE_TABLES,
};

/*
 * Sometimes a large or cross-page mmio needs to be broken up into separate
 * exits for userspace servicing.
 */
struct kvm_mmio_fragment {
	gpa_t gpa;
	void *data;
	unsigned len;
};

struct kvm_vcpu {
	struct kvm *kvm;
#ifdef CONFIG_PREEMPT_NOTIFIERS
	struct preempt_notifier preempt_notifier;
#endif
	int cpu;
	int vcpu_id;
	int srcu_idx;
	int mode;
	unsigned long requests;
	unsigned long guest_debug;

	struct mutex mutex;
	struct kvm_run *run;

	int fpu_active;
	int guest_fpu_loaded, guest_xcr0_loaded;
	wait_queue_head_t wq;
	struct pid *pid;
	int sigset_active;
	sigset_t sigset;
	struct kvm_vcpu_stat stat;

#ifdef CONFIG_HAS_IOMEM
	int mmio_needed;
	int mmio_read_completed;
	int mmio_is_write;
	int mmio_cur_fragment;
	int mmio_nr_fragments;
	struct kvm_mmio_fragment mmio_fragments[KVM_MAX_MMIO_FRAGMENTS];
#endif

#ifdef CONFIG_KVM_ASYNC_PF
	struct {
		u32 queued;
		struct list_head queue;
		struct list_head done;
		spinlock_t lock;
	} async_pf;
#endif

#ifdef CONFIG_HAVE_KVM_CPU_RELAX_INTERCEPT
	/*
	 * Cpu relax intercept or pause loop exit optimization
	 * in_spin_loop: set when a vcpu does a pause loop exit
	 *  or cpu relax intercepted.
	 * dy_eligible: indicates whether vcpu is eligible for directed yield.
	 */
	struct {
		bool in_spin_loop;
		bool dy_eligible;
	} spin_loop;
#endif
	bool preempted;
	struct kvm_vcpu_arch arch;
};

static inline int kvm_vcpu_exiting_guest_mode(struct kvm_vcpu *vcpu)
{
	return cmpxchg(&vcpu->mode, IN_GUEST_MODE, EXITING_GUEST_MODE);
}

/*
 * Some of the bitops functions do not support too long bitmaps.
 * This number must be determined not to exceed such limits.
 */
#define KVM_MEM_MAX_NR_PAGES ((1UL << 31) - 1)

struct kvm_memory_slot {
	gfn_t base_gfn;
	unsigned long npages;
	unsigned long *dirty_bitmap;
	struct kvm_arch_memory_slot arch;
	unsigned long userspace_addr;
	u32 flags;
	short id;
};

static inline unsigned long kvm_dirty_bitmap_bytes(struct kvm_memory_slot *memslot)
{
	return ALIGN(memslot->npages, BITS_PER_LONG) / 8;
}

struct kvm_kernel_irq_routing_entry {
	u32 gsi;
	u32 type;
	int (*set)(struct kvm_kernel_irq_routing_entry *e,
		   struct kvm *kvm, int irq_source_id, int level,
		   bool line_status);
	union {
		struct {
			unsigned irqchip;
			unsigned pin;
		} irqchip;
		struct msi_msg msi;
	};
	struct hlist_node link;
};

#ifdef CONFIG_HAVE_KVM_IRQ_ROUTING

struct kvm_irq_routing_table {
	int chip[KVM_NR_IRQCHIPS][KVM_IRQCHIP_NUM_PINS];
	struct kvm_kernel_irq_routing_entry *rt_entries;
	u32 nr_rt_entries;
	/*
	 * Array indexed by gsi. Each entry contains list of irq chips
	 * the gsi is connected to.
	 */
	struct hlist_head map[0];
};

#else

struct kvm_irq_routing_table {};

#endif

#ifndef KVM_PRIVATE_MEM_SLOTS
#define KVM_PRIVATE_MEM_SLOTS 0
#endif

#ifndef KVM_MEM_SLOTS_NUM
#define KVM_MEM_SLOTS_NUM (KVM_USER_MEM_SLOTS + KVM_PRIVATE_MEM_SLOTS)
#endif

/*
 * Note:
 * memslots are not sorted by id anymore, please use id_to_memslot()
 * to get the memslot by its id.
 */
struct kvm_memslots {
	u64 generation;
	struct kvm_memory_slot memslots[KVM_MEM_SLOTS_NUM];
	/* The mapping table from slot id to the index in memslots[]. */
	short id_to_index[KVM_MEM_SLOTS_NUM];
};

struct kvm {
	spinlock_t mmu_lock;
	struct mutex slots_lock;
	struct mm_struct *mm; /* userspace tied to this vm */
	struct kvm_memslots *memslots;
	struct srcu_struct srcu;
#ifdef CONFIG_KVM_APIC_ARCHITECTURE
	u32 bsp_vcpu_id;
#endif
	struct kvm_vcpu *vcpus[KVM_MAX_VCPUS];
	atomic_t online_vcpus;
	int last_boosted_vcpu;
	struct list_head vm_list;
	struct mutex lock;
	struct kvm_io_bus *buses[KVM_NR_BUSES];
#ifdef CONFIG_HAVE_KVM_EVENTFD
	struct {
		spinlock_t        lock;
		struct list_head  items;
		struct list_head  resampler_list;
		struct mutex      resampler_lock;
	} irqfds;
	struct list_head ioeventfds;
#endif
	struct kvm_vm_stat stat;
	struct kvm_arch arch;
	atomic_t users_count;
#ifdef KVM_COALESCED_MMIO_PAGE_OFFSET
	struct kvm_coalesced_mmio_ring *coalesced_mmio_ring;
	spinlock_t ring_lock;
	struct list_head coalesced_zones;
#endif

	struct mutex irq_lock;
#ifdef CONFIG_HAVE_KVM_IRQCHIP
	/*
	 * Update side is protected by irq_lock and,
	 * if configured, irqfds.lock.
	 */
	struct kvm_irq_routing_table __rcu *irq_routing;
	struct hlist_head mask_notifier_list;
	struct hlist_head irq_ack_notifier_list;
#endif

#if defined(CONFIG_MMU_NOTIFIER) && defined(KVM_ARCH_WANT_MMU_NOTIFIER)
	struct mmu_notifier mmu_notifier;
	unsigned long mmu_notifier_seq;
	long mmu_notifier_count;
#endif
	long tlbs_dirty;
	struct list_head devices;
};

#define kvm_err(fmt, ...) \
	pr_err("kvm [%i]: " fmt, task_pid_nr(current), ## __VA_ARGS__)
#define kvm_info(fmt, ...) \
	pr_info("kvm [%i]: " fmt, task_pid_nr(current), ## __VA_ARGS__)
#define kvm_debug(fmt, ...) \
	pr_debug("kvm [%i]: " fmt, task_pid_nr(current), ## __VA_ARGS__)
#define kvm_pr_unimpl(fmt, ...) \
	pr_err_ratelimited("kvm [%i]: " fmt, \
			   task_tgid_nr(current), ## __VA_ARGS__)

/* The guest did something we don't support. */
#define vcpu_unimpl(vcpu, fmt, ...)					\
	kvm_pr_unimpl("vcpu%i " fmt, (vcpu)->vcpu_id, ## __VA_ARGS__)

static inline struct kvm_vcpu *kvm_get_vcpu(struct kvm *kvm, int i)
{
	smp_rmb();
	return kvm->vcpus[i];
}

#define kvm_for_each_vcpu(idx, vcpup, kvm) \
	for (idx = 0; \
	     idx < atomic_read(&kvm->online_vcpus) && \
	     (vcpup = kvm_get_vcpu(kvm, idx)) != NULL; \
	     idx++)

#define kvm_for_each_memslot(memslot, slots)	\
	for (memslot = &slots->memslots[0];	\
	      memslot < slots->memslots + KVM_MEM_SLOTS_NUM && memslot->npages;\
		memslot++)

int kvm_vcpu_init(struct kvm_vcpu *vcpu, struct kvm *kvm, unsigned id);
void kvm_vcpu_uninit(struct kvm_vcpu *vcpu);

int __must_check vcpu_load(struct kvm_vcpu *vcpu);
void vcpu_put(struct kvm_vcpu *vcpu);

#ifdef CONFIG_HAVE_KVM_IRQ_ROUTING
int kvm_irqfd_init(void);
void kvm_irqfd_exit(void);
#else
static inline int kvm_irqfd_init(void)
{
	return 0;
}

static inline void kvm_irqfd_exit(void)
{
}
#endif
int kvm_init(void *opaque, unsigned vcpu_size, unsigned vcpu_align,
		  struct module *module);
void kvm_exit(void);

void kvm_get_kvm(struct kvm *kvm);
void kvm_put_kvm(struct kvm *kvm);
void update_memslots(struct kvm_memslots *slots, struct kvm_memory_slot *new,
		     u64 last_generation);

static inline struct kvm_memslots *kvm_memslots(struct kvm *kvm)
{
	return rcu_dereference_check(kvm->memslots,
			srcu_read_lock_held(&kvm->srcu)
			|| lockdep_is_held(&kvm->slots_lock));
}

static inline struct kvm_memory_slot *
id_to_memslot(struct kvm_memslots *slots, int id)
{
	int index = slots->id_to_index[id];
	struct kvm_memory_slot *slot;

	slot = &slots->memslots[index];

	WARN_ON(slot->id != id);
	return slot;
}

/*
 * KVM_SET_USER_MEMORY_REGION ioctl allows the following operations:
 * - create a new memory slot
 * - delete an existing memory slot
 * - modify an existing memory slot
 *   -- move it in the guest physical memory space
 *   -- just change its flags
 *
 * Since flags can be changed by some of these operations, the following
 * differentiation is the best we can do for __kvm_set_memory_region():
 */
enum kvm_mr_change {
	KVM_MR_CREATE,
	KVM_MR_DELETE,
	KVM_MR_MOVE,
	KVM_MR_FLAGS_ONLY,
};

int kvm_set_memory_region(struct kvm *kvm,
			  struct kvm_userspace_memory_region *mem);
int __kvm_set_memory_region(struct kvm *kvm,
			    struct kvm_userspace_memory_region *mem);
void kvm_arch_free_memslot(struct kvm_memory_slot *free,
			   struct kvm_memory_slot *dont);
int kvm_arch_create_memslot(struct kvm_memory_slot *slot, unsigned long npages);
int kvm_arch_prepare_memory_region(struct kvm *kvm,
				struct kvm_memory_slot *memslot,
				struct kvm_userspace_memory_region *mem,
				enum kvm_mr_change change);
void kvm_arch_commit_memory_region(struct kvm *kvm,
				struct kvm_userspace_memory_region *mem,
				const struct kvm_memory_slot *old,
				enum kvm_mr_change change);
bool kvm_largepages_enabled(void);
void kvm_disable_largepages(void);
/* flush all memory translations */
void kvm_arch_flush_shadow_all(struct kvm *kvm);
/* flush memory translations pointing to 'slot' */
void kvm_arch_flush_shadow_memslot(struct kvm *kvm,
				   struct kvm_memory_slot *slot);

int gfn_to_page_many_atomic(struct kvm *kvm, gfn_t gfn, struct page **pages,
			    int nr_pages);

struct page *gfn_to_page(struct kvm *kvm, gfn_t gfn);
unsigned long gfn_to_hva(struct kvm *kvm, gfn_t gfn);
unsigned long gfn_to_hva_memslot(struct kvm_memory_slot *slot, gfn_t gfn);
void kvm_release_page_clean(struct page *page);
void kvm_release_page_dirty(struct page *page);
void kvm_set_page_dirty(struct page *page);
void kvm_set_page_accessed(struct page *page);

pfn_t gfn_to_pfn_atomic(struct kvm *kvm, gfn_t gfn);
pfn_t gfn_to_pfn_async(struct kvm *kvm, gfn_t gfn, bool *async,
		       bool write_fault, bool *writable);
pfn_t gfn_to_pfn(struct kvm *kvm, gfn_t gfn);
pfn_t gfn_to_pfn_prot(struct kvm *kvm, gfn_t gfn, bool write_fault,
		      bool *writable);
pfn_t gfn_to_pfn_memslot(struct kvm_memory_slot *slot, gfn_t gfn);
pfn_t gfn_to_pfn_memslot_atomic(struct kvm_memory_slot *slot, gfn_t gfn);

void kvm_release_pfn_dirty(pfn_t pfn);
void kvm_release_pfn_clean(pfn_t pfn);
void kvm_set_pfn_dirty(pfn_t pfn);
void kvm_set_pfn_accessed(pfn_t pfn);
void kvm_get_pfn(pfn_t pfn);

int kvm_read_guest_page(struct kvm *kvm, gfn_t gfn, void *data, int offset,
			int len);
int kvm_read_guest_atomic(struct kvm *kvm, gpa_t gpa, void *data,
			  unsigned long len);
int kvm_read_guest(struct kvm *kvm, gpa_t gpa, void *data, unsigned long len);
int kvm_read_guest_cached(struct kvm *kvm, struct gfn_to_hva_cache *ghc,
			   void *data, unsigned long len);
int kvm_write_guest_page(struct kvm *kvm, gfn_t gfn, const void *data,
			 int offset, int len);
int kvm_write_guest(struct kvm *kvm, gpa_t gpa, const void *data,
		    unsigned long len);
int kvm_write_guest_cached(struct kvm *kvm, struct gfn_to_hva_cache *ghc,
			   void *data, unsigned long len);
int kvm_gfn_to_hva_cache_init(struct kvm *kvm, struct gfn_to_hva_cache *ghc,
			      gpa_t gpa, unsigned long len);
int kvm_clear_guest_page(struct kvm *kvm, gfn_t gfn, int offset, int len);
int kvm_clear_guest(struct kvm *kvm, gpa_t gpa, unsigned long len);
struct kvm_memory_slot *gfn_to_memslot(struct kvm *kvm, gfn_t gfn);
int kvm_is_visible_gfn(struct kvm *kvm, gfn_t gfn);
unsigned long kvm_host_page_size(struct kvm *kvm, gfn_t gfn);
void mark_page_dirty(struct kvm *kvm, gfn_t gfn);
void mark_page_dirty_in_slot(struct kvm *kvm, struct kvm_memory_slot *memslot,
			     gfn_t gfn);

void kvm_vcpu_block(struct kvm_vcpu *vcpu);
void kvm_vcpu_kick(struct kvm_vcpu *vcpu);
bool kvm_vcpu_yield_to(struct kvm_vcpu *target);
void kvm_vcpu_on_spin(struct kvm_vcpu *vcpu);
void kvm_resched(struct kvm_vcpu *vcpu);
void kvm_load_guest_fpu(struct kvm_vcpu *vcpu);
void kvm_put_guest_fpu(struct kvm_vcpu *vcpu);

void kvm_flush_remote_tlbs(struct kvm *kvm);
void kvm_reload_remote_mmus(struct kvm *kvm);
void kvm_make_mclock_inprogress_request(struct kvm *kvm);
void kvm_make_scan_ioapic_request(struct kvm *kvm);

long kvm_arch_dev_ioctl(struct file *filp,
			unsigned int ioctl, unsigned long arg);
long kvm_arch_vcpu_ioctl(struct file *filp,
			 unsigned int ioctl, unsigned long arg);
int kvm_arch_vcpu_fault(struct kvm_vcpu *vcpu, struct vm_fault *vmf);

int kvm_dev_ioctl_check_extension(long ext);

int kvm_get_dirty_log(struct kvm *kvm,
			struct kvm_dirty_log *log, int *is_dirty);
int kvm_vm_ioctl_get_dirty_log(struct kvm *kvm,
				struct kvm_dirty_log *log);

int kvm_vm_ioctl_set_memory_region(struct kvm *kvm,
				   struct kvm_userspace_memory_region *mem);
int kvm_vm_ioctl_irq_line(struct kvm *kvm, struct kvm_irq_level *irq_level,
			bool line_status);
long kvm_arch_vm_ioctl(struct file *filp,
		       unsigned int ioctl, unsigned long arg);

int kvm_arch_vcpu_ioctl_get_fpu(struct kvm_vcpu *vcpu, struct kvm_fpu *fpu);
int kvm_arch_vcpu_ioctl_set_fpu(struct kvm_vcpu *vcpu, struct kvm_fpu *fpu);

int kvm_arch_vcpu_ioctl_translate(struct kvm_vcpu *vcpu,
				    struct kvm_translation *tr);

int kvm_arch_vcpu_ioctl_get_regs(struct kvm_vcpu *vcpu, struct kvm_regs *regs);
int kvm_arch_vcpu_ioctl_set_regs(struct kvm_vcpu *vcpu, struct kvm_regs *regs);
int kvm_arch_vcpu_ioctl_get_sregs(struct kvm_vcpu *vcpu,
				  struct kvm_sregs *sregs);
int kvm_arch_vcpu_ioctl_set_sregs(struct kvm_vcpu *vcpu,
				  struct kvm_sregs *sregs);
int kvm_arch_vcpu_ioctl_get_mpstate(struct kvm_vcpu *vcpu,
				    struct kvm_mp_state *mp_state);
int kvm_arch_vcpu_ioctl_set_mpstate(struct kvm_vcpu *vcpu,
				    struct kvm_mp_state *mp_state);
int kvm_arch_vcpu_ioctl_set_guest_debug(struct kvm_vcpu *vcpu,
					struct kvm_guest_debug *dbg);
int kvm_arch_vcpu_ioctl_run(struct kvm_vcpu *vcpu, struct kvm_run *kvm_run);

int kvm_arch_init(void *opaque);
void kvm_arch_exit(void);

int kvm_arch_vcpu_init(struct kvm_vcpu *vcpu);
void kvm_arch_vcpu_uninit(struct kvm_vcpu *vcpu);

void kvm_arch_vcpu_free(struct kvm_vcpu *vcpu);
void kvm_arch_vcpu_load(struct kvm_vcpu *vcpu, int cpu);
void kvm_arch_vcpu_put(struct kvm_vcpu *vcpu);
struct kvm_vcpu *kvm_arch_vcpu_create(struct kvm *kvm, unsigned int id);
int kvm_arch_vcpu_setup(struct kvm_vcpu *vcpu);
int kvm_arch_vcpu_postcreate(struct kvm_vcpu *vcpu);
void kvm_arch_vcpu_destroy(struct kvm_vcpu *vcpu);

int kvm_arch_hardware_enable(void *garbage);
void kvm_arch_hardware_disable(void *garbage);
int kvm_arch_hardware_setup(void);
void kvm_arch_hardware_unsetup(void);
void kvm_arch_check_processor_compat(void *rtn);
int kvm_arch_vcpu_runnable(struct kvm_vcpu *vcpu);
int kvm_arch_vcpu_should_kick(struct kvm_vcpu *vcpu);

void kvm_free_physmem(struct kvm *kvm);

void *kvm_kvzalloc(unsigned long size);
void kvm_kvfree(const void *addr);

#ifndef __KVM_HAVE_ARCH_VM_ALLOC
static inline struct kvm *kvm_arch_alloc_vm(void)
{
	return kzalloc(sizeof(struct kvm), GFP_KERNEL);
}

static inline void kvm_arch_free_vm(struct kvm *kvm)
{
	kfree(kvm);
}
#endif

static inline wait_queue_head_t *kvm_arch_vcpu_wq(struct kvm_vcpu *vcpu)
{
#ifdef __KVM_HAVE_ARCH_WQP
	return vcpu->arch.wqp;
#else
	return &vcpu->wq;
#endif
}

int kvm_arch_init_vm(struct kvm *kvm, unsigned long type);
void kvm_arch_destroy_vm(struct kvm *kvm);
void kvm_arch_sync_events(struct kvm *kvm);

int kvm_cpu_has_pending_timer(struct kvm_vcpu *vcpu);
void kvm_vcpu_kick(struct kvm_vcpu *vcpu);

bool kvm_is_mmio_pfn(pfn_t pfn);

struct kvm_irq_ack_notifier {
	struct hlist_node link;
	unsigned gsi;
	void (*irq_acked)(struct kvm_irq_ack_notifier *kian);
};

struct kvm_assigned_dev_kernel {
	struct kvm_irq_ack_notifier ack_notifier;
	struct list_head list;
	int assigned_dev_id;
	int host_segnr;
	int host_busnr;
	int host_devfn;
	unsigned int entries_nr;
	int host_irq;
	bool host_irq_disabled;
	bool pci_2_3;
	struct msix_entry *host_msix_entries;
	int guest_irq;
	struct msix_entry *guest_msix_entries;
	unsigned long irq_requested_type;
	int irq_source_id;
	int flags;
	struct pci_dev *dev;
	struct kvm *kvm;
	spinlock_t intx_lock;
	spinlock_t intx_mask_lock;
	char irq_name[32];
	struct pci_saved_state *pci_saved_state;
};

struct kvm_irq_mask_notifier {
	void (*func)(struct kvm_irq_mask_notifier *kimn, bool masked);
	int irq;
	struct hlist_node link;
};

void kvm_register_irq_mask_notifier(struct kvm *kvm, int irq,
				    struct kvm_irq_mask_notifier *kimn);
void kvm_unregister_irq_mask_notifier(struct kvm *kvm, int irq,
				      struct kvm_irq_mask_notifier *kimn);
void kvm_fire_mask_notifiers(struct kvm *kvm, unsigned irqchip, unsigned pin,
			     bool mask);

<<<<<<< HEAD
int kvm_set_irq(struct kvm *kvm, int irq_source_id, u32 irq, int level);
=======
int kvm_set_irq(struct kvm *kvm, int irq_source_id, u32 irq, int level,
		bool line_status);
>>>>>>> 8bb495e3
int kvm_set_irq_inatomic(struct kvm *kvm, int irq_source_id, u32 irq, int level);
int kvm_set_msi(struct kvm_kernel_irq_routing_entry *irq_entry, struct kvm *kvm,
		int irq_source_id, int level, bool line_status);
bool kvm_irq_has_notifier(struct kvm *kvm, unsigned irqchip, unsigned pin);
void kvm_notify_acked_irq(struct kvm *kvm, unsigned irqchip, unsigned pin);
void kvm_register_irq_ack_notifier(struct kvm *kvm,
				   struct kvm_irq_ack_notifier *kian);
void kvm_unregister_irq_ack_notifier(struct kvm *kvm,
				   struct kvm_irq_ack_notifier *kian);
int kvm_request_irq_source_id(struct kvm *kvm);
void kvm_free_irq_source_id(struct kvm *kvm, int irq_source_id);

/* For vcpu->arch.iommu_flags */
#define KVM_IOMMU_CACHE_COHERENCY	0x1

<<<<<<< HEAD
#if defined(CONFIG_IOMMU_API) && (defined(__i386__) || defined(__x86_64__))
=======
#ifdef CONFIG_KVM_DEVICE_ASSIGNMENT
>>>>>>> 8bb495e3
int kvm_iommu_map_pages(struct kvm *kvm, struct kvm_memory_slot *slot);
void kvm_iommu_unmap_pages(struct kvm *kvm, struct kvm_memory_slot *slot);
int kvm_iommu_map_guest(struct kvm *kvm);
int kvm_iommu_unmap_guest(struct kvm *kvm);
int kvm_assign_device(struct kvm *kvm,
		      struct kvm_assigned_dev_kernel *assigned_dev);
int kvm_deassign_device(struct kvm *kvm,
			struct kvm_assigned_dev_kernel *assigned_dev);
#else
static inline int kvm_iommu_map_pages(struct kvm *kvm,
				      struct kvm_memory_slot *slot)
{
	return 0;
}

static inline void kvm_iommu_unmap_pages(struct kvm *kvm,
					 struct kvm_memory_slot *slot)
{
}

static inline int kvm_iommu_unmap_guest(struct kvm *kvm)
{
	return 0;
}
#endif

static inline void kvm_guest_enter(void)
{
	unsigned long flags;

	BUG_ON(preemptible());

	local_irq_save(flags);
	guest_enter();
	local_irq_restore(flags);

	/* KVM does not hold any references to rcu protected data when it
	 * switches CPU into a guest mode. In fact switching to a guest mode
	 * is very similar to exiting to userspase from rcu point of view. In
	 * addition CPU may stay in a guest mode for quite a long time (up to
	 * one time slice). Lets treat guest mode as quiescent state, just like
	 * we do with user-mode execution.
	 */
	rcu_virt_note_context_switch(smp_processor_id());
}

static inline void kvm_guest_exit(void)
{
	unsigned long flags;

	local_irq_save(flags);
	guest_exit();
	local_irq_restore(flags);
}

/*
 * search_memslots() and __gfn_to_memslot() are here because they are
 * used in non-modular code in arch/powerpc/kvm/book3s_hv_rm_mmu.c.
 * gfn_to_memslot() itself isn't here as an inline because that would
 * bloat other code too much.
 */
static inline struct kvm_memory_slot *
search_memslots(struct kvm_memslots *slots, gfn_t gfn)
{
	struct kvm_memory_slot *memslot;

	kvm_for_each_memslot(memslot, slots)
		if (gfn >= memslot->base_gfn &&
		      gfn < memslot->base_gfn + memslot->npages)
			return memslot;

	return NULL;
}

static inline struct kvm_memory_slot *
__gfn_to_memslot(struct kvm_memslots *slots, gfn_t gfn)
{
	return search_memslots(slots, gfn);
}

static inline unsigned long
__gfn_to_hva_memslot(struct kvm_memory_slot *slot, gfn_t gfn)
{
	return slot->userspace_addr + (gfn - slot->base_gfn) * PAGE_SIZE;
}

static inline int memslot_id(struct kvm *kvm, gfn_t gfn)
{
	return gfn_to_memslot(kvm, gfn)->id;
}

static inline gfn_t gfn_to_index(gfn_t gfn, gfn_t base_gfn, int level)
{
	/* KVM_HPAGE_GFN_SHIFT(PT_PAGE_TABLE_LEVEL) must be 0. */
	return (gfn >> KVM_HPAGE_GFN_SHIFT(level)) -
		(base_gfn >> KVM_HPAGE_GFN_SHIFT(level));
}

static inline gfn_t
hva_to_gfn_memslot(unsigned long hva, struct kvm_memory_slot *slot)
{
	gfn_t gfn_offset = (hva - slot->userspace_addr) >> PAGE_SHIFT;

	return slot->base_gfn + gfn_offset;
}

static inline gpa_t gfn_to_gpa(gfn_t gfn)
{
	return (gpa_t)gfn << PAGE_SHIFT;
}

static inline gfn_t gpa_to_gfn(gpa_t gpa)
{
	return (gfn_t)(gpa >> PAGE_SHIFT);
}

static inline hpa_t pfn_to_hpa(pfn_t pfn)
{
	return (hpa_t)pfn << PAGE_SHIFT;
}

static inline void kvm_migrate_timers(struct kvm_vcpu *vcpu)
{
	set_bit(KVM_REQ_MIGRATE_TIMER, &vcpu->requests);
}

enum kvm_stat_kind {
	KVM_STAT_VM,
	KVM_STAT_VCPU,
};

struct kvm_stats_debugfs_item {
	const char *name;
	int offset;
	enum kvm_stat_kind kind;
	struct dentry *dentry;
};
extern struct kvm_stats_debugfs_item debugfs_entries[];
extern struct dentry *kvm_debugfs_dir;

#if defined(CONFIG_MMU_NOTIFIER) && defined(KVM_ARCH_WANT_MMU_NOTIFIER)
static inline int mmu_notifier_retry(struct kvm *kvm, unsigned long mmu_seq)
{
	if (unlikely(kvm->mmu_notifier_count))
		return 1;
	/*
	 * Ensure the read of mmu_notifier_count happens before the read
	 * of mmu_notifier_seq.  This interacts with the smp_wmb() in
	 * mmu_notifier_invalidate_range_end to make sure that the caller
	 * either sees the old (non-zero) value of mmu_notifier_count or
	 * the new (incremented) value of mmu_notifier_seq.
	 * PowerPC Book3s HV KVM calls this under a per-page lock
	 * rather than under kvm->mmu_lock, for scalability, so
	 * can't rely on kvm->mmu_lock to keep things ordered.
	 */
	smp_rmb();
	if (kvm->mmu_notifier_seq != mmu_seq)
		return 1;
	return 0;
}
#endif

#ifdef CONFIG_HAVE_KVM_IRQ_ROUTING

#define KVM_MAX_IRQ_ROUTES 1024

int kvm_setup_default_irq_routing(struct kvm *kvm);
int kvm_set_irq_routing(struct kvm *kvm,
			const struct kvm_irq_routing_entry *entries,
			unsigned nr,
			unsigned flags);
int kvm_set_routing_entry(struct kvm_irq_routing_table *rt,
			  struct kvm_kernel_irq_routing_entry *e,
			  const struct kvm_irq_routing_entry *ue);
void kvm_free_irq_routing(struct kvm *kvm);

int kvm_send_userspace_msi(struct kvm *kvm, struct kvm_msi *msi);

#else

static inline void kvm_free_irq_routing(struct kvm *kvm) {}

#endif

#ifdef CONFIG_HAVE_KVM_EVENTFD

void kvm_eventfd_init(struct kvm *kvm);
int kvm_ioeventfd(struct kvm *kvm, struct kvm_ioeventfd *args);

#ifdef CONFIG_HAVE_KVM_IRQCHIP
int kvm_irqfd(struct kvm *kvm, struct kvm_irqfd *args);
void kvm_irqfd_release(struct kvm *kvm);
void kvm_irq_routing_update(struct kvm *, struct kvm_irq_routing_table *);
#else
static inline int kvm_irqfd(struct kvm *kvm, struct kvm_irqfd *args)
{
	return -EINVAL;
}

static inline void kvm_irqfd_release(struct kvm *kvm) {}
#endif

#else

static inline void kvm_eventfd_init(struct kvm *kvm) {}

static inline int kvm_irqfd(struct kvm *kvm, struct kvm_irqfd *args)
{
	return -EINVAL;
}

static inline void kvm_irqfd_release(struct kvm *kvm) {}

#ifdef CONFIG_HAVE_KVM_IRQCHIP
static inline void kvm_irq_routing_update(struct kvm *kvm,
					  struct kvm_irq_routing_table *irq_rt)
{
	rcu_assign_pointer(kvm->irq_routing, irq_rt);
}
#endif

static inline int kvm_ioeventfd(struct kvm *kvm, struct kvm_ioeventfd *args)
{
	return -ENOSYS;
}

#endif /* CONFIG_HAVE_KVM_EVENTFD */

#ifdef CONFIG_KVM_APIC_ARCHITECTURE
static inline bool kvm_vcpu_is_bsp(struct kvm_vcpu *vcpu)
{
	return vcpu->kvm->bsp_vcpu_id == vcpu->vcpu_id;
}

bool kvm_vcpu_compatible(struct kvm_vcpu *vcpu);

#else

static inline bool kvm_vcpu_compatible(struct kvm_vcpu *vcpu) { return true; }

#endif

#ifdef CONFIG_KVM_DEVICE_ASSIGNMENT

long kvm_vm_ioctl_assigned_device(struct kvm *kvm, unsigned ioctl,
				  unsigned long arg);

void kvm_free_all_assigned_devices(struct kvm *kvm);

#else

static inline long kvm_vm_ioctl_assigned_device(struct kvm *kvm, unsigned ioctl,
						unsigned long arg)
{
	return -ENOTTY;
}

static inline void kvm_free_all_assigned_devices(struct kvm *kvm) {}

#endif

static inline void kvm_make_request(int req, struct kvm_vcpu *vcpu)
{
	set_bit(req, &vcpu->requests);
}

static inline bool kvm_check_request(int req, struct kvm_vcpu *vcpu)
{
	if (test_bit(req, &vcpu->requests)) {
		clear_bit(req, &vcpu->requests);
		return true;
	} else {
		return false;
	}
}

<<<<<<< HEAD
=======
extern bool kvm_rebooting;

>>>>>>> 8bb495e3
struct kvm_device_ops;

struct kvm_device {
	struct kvm_device_ops *ops;
	struct kvm *kvm;
	void *private;
	struct list_head vm_node;
};

/* create, destroy, and name are mandatory */
struct kvm_device_ops {
	const char *name;
	int (*create)(struct kvm_device *dev, u32 type);

	/*
	 * Destroy is responsible for freeing dev.
	 *
	 * Destroy may be called before or after destructors are called
	 * on emulated I/O regions, depending on whether a reference is
	 * held by a vcpu or other kvm component that gets destroyed
	 * after the emulated I/O.
	 */
	void (*destroy)(struct kvm_device *dev);

	int (*set_attr)(struct kvm_device *dev, struct kvm_device_attr *attr);
	int (*get_attr)(struct kvm_device *dev, struct kvm_device_attr *attr);
	int (*has_attr)(struct kvm_device *dev, struct kvm_device_attr *attr);
	long (*ioctl)(struct kvm_device *dev, unsigned int ioctl,
		      unsigned long arg);
};

void kvm_device_get(struct kvm_device *dev);
void kvm_device_put(struct kvm_device *dev);
struct kvm_device *kvm_device_from_filp(struct file *filp);

extern struct kvm_device_ops kvm_mpic_ops;
<<<<<<< HEAD
=======
extern struct kvm_device_ops kvm_xics_ops;
>>>>>>> 8bb495e3

#ifdef CONFIG_HAVE_KVM_CPU_RELAX_INTERCEPT

static inline void kvm_vcpu_set_in_spin_loop(struct kvm_vcpu *vcpu, bool val)
{
	vcpu->spin_loop.in_spin_loop = val;
}
static inline void kvm_vcpu_set_dy_eligible(struct kvm_vcpu *vcpu, bool val)
{
	vcpu->spin_loop.dy_eligible = val;
}

#else /* !CONFIG_HAVE_KVM_CPU_RELAX_INTERCEPT */

static inline void kvm_vcpu_set_in_spin_loop(struct kvm_vcpu *vcpu, bool val)
{
}

static inline void kvm_vcpu_set_dy_eligible(struct kvm_vcpu *vcpu, bool val)
{
}

static inline bool kvm_vcpu_eligible_for_directed_yield(struct kvm_vcpu *vcpu)
{
	return true;
}

#endif /* CONFIG_HAVE_KVM_CPU_RELAX_INTERCEPT */
#endif
<|MERGE_RESOLUTION|>--- conflicted
+++ resolved
@@ -118,15 +118,6 @@
 #define KVM_REQ_APF_HALT          12
 #define KVM_REQ_STEAL_UPDATE      13
 #define KVM_REQ_NMI               14
-<<<<<<< HEAD
-#define KVM_REQ_IMMEDIATE_EXIT    15
-#define KVM_REQ_PMU               16
-#define KVM_REQ_PMI               17
-#define KVM_REQ_WATCHDOG          18
-#define KVM_REQ_MASTERCLOCK_UPDATE 19
-#define KVM_REQ_MCLOCK_INPROGRESS 20
-#define KVM_REQ_EPR_EXIT          21
-=======
 #define KVM_REQ_PMU               15
 #define KVM_REQ_PMI               16
 #define KVM_REQ_WATCHDOG          17
@@ -134,7 +125,6 @@
 #define KVM_REQ_MCLOCK_INPROGRESS 19
 #define KVM_REQ_EPR_EXIT          20
 #define KVM_REQ_SCAN_IOAPIC       21
->>>>>>> 8bb495e3
 
 #define KVM_USERSPACE_IRQ_SOURCE_ID		0
 #define KVM_IRQFD_RESAMPLE_IRQ_SOURCE_ID	1
@@ -727,12 +717,8 @@
 void kvm_fire_mask_notifiers(struct kvm *kvm, unsigned irqchip, unsigned pin,
 			     bool mask);
 
-<<<<<<< HEAD
-int kvm_set_irq(struct kvm *kvm, int irq_source_id, u32 irq, int level);
-=======
 int kvm_set_irq(struct kvm *kvm, int irq_source_id, u32 irq, int level,
 		bool line_status);
->>>>>>> 8bb495e3
 int kvm_set_irq_inatomic(struct kvm *kvm, int irq_source_id, u32 irq, int level);
 int kvm_set_msi(struct kvm_kernel_irq_routing_entry *irq_entry, struct kvm *kvm,
 		int irq_source_id, int level, bool line_status);
@@ -748,11 +734,7 @@
 /* For vcpu->arch.iommu_flags */
 #define KVM_IOMMU_CACHE_COHERENCY	0x1
 
-<<<<<<< HEAD
-#if defined(CONFIG_IOMMU_API) && (defined(__i386__) || defined(__x86_64__))
-=======
 #ifdef CONFIG_KVM_DEVICE_ASSIGNMENT
->>>>>>> 8bb495e3
 int kvm_iommu_map_pages(struct kvm *kvm, struct kvm_memory_slot *slot);
 void kvm_iommu_unmap_pages(struct kvm *kvm, struct kvm_memory_slot *slot);
 int kvm_iommu_map_guest(struct kvm *kvm);
@@ -1029,11 +1011,8 @@
 	}
 }
 
-<<<<<<< HEAD
-=======
 extern bool kvm_rebooting;
 
->>>>>>> 8bb495e3
 struct kvm_device_ops;
 
 struct kvm_device {
@@ -1070,10 +1049,7 @@
 struct kvm_device *kvm_device_from_filp(struct file *filp);
 
 extern struct kvm_device_ops kvm_mpic_ops;
-<<<<<<< HEAD
-=======
 extern struct kvm_device_ops kvm_xics_ops;
->>>>>>> 8bb495e3
 
 #ifdef CONFIG_HAVE_KVM_CPU_RELAX_INTERCEPT
 
