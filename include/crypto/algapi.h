--- conflicted
+++ resolved
@@ -392,23 +392,7 @@
 	return (type ^ CRYPTO_ALG_ASYNC) & mask & CRYPTO_ALG_ASYNC;
 }
 
-<<<<<<< HEAD
 noinline unsigned long __crypto_memneq(const void *a, const void *b, size_t size);
-
-/**
- * crypto_memneq - Compare two areas of memory without leaking
- *		   timing information.
- *
- * @a: One area of memory
- * @b: Another area of memory
- * @size: The size of the area.
- *
- * Returns 0 when data is equal, 1 otherwise.
- */
-static inline int crypto_memneq(const void *a, const void *b, size_t size)
-{
-	return __crypto_memneq(a, b, size) != 0UL ? 1 : 0;
-}
 
 /* RSA Request Completion handler */
 static inline void pkc_request_complete(struct pkc_request *req,
@@ -416,7 +400,4 @@
 {
 	req->base.complete(&req->base, err);
 }
-#endif	/* _CRYPTO_ALGAPI_H */
-=======
-#endif	/* _CRYPTO_ALGAPI_H */
->>>>>>> 5fb9d37f
+#endif	/* _CRYPTO_ALGAPI_H */