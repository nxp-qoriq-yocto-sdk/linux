--- conflicted
+++ resolved
@@ -678,7 +678,29 @@
 }
 #endif
 
-<<<<<<< HEAD
+struct psched_ratecfg {
+	u64	rate_bps;
+	u32	mult;
+	u16	overhead;
+	u8	shift;
+};
+
+static inline u64 psched_l2t_ns(const struct psched_ratecfg *r,
+				unsigned int len)
+{
+	return ((u64)(len + r->overhead) * r->mult) >> r->shift;
+}
+
+extern void psched_ratecfg_precompute(struct psched_ratecfg *r, const struct tc_ratespec *conf);
+
+static inline void psched_ratecfg_getrate(struct tc_ratespec *res,
+					  const struct psched_ratecfg *r)
+{
+	memset(res, 0, sizeof(*res));
+	res->rate = r->rate_bps >> 3;
+	res->overhead = r->overhead;
+}
+
 #if defined(CONFIG_ASF_EGRESS_SCH) || defined(CONFIG_ASF_HW_SCH)
 typedef int prio_add_hook(
 		struct net_device	*dev,
@@ -737,29 +759,5 @@
 typedef int asf_qos_fn_hook(struct sk_buff *skb);
 void asf_qos_fn_register(asf_qos_fn_hook *fn);
 #endif
-=======
-struct psched_ratecfg {
-	u64	rate_bps;
-	u32	mult;
-	u16	overhead;
-	u8	shift;
-};
-
-static inline u64 psched_l2t_ns(const struct psched_ratecfg *r,
-				unsigned int len)
-{
-	return ((u64)(len + r->overhead) * r->mult) >> r->shift;
-}
-
-extern void psched_ratecfg_precompute(struct psched_ratecfg *r, const struct tc_ratespec *conf);
-
-static inline void psched_ratecfg_getrate(struct tc_ratespec *res,
-					  const struct psched_ratecfg *r)
-{
-	memset(res, 0, sizeof(*res));
-	res->rate = r->rate_bps >> 3;
-	res->overhead = r->overhead;
-}
->>>>>>> 8bb495e3
 
 #endif