/*
 * INET		An implementation of the TCP/IP protocol suite for the LINUX
 *		operating system.  INET is implemented using the  BSD Socket
 *		interface as the means of communication with the user level.
 *
 *		Definitions for the IP module.
 *
 * Version:	@(#)ip.h	1.0.2	05/07/93
 *
 * Authors:	Ross Biro
 *		Fred N. van Kempen, <waltje@uWalt.NL.Mugnet.ORG>
 *		Alan Cox, <gw4pts@gw4pts.ampr.org>
 *
 * Changes:
 *		Mike McLagan    :       Routing by source
 *
 *		This program is free software; you can redistribute it and/or
 *		modify it under the terms of the GNU General Public License
 *		as published by the Free Software Foundation; either version
 *		2 of the License, or (at your option) any later version.
 */
#ifndef _IP_H
#define _IP_H

#include <linux/types.h>
#include <linux/ip.h>
#include <linux/in.h>
#include <linux/skbuff.h>

#include <net/inet_sock.h>
#include <net/route.h>
#include <net/snmp.h>
#include <net/flow.h>

struct sock;

struct inet_skb_parm {
	struct ip_options	opt;		/* Compiled IP options		*/
	unsigned char		flags;

#define IPSKB_FORWARDED		1
#define IPSKB_XFRM_TUNNEL_SIZE	2
#define IPSKB_XFRM_TRANSFORMED	4
#define IPSKB_FRAG_COMPLETE	8
#define IPSKB_REROUTED		16

	u16			frag_max_size;
};

static inline unsigned int ip_hdrlen(const struct sk_buff *skb)
{
	return ip_hdr(skb)->ihl * 4;
}

struct ipcm_cookie {
	__be32			addr;
	int			oif;
	struct ip_options_rcu	*opt;
	__u8			tx_flags;
	__u8			ttl;
	__s16			tos;
	char			priority;
};

#define IPCB(skb) ((struct inet_skb_parm*)((skb)->cb))

struct ip_ra_chain {
	struct ip_ra_chain __rcu *next;
	struct sock		*sk;
	union {
		void			(*destructor)(struct sock *);
		struct sock		*saved_sk;
	};
	struct rcu_head		rcu;
};

extern struct ip_ra_chain __rcu *ip_ra_chain;

/* IP flags. */
#define IP_CE		0x8000		/* Flag: "Congestion"		*/
#define IP_DF		0x4000		/* Flag: "Don't Fragment"	*/
#define IP_MF		0x2000		/* Flag: "More Fragments"	*/
#define IP_OFFSET	0x1FFF		/* "Fragment Offset" part	*/

#define IP_FRAG_TIME	(30 * HZ)		/* fragment lifetime	*/

struct msghdr;
struct net_device;
struct packet_type;
struct rtable;
struct sockaddr;

int igmp_mc_proc_init(void);

/*
 *	Functions provided by ip.c
 */

int ip_build_and_send_pkt(struct sk_buff *skb, struct sock *sk,
			  __be32 saddr, __be32 daddr,
			  struct ip_options_rcu *opt);
int ip_rcv(struct sk_buff *skb, struct net_device *dev, struct packet_type *pt,
	   struct net_device *orig_dev);
int ip_local_deliver(struct sk_buff *skb);
int ip_mr_input(struct sk_buff *skb);
int ip_output(struct sk_buff *skb);
int ip_mc_output(struct sk_buff *skb);
int ip_fragment(struct sk_buff *skb, int (*output)(struct sk_buff *));
int ip_do_nat(struct sk_buff *skb);
void ip_send_check(struct iphdr *ip);
int __ip_local_out(struct sk_buff *skb);
int ip_local_out(struct sk_buff *skb);
int ip_queue_xmit(struct sk_buff *skb, struct flowi *fl);
void ip_init(void);
int ip_append_data(struct sock *sk, struct flowi4 *fl4,
		   int getfrag(void *from, char *to, int offset, int len,
			       int odd, struct sk_buff *skb),
		   void *from, int len, int protolen,
		   struct ipcm_cookie *ipc,
		   struct rtable **rt,
		   unsigned int flags);
int ip_generic_getfrag(void *from, char *to, int offset, int len, int odd,
		       struct sk_buff *skb);
ssize_t ip_append_page(struct sock *sk, struct flowi4 *fl4, struct page *page,
		       int offset, size_t size, int flags);
struct sk_buff *__ip_make_skb(struct sock *sk, struct flowi4 *fl4,
			      struct sk_buff_head *queue,
			      struct inet_cork *cork);
int ip_send_skb(struct net *net, struct sk_buff *skb);
int ip_push_pending_frames(struct sock *sk, struct flowi4 *fl4);
void ip_flush_pending_frames(struct sock *sk);
struct sk_buff *ip_make_skb(struct sock *sk, struct flowi4 *fl4,
			    int getfrag(void *from, char *to, int offset,
					int len, int odd, struct sk_buff *skb),
			    void *from, int length, int transhdrlen,
			    struct ipcm_cookie *ipc, struct rtable **rtp,
			    unsigned int flags);

static inline struct sk_buff *ip_finish_skb(struct sock *sk, struct flowi4 *fl4)
{
	return __ip_make_skb(sk, fl4, &sk->sk_write_queue, &inet_sk(sk)->cork.base);
}

static inline __u8 get_rttos(struct ipcm_cookie* ipc, struct inet_sock *inet)
{
	return (ipc->tos != -1) ? RT_TOS(ipc->tos) : RT_TOS(inet->tos);
}

static inline __u8 get_rtconn_flags(struct ipcm_cookie* ipc, struct sock* sk)
{
	return (ipc->tos != -1) ? RT_CONN_FLAGS_TOS(sk, ipc->tos) : RT_CONN_FLAGS(sk);
}

/* datagram.c */
int ip4_datagram_connect(struct sock *sk, struct sockaddr *uaddr, int addr_len);

void ip4_datagram_release_cb(struct sock *sk);

struct ip_reply_arg {
	struct kvec iov[1];   
	int	    flags;
	__wsum 	    csum;
	int	    csumoffset; /* u16 offset of csum in iov[0].iov_base */
				/* -1 if not needed */ 
	int	    bound_dev_if;
	u8  	    tos;
}; 

#define IP_REPLY_ARG_NOSRCCHECK 1

static inline __u8 ip_reply_arg_flowi_flags(const struct ip_reply_arg *arg)
{
	return (arg->flags & IP_REPLY_ARG_NOSRCCHECK) ? FLOWI_FLAG_ANYSRC : 0;
}

void ip_send_unicast_reply(struct net *net, struct sk_buff *skb, __be32 daddr,
			   __be32 saddr, const struct ip_reply_arg *arg,
			   unsigned int len);

struct ipv4_config {
	int	log_martians;
	int	no_pmtu_disc;
};

extern struct ipv4_config ipv4_config;
#define IP_INC_STATS(net, field)	SNMP_INC_STATS64((net)->mib.ip_statistics, field)
#define IP_INC_STATS_BH(net, field)	SNMP_INC_STATS64_BH((net)->mib.ip_statistics, field)
#define IP_ADD_STATS(net, field, val)	SNMP_ADD_STATS64((net)->mib.ip_statistics, field, val)
#define IP_ADD_STATS_BH(net, field, val) SNMP_ADD_STATS64_BH((net)->mib.ip_statistics, field, val)
#define IP_UPD_PO_STATS(net, field, val) SNMP_UPD_PO_STATS64((net)->mib.ip_statistics, field, val)
#define IP_UPD_PO_STATS_BH(net, field, val) SNMP_UPD_PO_STATS64_BH((net)->mib.ip_statistics, field, val)
#define NET_INC_STATS(net, field)	SNMP_INC_STATS((net)->mib.net_statistics, field)
#define NET_INC_STATS_BH(net, field)	SNMP_INC_STATS_BH((net)->mib.net_statistics, field)
#define NET_INC_STATS_USER(net, field) 	SNMP_INC_STATS_USER((net)->mib.net_statistics, field)
#define NET_ADD_STATS_BH(net, field, adnd) SNMP_ADD_STATS_BH((net)->mib.net_statistics, field, adnd)
#define NET_ADD_STATS_USER(net, field, adnd) SNMP_ADD_STATS_USER((net)->mib.net_statistics, field, adnd)

unsigned long snmp_fold_field(void __percpu *mib[], int offt);
#if BITS_PER_LONG==32
u64 snmp_fold_field64(void __percpu *mib[], int offt, size_t sync_off);
#else
static inline u64 snmp_fold_field64(void __percpu *mib[], int offt, size_t syncp_off)
{
	return snmp_fold_field(mib, offt);
}
#endif
int snmp_mib_init(void __percpu *ptr[2], size_t mibsize, size_t align);

static inline void snmp_mib_free(void __percpu *ptr[SNMP_ARRAY_SZ])
{
	int i;

	BUG_ON(ptr == NULL);
	for (i = 0; i < SNMP_ARRAY_SZ; i++) {
		free_percpu(ptr[i]);
		ptr[i] = NULL;
	}
}

void inet_get_local_port_range(struct net *net, int *low, int *high);

extern unsigned long *sysctl_local_reserved_ports;
static inline int inet_is_reserved_local_port(int port)
{
	return test_bit(port, sysctl_local_reserved_ports);
}

extern int sysctl_ip_nonlocal_bind;

/* From inetpeer.c */
extern int inet_peer_threshold;
extern int inet_peer_minttl;
extern int inet_peer_maxttl;

/* From ip_input.c */
extern int sysctl_ip_early_demux;

/* From ip_output.c */
extern int sysctl_ip_dynaddr;

void ipfrag_init(void);

void ip_static_sysctl_init(void);

static inline bool ip_is_fragment(const struct iphdr *iph)
{
	return (iph->frag_off & htons(IP_MF | IP_OFFSET)) != 0;
}

#ifdef CONFIG_INET
#include <net/dst.h>

/* The function in 2.2 was invalid, producing wrong result for
 * check=0xFEFF. It was noticed by Arthur Skawina _year_ ago. --ANK(000625) */
static inline
int ip_decrease_ttl(struct iphdr *iph)
{
	u32 check = (__force u32)iph->check;
	check += (__force u32)htons(0x0100);
	iph->check = (__force __sum16)(check + (check>=0xFFFF));
	return --iph->ttl;
}

static inline
int ip_dont_fragment(struct sock *sk, struct dst_entry *dst)
{
	return  inet_sk(sk)->pmtudisc == IP_PMTUDISC_DO ||
		(inet_sk(sk)->pmtudisc == IP_PMTUDISC_WANT &&
		 !(dst_metric_locked(dst, RTAX_MTU)));
}

void __ip_select_ident(struct iphdr *iph, struct dst_entry *dst, int more);

static inline void ip_select_ident(struct sk_buff *skb, struct dst_entry *dst, struct sock *sk)
{
	struct iphdr *iph = ip_hdr(skb);

	if ((iph->frag_off & htons(IP_DF)) && !skb->local_df) {
		/* This is only to work around buggy Windows95/2000
		 * VJ compression implementations.  If the ID field
		 * does not change, they drop every other packet in
		 * a TCP stream using header compression.
		 */
		iph->id = (sk && inet_sk(sk)->inet_daddr) ?
					htons(inet_sk(sk)->inet_id++) : 0;
	} else
		__ip_select_ident(iph, dst, 0);
}

static inline void ip_select_ident_more(struct sk_buff *skb, struct dst_entry *dst, struct sock *sk, int more)
{
	struct iphdr *iph = ip_hdr(skb);

	if ((iph->frag_off & htons(IP_DF)) && !skb->local_df) {
		if (sk && inet_sk(sk)->inet_daddr) {
			iph->id = htons(inet_sk(sk)->inet_id);
			inet_sk(sk)->inet_id += 1 + more;
		} else
			iph->id = 0;
	} else
		__ip_select_ident(iph, dst, more);
}

/*
 *	Map a multicast IP onto multicast MAC for type ethernet.
 */

static inline void ip_eth_mc_map(__be32 naddr, char *buf)
{
	__u32 addr=ntohl(naddr);
	buf[0]=0x01;
	buf[1]=0x00;
	buf[2]=0x5e;
	buf[5]=addr&0xFF;
	addr>>=8;
	buf[4]=addr&0xFF;
	addr>>=8;
	buf[3]=addr&0x7F;
}

/*
 *	Map a multicast IP onto multicast MAC for type IP-over-InfiniBand.
 *	Leave P_Key as 0 to be filled in by driver.
 */

static inline void ip_ib_mc_map(__be32 naddr, const unsigned char *broadcast, char *buf)
{
	__u32 addr;
	unsigned char scope = broadcast[5] & 0xF;

	buf[0]  = 0;		/* Reserved */
	buf[1]  = 0xff;		/* Multicast QPN */
	buf[2]  = 0xff;
	buf[3]  = 0xff;
	addr    = ntohl(naddr);
	buf[4]  = 0xff;
	buf[5]  = 0x10 | scope;	/* scope from broadcast address */
	buf[6]  = 0x40;		/* IPv4 signature */
	buf[7]  = 0x1b;
	buf[8]  = broadcast[8];		/* P_Key */
	buf[9]  = broadcast[9];
	buf[10] = 0;
	buf[11] = 0;
	buf[12] = 0;
	buf[13] = 0;
	buf[14] = 0;
	buf[15] = 0;
	buf[19] = addr & 0xff;
	addr  >>= 8;
	buf[18] = addr & 0xff;
	addr  >>= 8;
	buf[17] = addr & 0xff;
	addr  >>= 8;
	buf[16] = addr & 0x0f;
}

static inline void ip_ipgre_mc_map(__be32 naddr, const unsigned char *broadcast, char *buf)
{
	if ((broadcast[0] | broadcast[1] | broadcast[2] | broadcast[3]) != 0)
		memcpy(buf, broadcast, 4);
	else
		memcpy(buf, &naddr, sizeof(naddr));
}

#if IS_ENABLED(CONFIG_IPV6)
#include <linux/ipv6.h>
#endif

static __inline__ void inet_reset_saddr(struct sock *sk)
{
	inet_sk(sk)->inet_rcv_saddr = inet_sk(sk)->inet_saddr = 0;
#if IS_ENABLED(CONFIG_IPV6)
	if (sk->sk_family == PF_INET6) {
		struct ipv6_pinfo *np = inet6_sk(sk);

		memset(&np->saddr, 0, sizeof(np->saddr));
		memset(&sk->sk_v6_rcv_saddr, 0, sizeof(sk->sk_v6_rcv_saddr));
	}
#endif
}

#endif

static inline int sk_mc_loop(struct sock *sk)
{
	if (!sk)
		return 1;
	switch (sk->sk_family) {
	case AF_INET:
		return inet_sk(sk)->mc_loop;
#if IS_ENABLED(CONFIG_IPV6)
	case AF_INET6:
		return inet6_sk(sk)->mc_loop;
#endif
	}
	WARN_ON(1);
	return 1;
}

bool ip_call_ra_chain(struct sk_buff *skb);

/*
 *	Functions provided by ip_fragment.c
 */

enum ip_defrag_users {
	IP_DEFRAG_LOCAL_DELIVER,
	IP_DEFRAG_CALL_RA_CHAIN,
	IP_DEFRAG_CONNTRACK_IN,
	__IP_DEFRAG_CONNTRACK_IN_END	= IP_DEFRAG_CONNTRACK_IN + USHRT_MAX,
	IP_DEFRAG_CONNTRACK_OUT,
	__IP_DEFRAG_CONNTRACK_OUT_END	= IP_DEFRAG_CONNTRACK_OUT + USHRT_MAX,
	IP_DEFRAG_CONNTRACK_BRIDGE_IN,
	__IP_DEFRAG_CONNTRACK_BRIDGE_IN = IP_DEFRAG_CONNTRACK_BRIDGE_IN + USHRT_MAX,
	IP_DEFRAG_VS_IN,
	IP_DEFRAG_VS_OUT,
	IP_DEFRAG_VS_FWD,
	IP_DEFRAG_AF_PACKET,
	IP_DEFRAG_MACVLAN,
};

int ip_defrag(struct sk_buff *skb, u32 user);
#ifdef CONFIG_INET
struct sk_buff *ip_check_defrag(struct sk_buff *skb, u32 user);
#else
static inline struct sk_buff *ip_check_defrag(struct sk_buff *skb, u32 user)
{
	return skb;
}
#endif
int ip_frag_mem(struct net *net);
int ip_frag_nqueues(struct net *net);

/*
 *	Functions provided by ip_forward.c
 */
 
int ip_forward(struct sk_buff *skb);
 
/*
 *	Functions provided by ip_options.c
 */
 
<<<<<<< HEAD
extern void ip_options_build(struct sk_buff *skb, struct ip_options *opt,
			     __be32 daddr, struct rtable *rt, int is_frag);
extern int ip_options_echo(struct ip_options *dopt, struct sk_buff *skb);
extern void ip_options_fragment(struct sk_buff *skb);
extern int ip_options_compile(struct net *net,
			      struct ip_options *opt, struct sk_buff *skb);
extern int ip_options_get(struct net *net, struct ip_options_rcu **optp,
			  unsigned char *data, int optlen);
extern int ip_options_get_from_user(struct net *net, struct ip_options_rcu **optp,
				    unsigned char __user *data, int optlen);
extern void ip_options_undo(struct ip_options * opt);
extern void ip_forward_options(struct sk_buff *skb);
extern int ip_rcv_options(struct sk_buff *skb);
extern int ip_options_rcv_srr(struct sk_buff *skb);
=======
void ip_options_build(struct sk_buff *skb, struct ip_options *opt,
		      __be32 daddr, struct rtable *rt, int is_frag);
int ip_options_echo(struct ip_options *dopt, struct sk_buff *skb);
void ip_options_fragment(struct sk_buff *skb);
int ip_options_compile(struct net *net, struct ip_options *opt,
		       struct sk_buff *skb);
int ip_options_get(struct net *net, struct ip_options_rcu **optp,
		   unsigned char *data, int optlen);
int ip_options_get_from_user(struct net *net, struct ip_options_rcu **optp,
			     unsigned char __user *data, int optlen);
void ip_options_undo(struct ip_options *opt);
void ip_forward_options(struct sk_buff *skb);
int ip_options_rcv_srr(struct sk_buff *skb);
>>>>>>> 78fd8223

/*
 *	Functions provided by ip_sockglue.c
 */

void ipv4_pktinfo_prepare(const struct sock *sk, struct sk_buff *skb);
void ip_cmsg_recv(struct msghdr *msg, struct sk_buff *skb);
int ip_cmsg_send(struct net *net, struct msghdr *msg, struct ipcm_cookie *ipc);
int ip_setsockopt(struct sock *sk, int level, int optname, char __user *optval,
		  unsigned int optlen);
int ip_getsockopt(struct sock *sk, int level, int optname, char __user *optval,
		  int __user *optlen);
int compat_ip_setsockopt(struct sock *sk, int level, int optname,
			 char __user *optval, unsigned int optlen);
int compat_ip_getsockopt(struct sock *sk, int level, int optname,
			 char __user *optval, int __user *optlen);
int ip_ra_control(struct sock *sk, unsigned char on,
		  void (*destructor)(struct sock *));

int ip_recv_error(struct sock *sk, struct msghdr *msg, int len, int *addr_len);
void ip_icmp_error(struct sock *sk, struct sk_buff *skb, int err, __be16 port,
		   u32 info, u8 *payload);
void ip_local_error(struct sock *sk, int err, __be32 daddr, __be16 dport,
		    u32 info);

#ifdef CONFIG_PROC_FS
int ip_misc_proc_init(void);
#endif

#endif	/* _IP_H */<|MERGE_RESOLUTION|>--- conflicted
+++ resolved
@@ -441,22 +441,6 @@
  *	Functions provided by ip_options.c
  */
  
-<<<<<<< HEAD
-extern void ip_options_build(struct sk_buff *skb, struct ip_options *opt,
-			     __be32 daddr, struct rtable *rt, int is_frag);
-extern int ip_options_echo(struct ip_options *dopt, struct sk_buff *skb);
-extern void ip_options_fragment(struct sk_buff *skb);
-extern int ip_options_compile(struct net *net,
-			      struct ip_options *opt, struct sk_buff *skb);
-extern int ip_options_get(struct net *net, struct ip_options_rcu **optp,
-			  unsigned char *data, int optlen);
-extern int ip_options_get_from_user(struct net *net, struct ip_options_rcu **optp,
-				    unsigned char __user *data, int optlen);
-extern void ip_options_undo(struct ip_options * opt);
-extern void ip_forward_options(struct sk_buff *skb);
-extern int ip_rcv_options(struct sk_buff *skb);
-extern int ip_options_rcv_srr(struct sk_buff *skb);
-=======
 void ip_options_build(struct sk_buff *skb, struct ip_options *opt,
 		      __be32 daddr, struct rtable *rt, int is_frag);
 int ip_options_echo(struct ip_options *dopt, struct sk_buff *skb);
@@ -469,8 +453,8 @@
 			     unsigned char __user *data, int optlen);
 void ip_options_undo(struct ip_options *opt);
 void ip_forward_options(struct sk_buff *skb);
+int ip_rcv_options(struct sk_buff *skb);
 int ip_options_rcv_srr(struct sk_buff *skb);
->>>>>>> 78fd8223
 
 /*
  *	Functions provided by ip_sockglue.c
