/*
 * INET		An implementation of the TCP/IP protocol suite for the LINUX
 *		operating system.  INET is implemented using the  BSD Socket
 *		interface as the means of communication with the user level.
 *
 *		Definitions for a generic INET TIMEWAIT sock
 *
 *		From code originally in net/tcp.h
 *
 *		This program is free software; you can redistribute it and/or
 *		modify it under the terms of the GNU General Public License
 *		as published by the Free Software Foundation; either version
 *		2 of the License, or (at your option) any later version.
 */
#ifndef _INET_TIMEWAIT_SOCK_
#define _INET_TIMEWAIT_SOCK_


#include <linux/kmemcheck.h>
#include <linux/list.h>
#include <linux/timer.h>
#include <linux/types.h>
#include <linux/workqueue.h>

#include <net/inet_sock.h>
#include <net/sock.h>
#include <net/tcp_states.h>
#include <net/timewait_sock.h>

#include <linux/atomic.h>

struct inet_hashinfo;

struct inet_timewait_death_row {
	atomic_t		tw_count;

	struct inet_hashinfo 	*hashinfo ____cacheline_aligned_in_smp;
	int			sysctl_tw_recycle;
	int			sysctl_max_tw_buckets;
};

struct inet_bind_bucket;

/*
 * This is a TIME_WAIT sock. It works around the memory consumption
 * problems of sockets in such a state on heavily loaded servers, but
 * without violating the protocol specification.
 */
struct inet_timewait_sock {
	/*
	 * Now struct sock also uses sock_common, so please just
	 * don't add nothing before this first member (__tw_common) --acme
	 */
	struct sock_common	__tw_common;
#define tw_family		__tw_common.skc_family
#define tw_state		__tw_common.skc_state
#define tw_reuse		__tw_common.skc_reuse
#define tw_ipv6only		__tw_common.skc_ipv6only
#define tw_bound_dev_if		__tw_common.skc_bound_dev_if
#define tw_node			__tw_common.skc_nulls_node
#define tw_bind_node		__tw_common.skc_bind_node
#define tw_refcnt		__tw_common.skc_refcnt
#define tw_hash			__tw_common.skc_hash
#define tw_prot			__tw_common.skc_prot
#define tw_net			__tw_common.skc_net
#define tw_daddr        	__tw_common.skc_daddr
#define tw_v6_daddr		__tw_common.skc_v6_daddr
#define tw_rcv_saddr    	__tw_common.skc_rcv_saddr
#define tw_v6_rcv_saddr    	__tw_common.skc_v6_rcv_saddr
#define tw_dport		__tw_common.skc_dport
#define tw_num			__tw_common.skc_num
#define tw_cookie		__tw_common.skc_cookie

	int			tw_timeout;
	volatile unsigned char	tw_substate;
	unsigned char		tw_rcv_wscale;

	/* Socket demultiplex comparisons on incoming packets. */
	/* these three are in inet_sock */
	__be16			tw_sport;
	kmemcheck_bitfield_begin(flags);
	/* And these are ours. */
	unsigned int		tw_kill		: 1,
				tw_transparent  : 1,
				tw_flowlabel	: 20,
				tw_pad		: 2,	/* 2 bits hole */
				tw_tos		: 8;
	kmemcheck_bitfield_end(flags);
	struct timer_list	tw_timer;
	struct inet_bind_bucket	*tw_tb;
	struct inet_timewait_death_row *tw_dr;
};
#define tw_tclass tw_tos

static inline struct inet_timewait_sock *inet_twsk(const struct sock *sk)
{
	return (struct inet_timewait_sock *)sk;
}

void inet_twsk_free(struct inet_timewait_sock *tw);
void inet_twsk_put(struct inet_timewait_sock *tw);

int inet_twsk_unhash(struct inet_timewait_sock *tw);

int inet_twsk_bind_unhash(struct inet_timewait_sock *tw,
			  struct inet_hashinfo *hashinfo);

struct inet_timewait_sock *inet_twsk_alloc(const struct sock *sk,
					   struct inet_timewait_death_row *dr,
					   const int state);

void __inet_twsk_hashdance(struct inet_timewait_sock *tw, struct sock *sk,
			   struct inet_hashinfo *hashinfo);

void __inet_twsk_schedule(struct inet_timewait_sock *tw, int timeo,
			  bool rearm);

<<<<<<< HEAD
static void inline inet_twsk_schedule(struct inet_timewait_sock *tw, int timeo)
=======
static inline void inet_twsk_schedule(struct inet_timewait_sock *tw, int timeo)
>>>>>>> 558ba5fd
{
	__inet_twsk_schedule(tw, timeo, false);
}

<<<<<<< HEAD
static void inline inet_twsk_reschedule(struct inet_timewait_sock *tw, int timeo)
=======
static inline void inet_twsk_reschedule(struct inet_timewait_sock *tw, int timeo)
>>>>>>> 558ba5fd
{
	__inet_twsk_schedule(tw, timeo, true);
}

void inet_twsk_deschedule(struct inet_timewait_sock *tw);

void inet_twsk_purge(struct inet_hashinfo *hashinfo,
		     struct inet_timewait_death_row *twdr, int family);

static inline
struct net *twsk_net(const struct inet_timewait_sock *twsk)
{
	return read_pnet(&twsk->tw_net);
}

static inline
void twsk_net_set(struct inet_timewait_sock *twsk, struct net *net)
{
	write_pnet(&twsk->tw_net, net);
}
#endif	/* _INET_TIMEWAIT_SOCK_ */<|MERGE_RESOLUTION|>--- conflicted
+++ resolved
@@ -115,20 +115,12 @@
 void __inet_twsk_schedule(struct inet_timewait_sock *tw, int timeo,
 			  bool rearm);
 
-<<<<<<< HEAD
-static void inline inet_twsk_schedule(struct inet_timewait_sock *tw, int timeo)
-=======
 static inline void inet_twsk_schedule(struct inet_timewait_sock *tw, int timeo)
->>>>>>> 558ba5fd
 {
 	__inet_twsk_schedule(tw, timeo, false);
 }
 
-<<<<<<< HEAD
-static void inline inet_twsk_reschedule(struct inet_timewait_sock *tw, int timeo)
-=======
 static inline void inet_twsk_reschedule(struct inet_timewait_sock *tw, int timeo)
->>>>>>> 558ba5fd
 {
 	__inet_twsk_schedule(tw, timeo, true);
 }
