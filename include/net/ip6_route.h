--- conflicted
+++ resolved
@@ -194,18 +194,16 @@
 	       skb_dst(skb)->dev->mtu : dst_mtu(skb_dst(skb));
 }
 
-<<<<<<< HEAD
+static inline struct in6_addr *rt6_nexthop(struct rt6_info *rt, struct in6_addr *dest)
+{
+	if (rt->rt6i_flags & RTF_GATEWAY)
+		return &rt->rt6i_gateway;
+	return dest;
+}
+
 #ifdef CONFIG_AS_FASTPATH
 typedef void ipv6_route_flush_hook(void);
 void ipv6_route_hook_fn_register(ipv6_route_flush_hook *flush);
 #endif
-=======
-static inline struct in6_addr *rt6_nexthop(struct rt6_info *rt, struct in6_addr *dest)
-{
-	if (rt->rt6i_flags & RTF_GATEWAY)
-		return &rt->rt6i_gateway;
-	return dest;
-}
-
->>>>>>> 8bb495e3
+
 #endif