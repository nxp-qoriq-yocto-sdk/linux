--- conflicted
+++ resolved
@@ -75,11 +75,7 @@
 
 config CRYPTO_DEV_FSL_CAAM_CRYPTO_API
 	tristate "Register algorithm implementations with the Crypto API"
-<<<<<<< HEAD
-	depends on CRYPTO_DEV_FSL_CAAM && NET && CRYPTO_DEV_FSL_CAAM_JR
-=======
 	depends on CRYPTO_DEV_FSL_CAAM && CRYPTO_DEV_FSL_CAAM_JR
->>>>>>> 78fd8223
 	default y
 	select CRYPTO_ALGAPI
 	select CRYPTO_AUTHENC
@@ -90,25 +86,6 @@
 
 	  To compile this as a module, choose M here: the module
 	  will be called caamalg.
-
-config CRYPTO_DEV_FSL_CAAM_CRYPTO_API_QI
-	tristate "Queue Interface as Crypto API backend"
-	depends on CRYPTO_DEV_FSL_CAAM_CRYPTO_API && FSL_QMAN
-	default y
-	help
-	  Selecting this will use SEC Queue Interface for sending
-	  & receiving crypto jobs to/from SEC. This gives better
-	  performance than job ring interface when the number of
-	  cores are more than the number of job rings assigned to
-	  the kernel. The number of portals assigned to the kernel
-	  should also be more than the number of job rings.
-
-	  Currently, only AEAD algorithms have been implemented on
-	  top of SEC-QI backend interface. The rest of the algorithms
-	  use job ring interface.
-
-	  To compile this as a module, choose M here: the module
-	  will be called caamalg_qi.
 
 config CRYPTO_DEV_FSL_CAAM_AHASH_API
 	tristate "Register hash algorithm implementations with Crypto API"
