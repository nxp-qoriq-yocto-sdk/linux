/*
 * CAAM/SEC 4.x transport/backend driver
 * JobR backend functionality
 *
 * Copyright 2008-2012 Freescale Semiconductor, Inc.
 */

#include <linux/of_irq.h>
#include <linux/of_address.h>

#include "compat.h"
#include "regs.h"
#include "jr.h"
#include "desc.h"
#include "intern.h"

struct jr_driver_data {
	/* List of Physical JobR's with the Driver */
	struct list_head	jr_list;
	spinlock_t		jr_alloc_lock;	/* jr_list lock */
} ____cacheline_aligned;

static struct jr_driver_data driver_data;

static int caam_reset_hw_jr(struct device *dev)
{
	struct caam_drv_private_jr *jrp = dev_get_drvdata(dev);
	unsigned int timeout = 100000;

	/*
	 * mask interrupts since we are going to poll
	 * for reset completion status
	 */
	setbits32(&jrp->rregs->rconfig_lo, JRCFG_IMSK);

	/* initiate flush (required prior to reset) */
	wr_reg32(&jrp->rregs->jrcommand, JRCR_RESET);
	while (((rd_reg32(&jrp->rregs->jrintstatus) & JRINT_ERR_HALT_MASK) ==
		JRINT_ERR_HALT_INPROGRESS) && --timeout)
		cpu_relax();

	if ((rd_reg32(&jrp->rregs->jrintstatus) & JRINT_ERR_HALT_MASK) !=
	    JRINT_ERR_HALT_COMPLETE || timeout == 0) {
		dev_err(dev, "failed to flush job ring %d\n", jrp->ridx);
		return -EIO;
	}

	/* initiate reset */
	timeout = 100000;
	wr_reg32(&jrp->rregs->jrcommand, JRCR_RESET);
	while ((rd_reg32(&jrp->rregs->jrcommand) & JRCR_RESET) && --timeout)
		cpu_relax();

	if (timeout == 0) {
		dev_err(dev, "failed to reset job ring %d\n", jrp->ridx);
		return -EIO;
	}

	/* unmask interrupts */
	clrbits32(&jrp->rregs->rconfig_lo, JRCFG_IMSK);

	return 0;
}

/*
 * Shutdown JobR independent of platform property code
 */
<<<<<<< HEAD
static int caam_jr_shutdown(struct device *dev)
{
	struct caam_drv_private_jr *jrp = dev_get_drvdata(dev);
	dma_addr_t inpbusaddr, outbusaddr;
	int i, ret;

	ret = caam_reset_hw_jr(dev);
	if (ret)
		dev_err(dev, "failed to reset job ring\n");

	for_each_possible_cpu(i) {
		napi_disable(per_cpu_ptr(jrp->irqtask, i));
		netif_napi_del(per_cpu_ptr(jrp->irqtask, i));
	}

	free_percpu(jrp->irqtask);
	free_percpu(jrp->net_dev);
=======
int caam_jr_shutdown(struct device *dev)
{
	struct caam_drv_private_jr *jrp = dev_get_drvdata(dev);
	dma_addr_t inpbusaddr, outbusaddr;
	int ret;

	ret = caam_reset_hw_jr(dev);

	tasklet_kill(&jrp->irqtask);
>>>>>>> 78fd8223

	/* Release interrupt */
	free_irq(jrp->irq, dev);

	/* Free rings */
	inpbusaddr = rd_reg64(&jrp->rregs->inpring_base);
	outbusaddr = rd_reg64(&jrp->rregs->outring_base);
	dma_free_coherent(dev, sizeof(dma_addr_t) * JOBR_DEPTH,
			  jrp->inpring, inpbusaddr);
	dma_free_coherent(dev, sizeof(struct jr_outentry) * JOBR_DEPTH,
			  jrp->outring, outbusaddr);
	kfree(jrp->entinfo);

	return ret;
}

static int caam_jr_remove(struct platform_device *pdev)
{
	int ret;
	struct device *jrdev;
	struct caam_drv_private_jr *jrpriv;

	jrdev = &pdev->dev;
	jrpriv = dev_get_drvdata(jrdev);

	/*
	 * Return EBUSY if job ring already allocated.
	 */
	if (atomic_read(&jrpriv->tfm_count)) {
		dev_err(jrdev, "Device is busy\n");
		return -EBUSY;
	}

	/* Remove the node from Physical JobR list maintained by driver */
	spin_lock(&driver_data.jr_alloc_lock);
	list_del(&jrpriv->list_node);
	spin_unlock(&driver_data.jr_alloc_lock);

	/* Release ring */
	ret = caam_jr_shutdown(jrdev);
	if (ret)
		dev_err(jrdev, "Failed to shut down job ring\n");
	irq_dispose_mapping(jrpriv->irq);

	return ret;
}

/* Main per-ring interrupt handler */
static irqreturn_t caam_jr_interrupt(int irq, void *st_dev)
{
	struct device *dev = st_dev;
	struct caam_drv_private_jr *jrp = dev_get_drvdata(dev);
	u32 irqstate;

	/*
	 * Check the output ring for ready responses, kick
	 * tasklet if jobs done.
	 */
	irqstate = rd_reg32(&jrp->rregs->jrintstatus);
	if (!irqstate)
		return IRQ_NONE;

	/*
	 * If JobR error, we got more development work to do
	 * Flag a bug now, but we really need to shut down and
	 * restart the queue (and fix code).
	 */
	if (irqstate & JRINT_JR_ERROR) {
		dev_err(dev, "job ring error: irqstate: %08x\n", irqstate);
		BUG();
	}

	/* mask valid interrupts */
	setbits32(&jrp->rregs->rconfig_lo, JRCFG_IMSK);

	/* Have valid interrupt at this point, just ACK and trigger */
	wr_reg32(&jrp->rregs->jrintstatus, irqstate);

	preempt_disable();
	napi_schedule(per_cpu_ptr(jrp->irqtask, smp_processor_id()));
	preempt_enable();

	return IRQ_HANDLED;
}

/* Deferred service handler, run as interrupt-fired tasklet */
static int caam_jr_dequeue(struct napi_struct *napi, int budget)
{
	int hw_idx, sw_idx, i, head, tail;
	struct device *dev = &napi->dev->dev;
	struct caam_drv_private_jr *jrp = dev_get_drvdata(dev);
	void (*usercall)(struct device *dev, u32 *desc, u32 status, void *arg);
	u32 *userdesc, userstatus;
	void *userarg;
	int cleaned = 0;

	while (rd_reg32(&jrp->rregs->outring_used) && cleaned < budget) {

		head = ACCESS_ONCE(jrp->head);

		spin_lock(&jrp->outlock);

		sw_idx = tail = jrp->tail;
		hw_idx = jrp->out_ring_read_index;

		for (i = 0; CIRC_CNT(head, tail + i, JOBR_DEPTH) >= 1; i++) {
			sw_idx = (tail + i) & (JOBR_DEPTH - 1);

			smp_read_barrier_depends();

			if (jrp->outring[hw_idx].desc ==
			    jrp->entinfo[sw_idx].desc_addr_dma)
				break; /* found */
		}
		/* we should never fail to find a matching descriptor */
		BUG_ON(CIRC_CNT(head, tail + i, JOBR_DEPTH) <= 0);

		/* Unmap just-run descriptor so we can post-process */
		dma_unmap_single(dev, jrp->outring[hw_idx].desc,
				 jrp->entinfo[sw_idx].desc_size,
				 DMA_TO_DEVICE);

		/* mark completed, avoid matching on a recycled desc addr */
		jrp->entinfo[sw_idx].desc_addr_dma = 0;

		/* Stash callback params for use outside of lock */
		usercall = jrp->entinfo[sw_idx].callbk;
		userarg = jrp->entinfo[sw_idx].cbkarg;
		userdesc = jrp->entinfo[sw_idx].desc_addr_virt;
		userstatus = jrp->outring[hw_idx].jrstatus;

		/* set done */
		wr_reg32(&jrp->rregs->outring_rmvd, 1);

		jrp->out_ring_read_index = (jrp->out_ring_read_index + 1) &
					   (JOBR_DEPTH - 1);

		/*
		 * if this job completed out-of-order, do not increment
		 * the tail.  Otherwise, increment tail by 1 plus the
		 * number of subsequent jobs already completed out-of-order
		 */
		if (sw_idx == tail) {
			do {
				tail = (tail + 1) & (JOBR_DEPTH - 1);
				smp_read_barrier_depends();
			} while (CIRC_CNT(head, tail, JOBR_DEPTH) >= 1 &&
				 jrp->entinfo[tail].desc_addr_dma == 0);

			jrp->tail = tail;
		}

		spin_unlock(&jrp->outlock);

		/* Finally, execute user's callback */
		usercall(dev, userdesc, userstatus, userarg);
		cleaned++;
	}

	if (cleaned < budget) {
		napi_complete(per_cpu_ptr(jrp->irqtask, smp_processor_id()));
		/* reenable / unmask IRQs */
		clrbits32(&jrp->rregs->rconfig_lo, JRCFG_IMSK);
	}

	return cleaned;
}

/**
 * caam_jr_alloc() - Alloc a job ring for someone to use as needed.
 *
 * returns :  pointer to the newly allocated physical
 *	      JobR dev can be written to if successful.
 **/
struct device *caam_jr_alloc(void)
{
	struct caam_drv_private_jr *jrpriv, *min_jrpriv = NULL;
	struct device *dev = NULL;
	int min_tfm_cnt	= INT_MAX;
	int tfm_cnt;

	spin_lock(&driver_data.jr_alloc_lock);

	if (list_empty(&driver_data.jr_list)) {
		spin_unlock(&driver_data.jr_alloc_lock);
		return ERR_PTR(-ENODEV);
	}

	list_for_each_entry(jrpriv, &driver_data.jr_list, list_node) {
		tfm_cnt = atomic_read(&jrpriv->tfm_count);
		if (tfm_cnt < min_tfm_cnt) {
			min_tfm_cnt = tfm_cnt;
			min_jrpriv = jrpriv;
		}
		if (!min_tfm_cnt)
			break;
	}

	if (min_jrpriv) {
		atomic_inc(&min_jrpriv->tfm_count);
		dev = min_jrpriv->dev;
	}
	spin_unlock(&driver_data.jr_alloc_lock);

	return dev;
}
EXPORT_SYMBOL(caam_jr_alloc);

/**
 * caam_jr_free() - Free the Job Ring
 * @rdev     - points to the dev that identifies the Job ring to
 *             be released.
 **/
void caam_jr_free(struct device *rdev)
{
	struct caam_drv_private_jr *jrpriv = dev_get_drvdata(rdev);

	atomic_dec(&jrpriv->tfm_count);
}
EXPORT_SYMBOL(caam_jr_free);

/**
 * caam_jr_enqueue() - Enqueue a job descriptor head. Returns 0 if OK,
 * -EBUSY if the queue is full, -EIO if it cannot map the caller's
 * descriptor.
 * @dev:  device of the job ring to be used. This device should have
 *        been assigned prior by caam_jr_register().
 * @desc: points to a job descriptor that execute our request. All
 *        descriptors (and all referenced data) must be in a DMAable
 *        region, and all data references must be physical addresses
 *        accessible to CAAM (i.e. within a PAMU window granted
 *        to it).
 * @cbk:  pointer to a callback function to be invoked upon completion
 *        of this request. This has the form:
 *        callback(struct device *dev, u32 *desc, u32 stat, void *arg)
 *        where:
 *        @dev:    contains the job ring device that processed this
 *                 response.
 *        @desc:   descriptor that initiated the request, same as
 *                 "desc" being argued to caam_jr_enqueue().
 *        @status: untranslated status received from CAAM. See the
 *                 reference manual for a detailed description of
 *                 error meaning, or see the JRSTA definitions in the
 *                 register header file
 *        @areq:   optional pointer to an argument passed with the
 *                 original request
 * @areq: optional pointer to a user argument for use at callback
 *        time.
 **/
int caam_jr_enqueue(struct device *dev, u32 *desc,
		    void (*cbk)(struct device *dev, u32 *desc,
				u32 status, void *areq),
		    void *areq)
{
	struct caam_drv_private_jr *jrp = dev_get_drvdata(dev);
	struct caam_jrentry_info *head_entry;
	int head, tail, desc_size;
	dma_addr_t desc_dma;

	desc_size = (*desc & HDR_JD_LENGTH_MASK) * sizeof(u32);
	desc_dma = dma_map_single(dev, desc, desc_size, DMA_TO_DEVICE);
	if (dma_mapping_error(dev, desc_dma)) {
		dev_err(dev, "caam_jr_enqueue(): can't map jobdesc\n");
		return -EIO;
	}

	spin_lock_bh(&jrp->inplock);

	head = jrp->head;
	tail = ACCESS_ONCE(jrp->tail);

	if (!rd_reg32(&jrp->rregs->inpring_avail) ||
	    CIRC_SPACE(head, tail, JOBR_DEPTH) <= 0) {
		spin_unlock_bh(&jrp->inplock);
		dma_unmap_single(dev, desc_dma, desc_size, DMA_TO_DEVICE);
		return -EBUSY;
	}

	head_entry = &jrp->entinfo[head];
	head_entry->desc_addr_virt = desc;
	head_entry->desc_size = desc_size;
	head_entry->callbk = (void *)cbk;
	head_entry->cbkarg = areq;
	head_entry->desc_addr_dma = desc_dma;

	jrp->inpring[jrp->inp_ring_write_index] = desc_dma;

	smp_wmb();

	jrp->inp_ring_write_index = (jrp->inp_ring_write_index + 1) &
				    (JOBR_DEPTH - 1);
	jrp->head = (head + 1) & (JOBR_DEPTH - 1);

	wr_reg32(&jrp->rregs->inpring_jobadd, 1);

	spin_unlock_bh(&jrp->inplock);

	return 0;
}
EXPORT_SYMBOL(caam_jr_enqueue);

/*
 * Init JobR independent of platform property detection
 */
static int caam_jr_init(struct device *dev)
{
	struct caam_drv_private_jr *jrp;
	dma_addr_t inpbusaddr, outbusaddr;
	int i, error;

	jrp = dev_get_drvdata(dev);

	/* Connect job ring interrupt handler. */
	jrp->irqtask = alloc_percpu(struct napi_struct);
	if (!jrp->irqtask) {
		dev_err(dev, "can't allocate percpu irqtask memory\n");
		return -ENOMEM;
	}

	jrp->net_dev = alloc_percpu(struct net_device);
	if (!jrp->net_dev) {
		dev_err(dev, "can't allocate percpu net_dev memory\n");
		free_percpu(jrp->irqtask);
		return -ENOMEM;
	}

	for_each_possible_cpu(i) {
		(per_cpu_ptr(jrp->net_dev, i))->dev = *dev;
		INIT_LIST_HEAD(&per_cpu_ptr(jrp->net_dev, i)->napi_list);
		netif_napi_add(per_cpu_ptr(jrp->net_dev, i),
				per_cpu_ptr(jrp->irqtask, i),
				caam_jr_dequeue, CAAM_NAPI_WEIGHT);
		napi_enable(per_cpu_ptr(jrp->irqtask, i));
	}

	/* Connect job ring interrupt handler. */
	error = request_irq(jrp->irq, caam_jr_interrupt, IRQF_SHARED,
			    dev_name(dev), dev);
	if (error) {
		dev_err(dev, "can't connect JobR %d interrupt (%d)\n",
			jrp->ridx, jrp->irq);
		irq_dispose_mapping(jrp->irq);
		jrp->irq = 0;
		return -EINVAL;
	}

	error = caam_reset_hw_jr(dev);
	if (error)
		return error;

	jrp->inpring = dma_alloc_coherent(dev, sizeof(dma_addr_t) * JOBR_DEPTH,
					  &inpbusaddr, GFP_KERNEL);

	jrp->outring = dma_alloc_coherent(dev, sizeof(struct jr_outentry) *
					  JOBR_DEPTH, &outbusaddr, GFP_KERNEL);

	jrp->entinfo = kzalloc(sizeof(struct caam_jrentry_info) * JOBR_DEPTH,
			       GFP_KERNEL);

	if ((jrp->inpring == NULL) || (jrp->outring == NULL) ||
	    (jrp->entinfo == NULL)) {
		dev_err(dev, "can't allocate job rings for %d\n",
			jrp->ridx);
		return -ENOMEM;
	}

	for (i = 0; i < JOBR_DEPTH; i++)
		jrp->entinfo[i].desc_addr_dma = !0;

	/* Setup rings */
	jrp->inp_ring_write_index = 0;
	jrp->out_ring_read_index = 0;
	jrp->head = 0;
	jrp->tail = 0;

	wr_reg64(&jrp->rregs->inpring_base, inpbusaddr);
	wr_reg64(&jrp->rregs->outring_base, outbusaddr);
	wr_reg32(&jrp->rregs->inpring_size, JOBR_DEPTH);
	wr_reg32(&jrp->rregs->outring_size, JOBR_DEPTH);

	jrp->ringsize = JOBR_DEPTH;

	spin_lock_init(&jrp->inplock);
	spin_lock_init(&jrp->outlock);

	/* Select interrupt coalescing parameters */
	setbits32(&jrp->rregs->rconfig_lo, JOBR_INTC |
		  (JOBR_INTC_COUNT_THLD << JRCFG_ICDCT_SHIFT) |
		  (JOBR_INTC_TIME_THLD << JRCFG_ICTT_SHIFT));

	return 0;
}

<<<<<<< HEAD
=======

/*
 * Probe routine for each detected JobR subsystem.
 */
>>>>>>> 78fd8223
static int caam_jr_probe(struct platform_device *pdev)
{
	struct device *jrdev;
	struct device_node *nprop;
	struct caam_job_ring __iomem *ctrl;
	struct caam_drv_private_jr *jrpriv;
	static int total_jobrs;
	int error;

	jrdev = &pdev->dev;
	jrpriv = kmalloc(sizeof(struct caam_drv_private_jr),
			 GFP_KERNEL);
	if (!jrpriv)
		return -ENOMEM;

	dev_set_drvdata(jrdev, jrpriv);

	/* save ring identity relative to detection */
	jrpriv->ridx = total_jobrs++;

	nprop = pdev->dev.of_node;
	/* Get configuration properties from device tree */
	/* First, get register page */
	ctrl = of_iomap(nprop, 0);
	if (!ctrl) {
		dev_err(jrdev, "of_iomap() failed\n");
		return -ENOMEM;
	}

	jrpriv->rregs = (struct caam_job_ring __force *)ctrl;

	if (sizeof(dma_addr_t) == sizeof(u64))
		if (of_device_is_compatible(nprop, "fsl,sec-v5.0-job-ring"))
			dma_set_mask(jrdev, DMA_BIT_MASK(40));
		else
			dma_set_mask(jrdev, DMA_BIT_MASK(36));
	else
		dma_set_mask(jrdev, DMA_BIT_MASK(32));

	/* Identify the interrupt */
<<<<<<< HEAD
	jrpriv->irq = of_irq_to_resource(nprop, 0, NULL);
=======
	jrpriv->irq = irq_of_parse_and_map(nprop, 0);
>>>>>>> 78fd8223

	/* Now do the platform independent part */
	error = caam_jr_init(jrdev); /* now turn on hardware */
	if (error) {
		kfree(jrpriv);
		return error;
	}

	jrpriv->dev = jrdev;
	spin_lock(&driver_data.jr_alloc_lock);
	list_add_tail(&jrpriv->list_node, &driver_data.jr_list);
	spin_unlock(&driver_data.jr_alloc_lock);

	atomic_set(&jrpriv->tfm_count, 0);

	return 0;
}

static struct of_device_id caam_jr_match[] = {
	{
		.compatible = "fsl,sec-v4.0-job-ring",
	},
	{
		.compatible = "fsl,sec4.0-job-ring",
	},
	{},
};
MODULE_DEVICE_TABLE(of, caam_jr_match);

static struct platform_driver caam_jr_driver = {
	.driver = {
		.name = "caam_jr",
		.owner = THIS_MODULE,
		.of_match_table = caam_jr_match,
	},
	.probe       = caam_jr_probe,
	.remove      = caam_jr_remove,
};

static int __init jr_driver_init(void)
{
	spin_lock_init(&driver_data.jr_alloc_lock);
	INIT_LIST_HEAD(&driver_data.jr_list);
	return platform_driver_register(&caam_jr_driver);
}

static void __exit jr_driver_exit(void)
{
	platform_driver_unregister(&caam_jr_driver);
}

module_init(jr_driver_init);
module_exit(jr_driver_exit);

MODULE_LICENSE("GPL");
MODULE_DESCRIPTION("FSL CAAM JR request backend");
<<<<<<< HEAD
MODULE_AUTHOR("Freescale Semiconductor - NMG/STC");
=======
MODULE_AUTHOR("Freescale Semiconductor - NMG/STC");
>>>>>>> 78fd8223
<|MERGE_RESOLUTION|>--- conflicted
+++ resolved
@@ -65,25 +65,6 @@
 /*
  * Shutdown JobR independent of platform property code
  */
-<<<<<<< HEAD
-static int caam_jr_shutdown(struct device *dev)
-{
-	struct caam_drv_private_jr *jrp = dev_get_drvdata(dev);
-	dma_addr_t inpbusaddr, outbusaddr;
-	int i, ret;
-
-	ret = caam_reset_hw_jr(dev);
-	if (ret)
-		dev_err(dev, "failed to reset job ring\n");
-
-	for_each_possible_cpu(i) {
-		napi_disable(per_cpu_ptr(jrp->irqtask, i));
-		netif_napi_del(per_cpu_ptr(jrp->irqtask, i));
-	}
-
-	free_percpu(jrp->irqtask);
-	free_percpu(jrp->net_dev);
-=======
 int caam_jr_shutdown(struct device *dev)
 {
 	struct caam_drv_private_jr *jrp = dev_get_drvdata(dev);
@@ -93,7 +74,6 @@
 	ret = caam_reset_hw_jr(dev);
 
 	tasklet_kill(&jrp->irqtask);
->>>>>>> 78fd8223
 
 	/* Release interrupt */
 	free_irq(jrp->irq, dev);
@@ -173,24 +153,23 @@
 	wr_reg32(&jrp->rregs->jrintstatus, irqstate);
 
 	preempt_disable();
-	napi_schedule(per_cpu_ptr(jrp->irqtask, smp_processor_id()));
+	tasklet_schedule(&jrp->irqtask);
 	preempt_enable();
 
 	return IRQ_HANDLED;
 }
 
 /* Deferred service handler, run as interrupt-fired tasklet */
-static int caam_jr_dequeue(struct napi_struct *napi, int budget)
+static void caam_jr_dequeue(unsigned long devarg)
 {
 	int hw_idx, sw_idx, i, head, tail;
-	struct device *dev = &napi->dev->dev;
+	struct device *dev = (struct device *)devarg;
 	struct caam_drv_private_jr *jrp = dev_get_drvdata(dev);
 	void (*usercall)(struct device *dev, u32 *desc, u32 status, void *arg);
 	u32 *userdesc, userstatus;
 	void *userarg;
-	int cleaned = 0;
-
-	while (rd_reg32(&jrp->rregs->outring_used) && cleaned < budget) {
+
+	while (rd_reg32(&jrp->rregs->outring_used)) {
 
 		head = ACCESS_ONCE(jrp->head);
 
@@ -250,16 +229,10 @@
 
 		/* Finally, execute user's callback */
 		usercall(dev, userdesc, userstatus, userarg);
-		cleaned++;
-	}
-
-	if (cleaned < budget) {
-		napi_complete(per_cpu_ptr(jrp->irqtask, smp_processor_id()));
-		/* reenable / unmask IRQs */
-		clrbits32(&jrp->rregs->rconfig_lo, JRCFG_IMSK);
-	}
-
-	return cleaned;
+	}
+
+	/* reenable / unmask IRQs */
+	clrbits32(&jrp->rregs->rconfig_lo, JRCFG_IMSK);
 }
 
 /**
@@ -406,28 +379,7 @@
 
 	jrp = dev_get_drvdata(dev);
 
-	/* Connect job ring interrupt handler. */
-	jrp->irqtask = alloc_percpu(struct napi_struct);
-	if (!jrp->irqtask) {
-		dev_err(dev, "can't allocate percpu irqtask memory\n");
-		return -ENOMEM;
-	}
-
-	jrp->net_dev = alloc_percpu(struct net_device);
-	if (!jrp->net_dev) {
-		dev_err(dev, "can't allocate percpu net_dev memory\n");
-		free_percpu(jrp->irqtask);
-		return -ENOMEM;
-	}
-
-	for_each_possible_cpu(i) {
-		(per_cpu_ptr(jrp->net_dev, i))->dev = *dev;
-		INIT_LIST_HEAD(&per_cpu_ptr(jrp->net_dev, i)->napi_list);
-		netif_napi_add(per_cpu_ptr(jrp->net_dev, i),
-				per_cpu_ptr(jrp->irqtask, i),
-				caam_jr_dequeue, CAAM_NAPI_WEIGHT);
-		napi_enable(per_cpu_ptr(jrp->irqtask, i));
-	}
+	tasklet_init(&jrp->irqtask, caam_jr_dequeue, (unsigned long)dev);
 
 	/* Connect job ring interrupt handler. */
 	error = request_irq(jrp->irq, caam_jr_interrupt, IRQF_SHARED,
@@ -487,13 +439,10 @@
 	return 0;
 }
 
-<<<<<<< HEAD
-=======
 
 /*
  * Probe routine for each detected JobR subsystem.
  */
->>>>>>> 78fd8223
 static int caam_jr_probe(struct platform_device *pdev)
 {
 	struct device *jrdev;
@@ -534,11 +483,7 @@
 		dma_set_mask(jrdev, DMA_BIT_MASK(32));
 
 	/* Identify the interrupt */
-<<<<<<< HEAD
-	jrpriv->irq = of_irq_to_resource(nprop, 0, NULL);
-=======
 	jrpriv->irq = irq_of_parse_and_map(nprop, 0);
->>>>>>> 78fd8223
 
 	/* Now do the platform independent part */
 	error = caam_jr_init(jrdev); /* now turn on hardware */
@@ -595,8 +540,4 @@
 
 MODULE_LICENSE("GPL");
 MODULE_DESCRIPTION("FSL CAAM JR request backend");
-<<<<<<< HEAD
-MODULE_AUTHOR("Freescale Semiconductor - NMG/STC");
-=======
-MODULE_AUTHOR("Freescale Semiconductor - NMG/STC");
->>>>>>> 78fd8223
+MODULE_AUTHOR("Freescale Semiconductor - NMG/STC");