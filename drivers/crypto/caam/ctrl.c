/*
 * CAAM control-plane driver backend
 * Controller-level driver, kernel property detection, initialization
 *
 * Copyright 2008-2012 Freescale Semiconductor, Inc.
 */

#include <linux/of_address.h>
#include <linux/of_irq.h>

#include "compat.h"
#include "regs.h"
#include "intern.h"
#include "jr.h"
#include "desc_constr.h"
#include "error.h"
#include "ctrl.h"

<<<<<<< HEAD
#ifdef CONFIG_FSL_QMAN
#include "qi.h"
#endif

static int caam_remove(struct platform_device *pdev)
{
	struct device *ctrldev;
	struct caam_drv_private *ctrlpriv;
	struct caam_full __iomem *topregs;
	int ring, ret = 0;
=======
/*
 * Descriptor to instantiate RNG State Handle 0 in normal mode and
 * load the JDKEK, TDKEK and TDSK registers
 */
static void build_instantiation_desc(u32 *desc, int handle, int do_sk)
{
	u32 *jump_cmd, op_flags;
>>>>>>> 78fd8223

	init_job_desc(desc, 0);

<<<<<<< HEAD
	/* Remove platform devices for JobRs */
	for (ring = 0; ring < ctrlpriv->total_jobrs; ring++) {
		if (ctrlpriv->jrpdev[ring])
			of_device_unregister(ctrlpriv->jrpdev[ring]);
	}

#ifdef CONFIG_FSL_QMAN
	if (ctrlpriv->qidev)
		caam_qi_shutdown(ctrlpriv->qidev);
#endif

	/* Shut down debug views */
#ifdef CONFIG_DEBUG_FS
	debugfs_remove_recursive(ctrlpriv->dfs_root);
#endif
=======
	op_flags = OP_TYPE_CLASS1_ALG | OP_ALG_ALGSEL_RNG |
			(handle << OP_ALG_AAI_SHIFT) | OP_ALG_AS_INIT;

	/* INIT RNG in non-test mode */
	append_operation(desc, op_flags);

	if (!handle && do_sk) {
		/*
		 * For SH0, Secure Keys must be generated as well
		 */

		/* wait for done */
		jump_cmd = append_jump(desc, JUMP_CLASS_CLASS1);
		set_jump_tgt_here(desc, jump_cmd);

		/*
		 * load 1 to clear written reg:
		 * resets the done interrrupt and returns the RNG to idle.
		 */
		append_load_imm_u32(desc, 1, LDST_SRCDST_WORD_CLRW);

		/* Initialize State Handle  */
		append_operation(desc, OP_TYPE_CLASS1_ALG | OP_ALG_ALGSEL_RNG |
				 OP_ALG_AAI_RNG4_SK);
	}

	append_jump(desc, JUMP_CLASS_CLASS1 | JUMP_TYPE_HALT);
}
>>>>>>> 78fd8223

/* Descriptor for deinstantiation of State Handle 0 of the RNG block. */
static void build_deinstantiation_desc(u32 *desc, int handle)
{
	init_job_desc(desc, 0);

<<<<<<< HEAD
	kfree(ctrlpriv->jrpdev);
	kfree(ctrlpriv);
=======
	/* Uninstantiate State Handle 0 */
	append_operation(desc, OP_TYPE_CLASS1_ALG | OP_ALG_ALGSEL_RNG |
			 (handle << OP_ALG_AAI_SHIFT) | OP_ALG_AS_INITFINAL);
>>>>>>> 78fd8223

	append_jump(desc, JUMP_CLASS_CLASS1 | JUMP_TYPE_HALT);
}

/*
 * run_descriptor_deco0 - runs a descriptor on DECO0, under direct control of
 *			  the software (no JR/QI used).
 * @ctrldev - pointer to device
 * @status - descriptor status, after being run
 *
 * Return: - 0 if no error occurred
 *	   - -ENODEV if the DECO couldn't be acquired
 *	   - -EAGAIN if an error occurred while executing the descriptor
 */
static inline int run_descriptor_deco0(struct device *ctrldev, u32 *desc,
					u32 *status)
{
	struct caam_drv_private *ctrlpriv = dev_get_drvdata(ctrldev);
	struct caam_full __iomem *topregs;
	unsigned int timeout = 100000;
	u32 deco_dbg_reg, flags;
	int i;

	/* Set the bit to request direct access to DECO0 */
	topregs = (struct caam_full __iomem *)ctrlpriv->ctrl;
	setbits32(&topregs->ctrl.deco_rq, DECORR_RQD0ENABLE);

	while (!(rd_reg32(&topregs->ctrl.deco_rq) & DECORR_DEN0) &&
								 --timeout)
		cpu_relax();

	if (!timeout) {
		dev_err(ctrldev, "failed to acquire DECO 0\n");
		clrbits32(&topregs->ctrl.deco_rq, DECORR_RQD0ENABLE);
		return -ENODEV;
	}

	for (i = 0; i < desc_len(desc); i++)
		wr_reg32(&topregs->deco.descbuf[i], *(desc + i));

	flags = DECO_JQCR_WHL;
	/*
	 * If the descriptor length is longer than 4 words, then the
	 * FOUR bit in JRCTRL register must be set.
	 */
	if (desc_len(desc) >= 4)
		flags |= DECO_JQCR_FOUR;

	/* Instruct the DECO to execute it */
	wr_reg32(&topregs->deco.jr_ctl_hi, flags);

	timeout = 10000000;
	do {
		deco_dbg_reg = rd_reg32(&topregs->deco.desc_dbg);
		/*
		 * If an error occured in the descriptor, then
		 * the DECO status field will be set to 0x0D
		 */
		if ((deco_dbg_reg & DESC_DBG_DECO_STAT_MASK) ==
		    DESC_DBG_DECO_STAT_HOST_ERR)
			break;
		cpu_relax();
	} while ((deco_dbg_reg & DESC_DBG_DECO_STAT_VALID) && --timeout);

	*status = rd_reg32(&topregs->deco.op_status_hi) &
		  DECO_OP_STATUS_HI_ERR_MASK;

	/* Mark the DECO as free */
	clrbits32(&topregs->ctrl.deco_rq, DECORR_RQD0ENABLE);

	if (!timeout)
		return -EAGAIN;

	return 0;
}

<<<<<<< HEAD
static int instantiate_rng(struct device *ctrldev)
{
	struct caam_drv_private *ctrlpriv = dev_get_drvdata(ctrldev);
	struct caam_full __iomem *topregs;
	unsigned int timeout = 100000;
	u32 *desc;
	int i, ret = 0;

	desc = kmalloc(CAAM_CMD_SZ * 6, GFP_KERNEL | GFP_DMA);
	if (!desc) {
		dev_err(ctrldev, "can't allocate RNG init descriptor memory\n");
=======
/*
 * instantiate_rng - builds and executes a descriptor on DECO0,
 *		     which initializes the RNG block.
 * @ctrldev - pointer to device
 * @state_handle_mask - bitmask containing the instantiation status
 *			for the RNG4 state handles which exist in
 *			the RNG4 block: 1 if it's been instantiated
 *			by an external entry, 0 otherwise.
 * @gen_sk  - generate data to be loaded into the JDKEK, TDKEK and TDSK;
 *	      Caution: this can be done only once; if the keys need to be
 *	      regenerated, a POR is required
 *
 * Return: - 0 if no error occurred
 *	   - -ENOMEM if there isn't enough memory to allocate the descriptor
 *	   - -ENODEV if DECO0 couldn't be acquired
 *	   - -EAGAIN if an error occurred when executing the descriptor
 *	      f.i. there was a RNG hardware error due to not "good enough"
 *	      entropy being aquired.
 */
static int instantiate_rng(struct device *ctrldev, int state_handle_mask,
			   int gen_sk)
{
	struct caam_drv_private *ctrlpriv = dev_get_drvdata(ctrldev);
	struct caam_full __iomem *topregs;
	struct rng4tst __iomem *r4tst;
	u32 *desc, status, rdsta_val;
	int ret = 0, sh_idx;

	topregs = (struct caam_full __iomem *)ctrlpriv->ctrl;
	r4tst = &topregs->ctrl.r4tst[0];

	desc = kmalloc(CAAM_CMD_SZ * 7, GFP_KERNEL);
	if (!desc)
		return -ENOMEM;

	for (sh_idx = 0; sh_idx < RNG4_MAX_HANDLES; sh_idx++) {
		/*
		 * If the corresponding bit is set, this state handle
		 * was initialized by somebody else, so it's left alone.
		 */
		if ((1 << sh_idx) & state_handle_mask)
			continue;

		/* Create the descriptor for instantiating RNG State Handle */
		build_instantiation_desc(desc, sh_idx, gen_sk);

		/* Try to run it through DECO0 */
		ret = run_descriptor_deco0(ctrldev, desc, &status);

		/*
		 * If ret is not 0, or descriptor status is not 0, then
		 * something went wrong. No need to try the next state
		 * handle (if available), bail out here.
		 * Also, if for some reason, the State Handle didn't get
		 * instantiated although the descriptor has finished
		 * without any error (HW optimizations for later
		 * CAAM eras), then try again.
		 */
		rdsta_val =
			rd_reg32(&topregs->ctrl.r4tst[0].rdsta) & RDSTA_IFMASK;
		if (status || !(rdsta_val & (1 << sh_idx)))
			ret = -EAGAIN;
		if (ret)
			break;

		dev_info(ctrldev, "Instantiated RNG4 SH%d\n", sh_idx);
		/* Clear the contents before recreating the descriptor */
		memset(desc, 0x00, CAAM_CMD_SZ * 7);
	}

	kfree(desc);

	return ret;
}

/*
 * deinstantiate_rng - builds and executes a descriptor on DECO0,
 *		       which deinitializes the RNG block.
 * @ctrldev - pointer to device
 * @state_handle_mask - bitmask containing the instantiation status
 *			for the RNG4 state handles which exist in
 *			the RNG4 block: 1 if it's been instantiated
 *
 * Return: - 0 if no error occurred
 *	   - -ENOMEM if there isn't enough memory to allocate the descriptor
 *	   - -ENODEV if DECO0 couldn't be acquired
 *	   - -EAGAIN if an error occurred when executing the descriptor
 */
static int deinstantiate_rng(struct device *ctrldev, int state_handle_mask)
{
	u32 *desc, status;
	int sh_idx, ret = 0;

	desc = kmalloc(CAAM_CMD_SZ * 3, GFP_KERNEL);
	if (!desc)
>>>>>>> 78fd8223
		return -ENOMEM;

	for (sh_idx = 0; sh_idx < RNG4_MAX_HANDLES; sh_idx++) {
		/*
		 * If the corresponding bit is set, then it means the state
		 * handle was initialized by us, and thus it needs to be
		 * deintialized as well
		 */
		if ((1 << sh_idx) & state_handle_mask) {
			/*
			 * Create the descriptor for deinstantating this state
			 * handle
			 */
			build_deinstantiation_desc(desc, sh_idx);

			/* Try to run it through DECO0 */
			ret = run_descriptor_deco0(ctrldev, desc, &status);

			if (ret || status) {
				dev_err(ctrldev,
					"Failed to deinstantiate RNG4 SH%d\n",
					sh_idx);
				break;
			}
			dev_info(ctrldev, "Deinstantiated RNG4 SH%d\n", sh_idx);
		}
	}
<<<<<<< HEAD
	build_instantiation_desc(desc);

	/* Set the bit to request direct access to DECO0 */
	topregs = (struct caam_full __iomem *)ctrlpriv->ctrl;
	setbits32(&topregs->ctrl.deco_rq, DECORR_RQD0ENABLE);

	while (!(rd_reg32(&topregs->ctrl.deco_rq) & DECORR_DEN0) &&
								 --timeout)
		cpu_relax();

	if (!timeout) {
		dev_err(ctrldev, "failed to acquire DECO 0\n");
		ret = -EIO;
		goto out;
	}

	for (i = 0; i < desc_len(desc); i++)
		topregs->deco.descbuf[i] = *(desc + i);

	wr_reg32(&topregs->deco.jr_ctl_hi, DECO_JQCR_WHL | DECO_JQCR_FOUR);
=======

	kfree(desc);

	return ret;
}

static int caam_remove(struct platform_device *pdev)
{
	struct device *ctrldev;
	struct caam_drv_private *ctrlpriv;
	struct caam_full __iomem *topregs;
	int ring, ret = 0;

	ctrldev = &pdev->dev;
	ctrlpriv = dev_get_drvdata(ctrldev);
	topregs = (struct caam_full __iomem *)ctrlpriv->ctrl;

	/* Remove platform devices for JobRs */
	for (ring = 0; ring < ctrlpriv->total_jobrs; ring++) {
		if (ctrlpriv->jrpdev[ring])
			of_device_unregister(ctrlpriv->jrpdev[ring]);
	}

	/* De-initialize RNG state handles initialized by this driver. */
	if (ctrlpriv->rng4_sh_init)
		deinstantiate_rng(ctrldev, ctrlpriv->rng4_sh_init);

	/* Shut down debug views */
#ifdef CONFIG_DEBUG_FS
	debugfs_remove_recursive(ctrlpriv->dfs_root);
#endif

	/* Unmap controller region */
	iounmap(&topregs->ctrl);

	kfree(ctrlpriv->jrpdev);
	kfree(ctrlpriv);
>>>>>>> 78fd8223

	timeout = 10000000;
	while ((rd_reg32(&topregs->deco.desc_dbg) & DECO_DBG_VALID) &&
								 --timeout)
		cpu_relax();

	if (!timeout) {
		dev_err(ctrldev, "failed to instantiate RNG\n");
		ret = -EIO;
	}

	clrbits32(&topregs->ctrl.deco_rq, DECORR_RQD0ENABLE);
out:
	kfree(desc);
	return ret;
}

/*
 * kick_trng - sets the various parameters for enabling the initialization
 *	       of the RNG4 block in CAAM
 * @pdev - pointer to the platform device
 * @ent_delay - Defines the length (in system clocks) of each entropy sample.
 */
static void kick_trng(struct platform_device *pdev, int ent_delay)
{
	struct device *ctrldev = &pdev->dev;
	struct caam_drv_private *ctrlpriv = dev_get_drvdata(ctrldev);
	struct caam_full __iomem *topregs;
	struct rng4tst __iomem *r4tst;
	u32 val;

	topregs = (struct caam_full __iomem *)ctrlpriv->ctrl;
	r4tst = &topregs->ctrl.r4tst[0];

	/* put RNG4 into program mode */
	setbits32(&r4tst->rtmctl, RTMCTL_PRGM);

	/*
	 * Performance-wise, it does not make sense to
	 * set the delay to a value that is lower
	 * than the last one that worked (i.e. the state handles
	 * were instantiated properly. Thus, instead of wasting
	 * time trying to set the values controlling the sample
	 * frequency, the function simply returns.
	 */
	val = (rd_reg32(&r4tst->rtsdctl) & RTSDCTL_ENT_DLY_MASK)
	      >> RTSDCTL_ENT_DLY_SHIFT;
	if (ent_delay <= val) {
		/* put RNG4 into run mode */
		clrbits32(&r4tst->rtmctl, RTMCTL_PRGM);
		return;
	}

	val = rd_reg32(&r4tst->rtsdctl);
	val = (val & ~RTSDCTL_ENT_DLY_MASK) |
	      (ent_delay << RTSDCTL_ENT_DLY_SHIFT);
	wr_reg32(&r4tst->rtsdctl, val);
	/* min. freq. count, equal to 1/4 of the entropy sample length */
	wr_reg32(&r4tst->rtfrqmin, ent_delay >> 2);
	/* max. freq. count, equal to 8 times the entropy sample length */
	wr_reg32(&r4tst->rtfrqmax, ent_delay << 3);
	/* put RNG4 into run mode */
	clrbits32(&r4tst->rtmctl, RTMCTL_PRGM);
}

/**
 * caam_get_era() - Return the ERA of the SEC on SoC, based
 * on the SEC_VID register.
 * Returns the ERA number (1..4) or -ENOTSUPP if the ERA is unknown.
 * @caam_id - the value of the SEC_VID register
 **/
int caam_get_era(u64 caam_id)
{
	struct sec_vid *sec_vid = (struct sec_vid *)&caam_id;
	static const struct {
		u16 ip_id;
		u8 maj_rev;
		u8 era;
	} caam_eras[] = {
		{0x0A10, 1, 1},
		{0x0A10, 2, 2},
		{0x0A12, 1, 3},
		{0x0A14, 1, 3},
		{0x0A14, 2, 4},
		{0x0A16, 1, 4},
		{0x0A11, 1, 4}
	};
	int i;

	for (i = 0; i < ARRAY_SIZE(caam_eras); i++)
		if (caam_eras[i].ip_id == sec_vid->ip_id &&
			caam_eras[i].maj_rev == sec_vid->maj_rev)
				return caam_eras[i].era;

	return -ENOTSUPP;
}
EXPORT_SYMBOL(caam_get_era);

/* Probe routine for CAAM top (controller) level */
static int caam_probe(struct platform_device *pdev)
{
	int ret, ring, rspec, gen_sk, ent_delay = RTSDCTL_ENT_DLY_MIN;
	u64 caam_id;
	struct device *dev;
	struct device_node *nprop, *np;
	struct caam_ctrl __iomem *ctrl;
	struct caam_full __iomem *topregs;
	struct caam_drv_private *ctrlpriv;
#ifdef CONFIG_DEBUG_FS
	struct caam_perfmon *perfmon;
#endif
	u64 cha_vid;

	ctrlpriv = kzalloc(sizeof(struct caam_drv_private), GFP_KERNEL);
	if (!ctrlpriv)
		return -ENOMEM;

	dev = &pdev->dev;
	dev_set_drvdata(dev, ctrlpriv);
	ctrlpriv->pdev = pdev;
	nprop = pdev->dev.of_node;

	/* Get configuration properties from device tree */
	/* First, get register page */
	ctrl = of_iomap(nprop, 0);
	if (ctrl == NULL) {
		dev_err(dev, "caam: of_iomap() failed\n");
		return -ENOMEM;
	}
	ctrlpriv->ctrl = (struct caam_ctrl __force *)ctrl;

	/* topregs used to derive pointers to CAAM sub-blocks only */
	topregs = (struct caam_full __iomem *)ctrl;

	/* Get the IRQ of the controller (for security violations only) */
	ctrlpriv->secvio_irq = irq_of_parse_and_map(nprop, 0);

	/*
	 * Enable DECO watchdogs and, if this is a PHYS_ADDR_T_64BIT kernel,
	 * long pointers in master configuration register
	 */
	setbits32(&topregs->ctrl.mcr, MCFGR_WDENABLE |
		  (sizeof(dma_addr_t) == sizeof(u64) ? MCFGR_LONG_PTR : 0));

	if (sizeof(dma_addr_t) == sizeof(u64))
		if (of_device_is_compatible(nprop, "fsl,sec-v5.0"))
			dma_set_mask(dev, DMA_BIT_MASK(40));
		else
			dma_set_mask(dev, DMA_BIT_MASK(36));
	else
		dma_set_mask(dev, DMA_BIT_MASK(32));

	/*
	 * Detect and enable JobRs
	 * First, find out how many ring spec'ed, allocate references
	 * for all, then go probe each one.
	 */
	rspec = 0;
	for_each_compatible_node(np, NULL, "fsl,sec-v4.0-job-ring")
		rspec++;
	if (!rspec) {
		/* for backward compatible with device trees */
		for_each_compatible_node(np, NULL, "fsl,sec4.0-job-ring")
			rspec++;
	}

	ctrlpriv->jrpdev = kzalloc(sizeof(struct platform_device *) * rspec,
								GFP_KERNEL);
	if (ctrlpriv->jrpdev == NULL) {
		iounmap(&topregs->ctrl);
		return -ENOMEM;
	}

	ring = 0;
	ctrlpriv->total_jobrs = 0;
	for_each_compatible_node(np, NULL, "fsl,sec-v4.0-job-ring") {
		ctrlpriv->jrpdev[ring] =
				of_platform_device_create(np, NULL, dev);
		if (!ctrlpriv->jrpdev[ring]) {
			pr_warn("JR%d Platform device creation error\n", ring);
			continue;
		}
		ctrlpriv->total_jobrs++;
		ring++;
	}
	if (!ring) {
		for_each_compatible_node(np, NULL, "fsl,sec4.0-job-ring") {
			ctrlpriv->jrpdev[ring] =
				of_platform_device_create(np, NULL, dev);
			if (!ctrlpriv->jrpdev[ring]) {
				pr_warn("JR%d Platform device creation error\n",
<<<<<<< HEAD
					 ring);
=======
					ring);
>>>>>>> 78fd8223
				continue;
			}
			ctrlpriv->total_jobrs++;
			ring++;
		}
	}

	/* Check to see if QI present. If so, enable */
	ctrlpriv->qi_present = !!(rd_reg64(&topregs->ctrl.perfmon.comp_parms) &
				  CTPR_QI_MASK);
	if (ctrlpriv->qi_present) {
		ctrlpriv->qi = (struct caam_queue_if __force *)&topregs->qi;
		/* This is all that's required to physically enable QI */
		wr_reg32(&topregs->qi.qi_control_lo, QICTL_DQEN);

		/* If QMAN driver is present, init CAAM-QI backend */
#ifdef CONFIG_FSL_QMAN
		if (caam_qi_init(pdev, nprop))
			dev_err(dev, "caam qi i/f init failed\n");
#endif
	}

	/* If no QI and no rings specified, quit and go home */
	if ((!ctrlpriv->qi_present) && (!ctrlpriv->total_jobrs)) {
		dev_err(dev, "no queues configured, terminating\n");
		caam_remove(pdev);
		return -ENOMEM;
	}

	cha_vid = rd_reg64(&topregs->ctrl.perfmon.cha_id);

	/*
	 * If SEC has RNG version >= 4 and RNG state handle has not been
<<<<<<< HEAD
	 * already instantiated ,do RNG instantiation
	 */
	if ((cha_vid & CHA_ID_RNG_MASK) >> CHA_ID_RNG_SHIFT >= 4 &&
	    !(rd_reg32(&topregs->ctrl.r4tst[0].rdsta) & RDSTA_IF0)) {
		kick_trng(pdev);
		ret = instantiate_rng(dev);
=======
	 * already instantiated, do RNG instantiation
	 */
	if ((cha_vid & CHA_ID_RNG_MASK) >> CHA_ID_RNG_SHIFT >= 4) {
		ctrlpriv->rng4_sh_init =
			rd_reg32(&topregs->ctrl.r4tst[0].rdsta);
		/*
		 * If the secure keys (TDKEK, JDKEK, TDSK), were already
		 * generated, signal this to the function that is instantiating
		 * the state handles. An error would occur if RNG4 attempts
		 * to regenerate these keys before the next POR.
		 */
		gen_sk = ctrlpriv->rng4_sh_init & RDSTA_SKVN ? 0 : 1;
		ctrlpriv->rng4_sh_init &= RDSTA_IFMASK;
		do {
			int inst_handles =
				rd_reg32(&topregs->ctrl.r4tst[0].rdsta) &
								RDSTA_IFMASK;
			/*
			 * If either SH were instantiated by somebody else
			 * (e.g. u-boot) then it is assumed that the entropy
			 * parameters are properly set and thus the function
			 * setting these (kick_trng(...)) is skipped.
			 * Also, if a handle was instantiated, do not change
			 * the TRNG parameters.
			 */
			if (!(ctrlpriv->rng4_sh_init || inst_handles)) {
				kick_trng(pdev, ent_delay);
				ent_delay += 400;
			}
			/*
			 * if instantiate_rng(...) fails, the loop will rerun
			 * and the kick_trng(...) function will modfiy the
			 * upper and lower limits of the entropy sampling
			 * interval, leading to a sucessful initialization of
			 * the RNG.
			 */
			ret = instantiate_rng(dev, inst_handles,
					      gen_sk);
		} while ((ret == -EAGAIN) && (ent_delay < RTSDCTL_ENT_DLY_MAX));
>>>>>>> 78fd8223
		if (ret) {
			dev_err(dev, "failed to instantiate RNG");
			caam_remove(pdev);
			return ret;
		}
		/*
		 * Set handles init'ed by this module as the complement of the
		 * already initialized ones
		 */
		ctrlpriv->rng4_sh_init = ~ctrlpriv->rng4_sh_init & RDSTA_IFMASK;

		/* Enable RDB bit so that RNG works faster */
		setbits32(&topregs->ctrl.scfgr, SCFGR_RDBENABLE);
	}

	/* NOTE: RTIC detection ought to go here, around Si time */

	caam_id = rd_reg64(&topregs->ctrl.perfmon.caam_id);

	/* Report "alive" for developer to see */
	dev_info(dev, "device ID = 0x%016llx (Era %d)\n", caam_id,
		 caam_get_era(caam_id));
	dev_info(dev, "job rings = %d, qi = %d\n",
		 ctrlpriv->total_jobrs, ctrlpriv->qi_present);

#ifdef CONFIG_DEBUG_FS
	/*
	 * FIXME: needs better naming distinction, as some amalgamation of
	 * "caam" and nprop->full_name. The OF name isn't distinctive,
	 * but does separate instances
	 */
	perfmon = (struct caam_perfmon __force *)&ctrl->perfmon;

	ctrlpriv->dfs_root = debugfs_create_dir("caam", NULL);
	ctrlpriv->ctl = debugfs_create_dir("ctl", ctrlpriv->dfs_root);

	/* Controller-level - performance monitor counters */
	ctrlpriv->ctl_rq_dequeued =
		debugfs_create_u64("rq_dequeued",
				   S_IRUSR | S_IRGRP | S_IROTH,
				   ctrlpriv->ctl, &perfmon->req_dequeued);
	ctrlpriv->ctl_ob_enc_req =
		debugfs_create_u64("ob_rq_encrypted",
				   S_IRUSR | S_IRGRP | S_IROTH,
				   ctrlpriv->ctl, &perfmon->ob_enc_req);
	ctrlpriv->ctl_ib_dec_req =
		debugfs_create_u64("ib_rq_decrypted",
				   S_IRUSR | S_IRGRP | S_IROTH,
				   ctrlpriv->ctl, &perfmon->ib_dec_req);
	ctrlpriv->ctl_ob_enc_bytes =
		debugfs_create_u64("ob_bytes_encrypted",
				   S_IRUSR | S_IRGRP | S_IROTH,
				   ctrlpriv->ctl, &perfmon->ob_enc_bytes);
	ctrlpriv->ctl_ob_prot_bytes =
		debugfs_create_u64("ob_bytes_protected",
				   S_IRUSR | S_IRGRP | S_IROTH,
				   ctrlpriv->ctl, &perfmon->ob_prot_bytes);
	ctrlpriv->ctl_ib_dec_bytes =
		debugfs_create_u64("ib_bytes_decrypted",
				   S_IRUSR | S_IRGRP | S_IROTH,
				   ctrlpriv->ctl, &perfmon->ib_dec_bytes);
	ctrlpriv->ctl_ib_valid_bytes =
		debugfs_create_u64("ib_bytes_validated",
				   S_IRUSR | S_IRGRP | S_IROTH,
				   ctrlpriv->ctl, &perfmon->ib_valid_bytes);

	/* Controller level - global status values */
	ctrlpriv->ctl_faultaddr =
		debugfs_create_u64("fault_addr",
				   S_IRUSR | S_IRGRP | S_IROTH,
				   ctrlpriv->ctl, &perfmon->faultaddr);
	ctrlpriv->ctl_faultdetail =
		debugfs_create_u32("fault_detail",
				   S_IRUSR | S_IRGRP | S_IROTH,
				   ctrlpriv->ctl, &perfmon->faultdetail);
	ctrlpriv->ctl_faultstatus =
		debugfs_create_u32("fault_status",
				   S_IRUSR | S_IRGRP | S_IROTH,
				   ctrlpriv->ctl, &perfmon->status);

	/* Internal covering keys (useful in non-secure mode only) */
	ctrlpriv->ctl_kek_wrap.data = &ctrlpriv->ctrl->kek[0];
	ctrlpriv->ctl_kek_wrap.size = KEK_KEY_SIZE * sizeof(u32);
	ctrlpriv->ctl_kek = debugfs_create_blob("kek",
						S_IRUSR |
						S_IRGRP | S_IROTH,
						ctrlpriv->ctl,
						&ctrlpriv->ctl_kek_wrap);

	ctrlpriv->ctl_tkek_wrap.data = &ctrlpriv->ctrl->tkek[0];
	ctrlpriv->ctl_tkek_wrap.size = KEK_KEY_SIZE * sizeof(u32);
	ctrlpriv->ctl_tkek = debugfs_create_blob("tkek",
						 S_IRUSR |
						 S_IRGRP | S_IROTH,
						 ctrlpriv->ctl,
						 &ctrlpriv->ctl_tkek_wrap);

	ctrlpriv->ctl_tdsk_wrap.data = &ctrlpriv->ctrl->tdsk[0];
	ctrlpriv->ctl_tdsk_wrap.size = KEK_KEY_SIZE * sizeof(u32);
	ctrlpriv->ctl_tdsk = debugfs_create_blob("tdsk",
						 S_IRUSR |
						 S_IRGRP | S_IROTH,
						 ctrlpriv->ctl,
						 &ctrlpriv->ctl_tdsk_wrap);
#endif
	return 0;
}

static struct of_device_id caam_match[] = {
	{
		.compatible = "fsl,sec-v4.0",
	},
	{
		.compatible = "fsl,sec4.0",
	},
	{},
};
MODULE_DEVICE_TABLE(of, caam_match);

static struct platform_driver caam_driver = {
	.driver = {
		.name = "caam",
		.owner = THIS_MODULE,
		.of_match_table = caam_match,
	},
	.probe       = caam_probe,
	.remove      = caam_remove,
};

module_platform_driver(caam_driver);

MODULE_LICENSE("GPL");
MODULE_DESCRIPTION("FSL CAAM request backend");
MODULE_AUTHOR("Freescale Semiconductor - NMG/STC");<|MERGE_RESOLUTION|>--- conflicted
+++ resolved
@@ -16,18 +16,6 @@
 #include "error.h"
 #include "ctrl.h"
 
-<<<<<<< HEAD
-#ifdef CONFIG_FSL_QMAN
-#include "qi.h"
-#endif
-
-static int caam_remove(struct platform_device *pdev)
-{
-	struct device *ctrldev;
-	struct caam_drv_private *ctrlpriv;
-	struct caam_full __iomem *topregs;
-	int ring, ret = 0;
-=======
 /*
  * Descriptor to instantiate RNG State Handle 0 in normal mode and
  * load the JDKEK, TDKEK and TDSK registers
@@ -35,27 +23,9 @@
 static void build_instantiation_desc(u32 *desc, int handle, int do_sk)
 {
 	u32 *jump_cmd, op_flags;
->>>>>>> 78fd8223
 
 	init_job_desc(desc, 0);
 
-<<<<<<< HEAD
-	/* Remove platform devices for JobRs */
-	for (ring = 0; ring < ctrlpriv->total_jobrs; ring++) {
-		if (ctrlpriv->jrpdev[ring])
-			of_device_unregister(ctrlpriv->jrpdev[ring]);
-	}
-
-#ifdef CONFIG_FSL_QMAN
-	if (ctrlpriv->qidev)
-		caam_qi_shutdown(ctrlpriv->qidev);
-#endif
-
-	/* Shut down debug views */
-#ifdef CONFIG_DEBUG_FS
-	debugfs_remove_recursive(ctrlpriv->dfs_root);
-#endif
-=======
 	op_flags = OP_TYPE_CLASS1_ALG | OP_ALG_ALGSEL_RNG |
 			(handle << OP_ALG_AAI_SHIFT) | OP_ALG_AS_INIT;
 
@@ -84,21 +54,15 @@
 
 	append_jump(desc, JUMP_CLASS_CLASS1 | JUMP_TYPE_HALT);
 }
->>>>>>> 78fd8223
 
 /* Descriptor for deinstantiation of State Handle 0 of the RNG block. */
 static void build_deinstantiation_desc(u32 *desc, int handle)
 {
 	init_job_desc(desc, 0);
 
-<<<<<<< HEAD
-	kfree(ctrlpriv->jrpdev);
-	kfree(ctrlpriv);
-=======
 	/* Uninstantiate State Handle 0 */
 	append_operation(desc, OP_TYPE_CLASS1_ALG | OP_ALG_ALGSEL_RNG |
 			 (handle << OP_ALG_AAI_SHIFT) | OP_ALG_AS_INITFINAL);
->>>>>>> 78fd8223
 
 	append_jump(desc, JUMP_CLASS_CLASS1 | JUMP_TYPE_HALT);
 }
@@ -175,19 +139,6 @@
 	return 0;
 }
 
-<<<<<<< HEAD
-static int instantiate_rng(struct device *ctrldev)
-{
-	struct caam_drv_private *ctrlpriv = dev_get_drvdata(ctrldev);
-	struct caam_full __iomem *topregs;
-	unsigned int timeout = 100000;
-	u32 *desc;
-	int i, ret = 0;
-
-	desc = kmalloc(CAAM_CMD_SZ * 6, GFP_KERNEL | GFP_DMA);
-	if (!desc) {
-		dev_err(ctrldev, "can't allocate RNG init descriptor memory\n");
-=======
 /*
  * instantiate_rng - builds and executes a descriptor on DECO0,
  *		     which initializes the RNG block.
@@ -283,7 +234,6 @@
 
 	desc = kmalloc(CAAM_CMD_SZ * 3, GFP_KERNEL);
 	if (!desc)
->>>>>>> 78fd8223
 		return -ENOMEM;
 
 	for (sh_idx = 0; sh_idx < RNG4_MAX_HANDLES; sh_idx++) {
@@ -311,28 +261,6 @@
 			dev_info(ctrldev, "Deinstantiated RNG4 SH%d\n", sh_idx);
 		}
 	}
-<<<<<<< HEAD
-	build_instantiation_desc(desc);
-
-	/* Set the bit to request direct access to DECO0 */
-	topregs = (struct caam_full __iomem *)ctrlpriv->ctrl;
-	setbits32(&topregs->ctrl.deco_rq, DECORR_RQD0ENABLE);
-
-	while (!(rd_reg32(&topregs->ctrl.deco_rq) & DECORR_DEN0) &&
-								 --timeout)
-		cpu_relax();
-
-	if (!timeout) {
-		dev_err(ctrldev, "failed to acquire DECO 0\n");
-		ret = -EIO;
-		goto out;
-	}
-
-	for (i = 0; i < desc_len(desc); i++)
-		topregs->deco.descbuf[i] = *(desc + i);
-
-	wr_reg32(&topregs->deco.jr_ctl_hi, DECO_JQCR_WHL | DECO_JQCR_FOUR);
-=======
 
 	kfree(desc);
 
@@ -370,21 +298,7 @@
 
 	kfree(ctrlpriv->jrpdev);
 	kfree(ctrlpriv);
->>>>>>> 78fd8223
-
-	timeout = 10000000;
-	while ((rd_reg32(&topregs->deco.desc_dbg) & DECO_DBG_VALID) &&
-								 --timeout)
-		cpu_relax();
-
-	if (!timeout) {
-		dev_err(ctrldev, "failed to instantiate RNG\n");
-		ret = -EIO;
-	}
-
-	clrbits32(&topregs->ctrl.deco_rq, DECORR_RQD0ENABLE);
-out:
-	kfree(desc);
+
 	return ret;
 }
 
@@ -562,11 +476,7 @@
 				of_platform_device_create(np, NULL, dev);
 			if (!ctrlpriv->jrpdev[ring]) {
 				pr_warn("JR%d Platform device creation error\n",
-<<<<<<< HEAD
-					 ring);
-=======
 					ring);
->>>>>>> 78fd8223
 				continue;
 			}
 			ctrlpriv->total_jobrs++;
@@ -581,12 +491,6 @@
 		ctrlpriv->qi = (struct caam_queue_if __force *)&topregs->qi;
 		/* This is all that's required to physically enable QI */
 		wr_reg32(&topregs->qi.qi_control_lo, QICTL_DQEN);
-
-		/* If QMAN driver is present, init CAAM-QI backend */
-#ifdef CONFIG_FSL_QMAN
-		if (caam_qi_init(pdev, nprop))
-			dev_err(dev, "caam qi i/f init failed\n");
-#endif
 	}
 
 	/* If no QI and no rings specified, quit and go home */
@@ -600,14 +504,6 @@
 
 	/*
 	 * If SEC has RNG version >= 4 and RNG state handle has not been
-<<<<<<< HEAD
-	 * already instantiated ,do RNG instantiation
-	 */
-	if ((cha_vid & CHA_ID_RNG_MASK) >> CHA_ID_RNG_SHIFT >= 4 &&
-	    !(rd_reg32(&topregs->ctrl.r4tst[0].rdsta) & RDSTA_IF0)) {
-		kick_trng(pdev);
-		ret = instantiate_rng(dev);
-=======
 	 * already instantiated, do RNG instantiation
 	 */
 	if ((cha_vid & CHA_ID_RNG_MASK) >> CHA_ID_RNG_SHIFT >= 4) {
@@ -647,7 +543,6 @@
 			ret = instantiate_rng(dev, inst_handles,
 					      gen_sk);
 		} while ((ret == -EAGAIN) && (ent_delay < RTSDCTL_ENT_DLY_MAX));
->>>>>>> 78fd8223
 		if (ret) {
 			dev_err(dev, "failed to instantiate RNG");
 			caam_remove(pdev);
