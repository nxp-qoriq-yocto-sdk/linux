--- conflicted
+++ resolved
@@ -2181,12 +2181,7 @@
 		struct caam_crypto_alg *t_alg;
 		bool done = false;
 
-<<<<<<< HEAD
 		t_alg = caam_alg_alloc(&driver_algs[i]);
-=======
-authencesn:
-		t_alg = caam_alg_alloc(ctrldev, &driver_algs[i]);
->>>>>>> d0ebef82
 		if (IS_ERR(t_alg)) {
 			err = PTR_ERR(t_alg);
 			pr_warn("%s alg allocation failed\n",
@@ -2199,30 +2194,8 @@
 			pr_warn("%s alg registration failed\n",
 				t_alg->crypto_alg.cra_driver_name);
 			kfree(t_alg);
-<<<<<<< HEAD
 		} else
 			list_add_tail(&t_alg->entry, &alg_list);
-=======
-		} else {
-			list_add_tail(&t_alg->entry, &priv->alg_list);
-			if (driver_algs[i].type == CRYPTO_ALG_TYPE_AEAD &&
-			    !memcmp(driver_algs[i].name, "authenc", 7) &&
-			    !done) {
-				char *name;
-
-				name = driver_algs[i].name;
-				memmove(name + 10, name + 7, strlen(name) - 7);
-				memcpy(name + 7, "esn", 3);
-
-				name = driver_algs[i].driver_name;
-				memmove(name + 10, name + 7, strlen(name) - 7);
-				memcpy(name + 7, "esn", 3);
-
-				done = true;
-				goto authencesn;
-			}
-		}
->>>>>>> d0ebef82
 	}
 	if (!list_empty(&alg_list))
 		pr_info("caam algorithms registered in /proc/crypto\n");
