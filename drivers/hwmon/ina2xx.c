/*
 * Driver for Texas Instruments INA219, INA226 power monitor chips
 *
 * INA219:
 * Zero Drift Bi-Directional Current/Power Monitor with I2C Interface
 * Datasheet: http://www.ti.com/product/ina219
 *
 * INA220:
 * Bi-Directional Current/Power Monitor with I2C Interface
 * Datasheet: http://www.ti.com/product/ina220
 *
 * INA226:
 * Bi-Directional Current/Power Monitor with I2C Interface
 * Datasheet: http://www.ti.com/product/ina226
 *
 * INA230:
 * Bi-directional Current/Power Monitor with I2C Interface
 * Datasheet: http://www.ti.com/product/ina230
 *
 * Copyright (C) 2012 Lothar Felten <l-felten@ti.com>
 * Thanks to Jan Volkering
 *
 * This program is free software; you can redistribute it and/or modify
 * it under the terms of the GNU General Public License as published by
 * the Free Software Foundation; version 2 of the License.
 */

#include <linux/kernel.h>
#include <linux/module.h>
#include <linux/init.h>
#include <linux/err.h>
#include <linux/slab.h>
#include <linux/i2c.h>
#include <linux/hwmon.h>
#include <linux/hwmon-sysfs.h>
#include <linux/jiffies.h>
#include <linux/of.h>

#include <linux/platform_data/ina2xx.h>

/* common register definitions */
#define INA2XX_CONFIG			0x00
#define INA2XX_SHUNT_VOLTAGE		0x01 /* readonly */
#define INA2XX_BUS_VOLTAGE		0x02 /* readonly */
#define INA2XX_POWER			0x03 /* readonly */
#define INA2XX_CURRENT			0x04 /* readonly */
#define INA2XX_CALIBRATION		0x05

/* INA226 register definitions */
#define INA226_MASK_ENABLE		0x06
#define INA226_ALERT_LIMIT		0x07
#define INA226_DIE_ID			0xFF


/* register count */
#define INA219_REGISTERS		6
#define INA226_REGISTERS		8

#define INA2XX_MAX_REGISTERS		8

/* settings - depend on use case */
#define INA219_CONFIG_DEFAULT		0x399F	/* PGA=8 */
#define INA226_CONFIG_DEFAULT		0x4527	/* averages=16 */

/* worst case is 68.10 ms (~14.6Hz, ina219) */
#define INA2XX_CONVERSION_RATE		15

enum ina2xx_ids { ina219, ina226 };

struct ina2xx_config {
	u16 config_default;
	int calibration_factor;
	int registers;
	int shunt_div;
	int bus_voltage_shift;
	int bus_voltage_lsb;	/* uV */
	int power_lsb;		/* uW */
};

struct ina2xx_data {
	struct i2c_client *client;
	const struct ina2xx_config *config;

	struct mutex update_lock;
	bool valid;
	unsigned long last_updated;

	int kind;
	u16 regs[INA2XX_MAX_REGISTERS];
};

static const struct ina2xx_config ina2xx_config[] = {
	[ina219] = {
		.config_default = INA219_CONFIG_DEFAULT,
		.calibration_factor = 40960000,
		.registers = INA219_REGISTERS,
		.shunt_div = 100,
		.bus_voltage_shift = 3,
		.bus_voltage_lsb = 4000,
		.power_lsb = 20000,
	},
	[ina226] = {
		.config_default = INA226_CONFIG_DEFAULT,
		.calibration_factor = 5120000,
		.registers = INA226_REGISTERS,
		.shunt_div = 400,
		.bus_voltage_shift = 0,
		.bus_voltage_lsb = 1250,
		.power_lsb = 25000,
	},
};

static struct ina2xx_data *ina2xx_update_device(struct device *dev)
{
	struct ina2xx_data *data = dev_get_drvdata(dev);
	struct i2c_client *client = data->client;
	struct ina2xx_data *ret = data;

	mutex_lock(&data->update_lock);

	if (time_after(jiffies, data->last_updated +
		       HZ / INA2XX_CONVERSION_RATE) || !data->valid) {

		int i;

		dev_dbg(&client->dev, "Starting ina2xx update\n");

		/* Read all registers */
		for (i = 0; i < data->config->registers; i++) {
			int rv = i2c_smbus_read_word_swapped(client, i);
			if (rv < 0) {
				ret = ERR_PTR(rv);
				goto abort;
			}
			data->regs[i] = rv;
		}
		data->last_updated = jiffies;
		data->valid = 1;
	}
abort:
	mutex_unlock(&data->update_lock);
	return ret;
}

static int ina2xx_get_value(struct ina2xx_data *data, u8 reg)
{
	int val;

	switch (reg) {
	case INA2XX_SHUNT_VOLTAGE:
		val = DIV_ROUND_CLOSEST(data->regs[reg],
					data->config->shunt_div);
		break;
	case INA2XX_BUS_VOLTAGE:
		val = (data->regs[reg] >> data->config->bus_voltage_shift)
		  * data->config->bus_voltage_lsb;
		val = DIV_ROUND_CLOSEST(val, 1000);
		break;
	case INA2XX_POWER:
		val = data->regs[reg] * data->config->power_lsb;
		break;
	case INA2XX_CURRENT:
		/* LSB=1mA (selected). Is in mA */
		val = data->regs[reg];
		break;
	default:
		/* programmer goofed */
		WARN_ON_ONCE(1);
		val = 0;
		break;
	}

	return val;
}

static ssize_t ina2xx_show_value(struct device *dev,
				 struct device_attribute *da, char *buf)
{
	struct sensor_device_attribute *attr = to_sensor_dev_attr(da);
	struct ina2xx_data *data = ina2xx_update_device(dev);

	if (IS_ERR(data))
		return PTR_ERR(data);

	return snprintf(buf, PAGE_SIZE, "%d\n",
			ina2xx_get_value(data, attr->index));
}

/* shunt voltage */
static SENSOR_DEVICE_ATTR(in0_input, S_IRUGO, ina2xx_show_value, NULL,
			  INA2XX_SHUNT_VOLTAGE);

/* bus voltage */
static SENSOR_DEVICE_ATTR(in1_input, S_IRUGO, ina2xx_show_value, NULL,
			  INA2XX_BUS_VOLTAGE);

/* calculated current */
static SENSOR_DEVICE_ATTR(curr1_input, S_IRUGO, ina2xx_show_value, NULL,
			  INA2XX_CURRENT);

/* calculated power */
static SENSOR_DEVICE_ATTR(power1_input, S_IRUGO, ina2xx_show_value, NULL,
			  INA2XX_POWER);

/* pointers to created device attributes */
static struct attribute *ina2xx_attrs[] = {
	&sensor_dev_attr_in0_input.dev_attr.attr,
	&sensor_dev_attr_in1_input.dev_attr.attr,
	&sensor_dev_attr_curr1_input.dev_attr.attr,
	&sensor_dev_attr_power1_input.dev_attr.attr,
	NULL,
};
ATTRIBUTE_GROUPS(ina2xx);

static int ina2xx_probe(struct i2c_client *client,
			const struct i2c_device_id *id)
{
	struct i2c_adapter *adapter = client->adapter;
	struct ina2xx_platform_data *pdata;
<<<<<<< HEAD
	int ret;
	u32 val;
=======
	struct device *dev = &client->dev;
	struct ina2xx_data *data;
	struct device *hwmon_dev;
>>>>>>> 78fd8223
	long shunt = 10000; /* default shunt value 10mOhms */
	u32 val;

	if (!i2c_check_functionality(adapter, I2C_FUNC_SMBUS_WORD_DATA))
		return -ENODEV;

	data = devm_kzalloc(dev, sizeof(*data), GFP_KERNEL);
	if (!data)
		return -ENOMEM;

	if (dev_get_platdata(dev)) {
		pdata = dev_get_platdata(dev);
		shunt = pdata->shunt_uohms;
<<<<<<< HEAD
	} else if (!of_property_read_u32(client->dev.of_node,
				"shunt-resistor", &val)) {
			shunt = val;
=======
	} else if (!of_property_read_u32(dev->of_node,
					 "shunt-resistor", &val)) {
		shunt = val;
>>>>>>> 78fd8223
	}

	if (shunt <= 0)
		return -ENODEV;

	/* set the device type */
	data->kind = id->driver_data;
	data->config = &ina2xx_config[data->kind];

	/* device configuration */
	i2c_smbus_write_word_swapped(client, INA2XX_CONFIG,
				     data->config->config_default);
	/* set current LSB to 1mA, shunt is in uOhms */
	/* (equation 13 in datasheet) */
	i2c_smbus_write_word_swapped(client, INA2XX_CALIBRATION,
				     data->config->calibration_factor / shunt);

	data->client = client;
	mutex_init(&data->update_lock);

	hwmon_dev = devm_hwmon_device_register_with_groups(dev, client->name,
							   data, ina2xx_groups);
	if (IS_ERR(hwmon_dev))
		return PTR_ERR(hwmon_dev);

	dev_info(dev, "power monitor %s (Rshunt = %li uOhm)\n",
		 id->name, shunt);

	return 0;
}

static const struct i2c_device_id ina2xx_id[] = {
	{ "ina219", ina219 },
	{ "ina220", ina219 },
	{ "ina226", ina226 },
	{ "ina230", ina226 },
	{ }
};
MODULE_DEVICE_TABLE(i2c, ina2xx_id);

static struct i2c_driver ina2xx_driver = {
	.driver = {
		.name	= "ina2xx",
	},
	.probe		= ina2xx_probe,
	.id_table	= ina2xx_id,
};

module_i2c_driver(ina2xx_driver);

MODULE_AUTHOR("Lothar Felten <l-felten@ti.com>");
MODULE_DESCRIPTION("ina2xx driver");
MODULE_LICENSE("GPL");<|MERGE_RESOLUTION|>--- conflicted
+++ resolved
@@ -217,14 +217,9 @@
 {
 	struct i2c_adapter *adapter = client->adapter;
 	struct ina2xx_platform_data *pdata;
-<<<<<<< HEAD
-	int ret;
-	u32 val;
-=======
 	struct device *dev = &client->dev;
 	struct ina2xx_data *data;
 	struct device *hwmon_dev;
->>>>>>> 78fd8223
 	long shunt = 10000; /* default shunt value 10mOhms */
 	u32 val;
 
@@ -238,15 +233,9 @@
 	if (dev_get_platdata(dev)) {
 		pdata = dev_get_platdata(dev);
 		shunt = pdata->shunt_uohms;
-<<<<<<< HEAD
-	} else if (!of_property_read_u32(client->dev.of_node,
-				"shunt-resistor", &val)) {
-			shunt = val;
-=======
 	} else if (!of_property_read_u32(dev->of_node,
 					 "shunt-resistor", &val)) {
 		shunt = val;
->>>>>>> 78fd8223
 	}
 
 	if (shunt <= 0)
