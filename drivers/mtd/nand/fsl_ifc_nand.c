/*
 * Freescale Integrated Flash Controller NAND driver
 *
 * Copyright 2011-2012 Freescale Semiconductor, Inc
 *
 * Author: Dipen Dudhat <Dipen.Dudhat@freescale.com>
 *
 * This program is free software; you can redistribute it and/or modify
 * it under the terms of the GNU General Public License as published by
 * the Free Software Foundation; either version 2 of the License, or
 * (at your option) any later version.
 *
 * This program is distributed in the hope that it will be useful,
 * but WITHOUT ANY WARRANTY; without even the implied warranty of
 * MERCHANTABILITY or FITNESS FOR A PARTICULAR PURPOSE.  See the
 * GNU General Public License for more details.
 *
 * You should have received a copy of the GNU General Public License
 * along with this program; if not, write to the Free Software
 * Foundation, Inc., 59 Temple Place, Suite 330, Boston, MA  02111-1307  USA
 */

#include <linux/module.h>
#include <linux/types.h>
#include <linux/init.h>
#include <linux/kernel.h>
#include <linux/of_address.h>
#include <linux/slab.h>
#include <linux/mtd/mtd.h>
#include <linux/mtd/nand.h>
#include <linux/mtd/partitions.h>
#include <linux/mtd/nand_ecc.h>
#include <asm/fsl_ifc.h>

#define FSL_IFC_V1_1_0	0x01010000
#define ERR_BYTE		0xFF /* Value returned for read
					bytes when read failed	*/
#define IFC_TIMEOUT_MSECS	500  /* Maximum number of mSecs to wait
					for IFC NAND Machine	*/

struct fsl_ifc_ctrl;

/* mtd information per set */
struct fsl_ifc_mtd {
	struct mtd_info mtd;
	struct nand_chip chip;
	struct fsl_ifc_ctrl *ctrl;

	struct device *dev;
	int bank;		/* Chip select bank number		*/
	unsigned int bufnum_mask; /* bufnum = page & bufnum_mask */
	u8 __iomem *vbase;      /* Chip select base virtual address	*/
};

/* overview of the fsl ifc controller */
struct fsl_ifc_nand_ctrl {
	struct nand_hw_control controller;
	struct fsl_ifc_mtd *chips[FSL_IFC_BANK_COUNT];

	u8 __iomem *addr;	/* Address of assigned IFC buffer	*/
	unsigned int page;	/* Last page written to / read from	*/
	unsigned int read_bytes;/* Number of bytes read during command	*/
	unsigned int column;	/* Saved column from SEQIN		*/
	unsigned int index;	/* Pointer to next byte to 'read'	*/
	unsigned int oob;	/* Non zero if operating on OOB data	*/
	unsigned int eccread;	/* Non zero for a full-page ECC read	*/
	unsigned int counter;	/* counter for the initializations	*/
	unsigned int max_bitflips;  /* Saved during READ0 cmd		*/
};

static struct fsl_ifc_nand_ctrl *ifc_nand_ctrl;

/* 512-byte page with 4-bit ECC, 8-bit */
static struct nand_ecclayout oob_512_8bit_ecc4 = {
	.eccbytes = 8,
	.eccpos = {8, 9, 10, 11, 12, 13, 14, 15},
	.oobfree = { {0, 5}, {6, 2} },
};

/* 512-byte page with 4-bit ECC, 16-bit */
static struct nand_ecclayout oob_512_16bit_ecc4 = {
	.eccbytes = 8,
	.eccpos = {8, 9, 10, 11, 12, 13, 14, 15},
	.oobfree = { {2, 6}, },
};

/* 2048-byte page size with 4-bit ECC */
static struct nand_ecclayout oob_2048_ecc4 = {
	.eccbytes = 32,
	.eccpos = {
		8, 9, 10, 11, 12, 13, 14, 15,
		16, 17, 18, 19, 20, 21, 22, 23,
		24, 25, 26, 27, 28, 29, 30, 31,
		32, 33, 34, 35, 36, 37, 38, 39,
	},
	.oobfree = { {2, 6}, {40, 24} },
};

/* 4096-byte page size with 4-bit ECC */
static struct nand_ecclayout oob_4096_ecc4 = {
	.eccbytes = 64,
	.eccpos = {
		8, 9, 10, 11, 12, 13, 14, 15,
		16, 17, 18, 19, 20, 21, 22, 23,
		24, 25, 26, 27, 28, 29, 30, 31,
		32, 33, 34, 35, 36, 37, 38, 39,
		40, 41, 42, 43, 44, 45, 46, 47,
		48, 49, 50, 51, 52, 53, 54, 55,
		56, 57, 58, 59, 60, 61, 62, 63,
		64, 65, 66, 67, 68, 69, 70, 71,
	},
	.oobfree = { {2, 6}, {72, 56} },
};

/* 4096-byte page size with 8-bit ECC -- requires 218-byte OOB */
static struct nand_ecclayout oob_4096_ecc8 = {
	.eccbytes = 128,
	.eccpos = {
		8, 9, 10, 11, 12, 13, 14, 15,
		16, 17, 18, 19, 20, 21, 22, 23,
		24, 25, 26, 27, 28, 29, 30, 31,
		32, 33, 34, 35, 36, 37, 38, 39,
		40, 41, 42, 43, 44, 45, 46, 47,
		48, 49, 50, 51, 52, 53, 54, 55,
		56, 57, 58, 59, 60, 61, 62, 63,
		64, 65, 66, 67, 68, 69, 70, 71,
		72, 73, 74, 75, 76, 77, 78, 79,
		80, 81, 82, 83, 84, 85, 86, 87,
		88, 89, 90, 91, 92, 93, 94, 95,
		96, 97, 98, 99, 100, 101, 102, 103,
		104, 105, 106, 107, 108, 109, 110, 111,
		112, 113, 114, 115, 116, 117, 118, 119,
		120, 121, 122, 123, 124, 125, 126, 127,
		128, 129, 130, 131, 132, 133, 134, 135,
	},
	.oobfree = { {2, 6}, {136, 82} },
};

/* 8192-byte page size with 4-bit ECC */
static struct nand_ecclayout oob_8192_ecc4 = {
	.eccbytes = 128,
	.eccpos = {
		8, 9, 10, 11, 12, 13, 14, 15,
		16, 17, 18, 19, 20, 21, 22, 23,
		24, 25, 26, 27, 28, 29, 30, 31,
		32, 33, 34, 35, 36, 37, 38, 39,
		40, 41, 42, 43, 44, 45, 46, 47,
		48, 49, 50, 51, 52, 53, 54, 55,
		56, 57, 58, 59, 60, 61, 62, 63,
		64, 65, 66, 67, 68, 69, 70, 71,
		72, 73, 74, 75, 76, 77, 78, 79,
		80, 81, 82, 83, 84, 85, 86, 87,
		88, 89, 90, 91, 92, 93, 94, 95,
		96, 97, 98, 99, 100, 101, 102, 103,
		104, 105, 106, 107, 108, 109, 110, 111,
		112, 113, 114, 115, 116, 117, 118, 119,
		120, 121, 122, 123, 124, 125, 126, 127,
		128, 129, 130, 131, 132, 133, 134, 135,
	},
	.oobfree = { {2, 6}, {136, 208} },
};

/* 8192-byte page size with 8-bit ECC -- requires 218-byte OOB */
static struct nand_ecclayout oob_8192_ecc8 = {
	.eccbytes = 256,
	.eccpos = {
		8, 9, 10, 11, 12, 13, 14, 15,
		16, 17, 18, 19, 20, 21, 22, 23,
		24, 25, 26, 27, 28, 29, 30, 31,
		32, 33, 34, 35, 36, 37, 38, 39,
		40, 41, 42, 43, 44, 45, 46, 47,
		48, 49, 50, 51, 52, 53, 54, 55,
		56, 57, 58, 59, 60, 61, 62, 63,
		64, 65, 66, 67, 68, 69, 70, 71,
		72, 73, 74, 75, 76, 77, 78, 79,
		80, 81, 82, 83, 84, 85, 86, 87,
		88, 89, 90, 91, 92, 93, 94, 95,
		96, 97, 98, 99, 100, 101, 102, 103,
		104, 105, 106, 107, 108, 109, 110, 111,
		112, 113, 114, 115, 116, 117, 118, 119,
		120, 121, 122, 123, 124, 125, 126, 127,
		128, 129, 130, 131, 132, 133, 134, 135,
		136, 137, 138, 139, 140, 141, 142, 143,
		144, 145, 146, 147, 148, 149, 150, 151,
		152, 153, 154, 155, 156, 157, 158, 159,
		160, 161, 162, 163, 164, 165, 166, 167,
		168, 169, 170, 171, 172, 173, 174, 175,
		176, 177, 178, 179, 180, 181, 182, 183,
		184, 185, 186, 187, 188, 189, 190, 191,
		192, 193, 194, 195, 196, 197, 198, 199,
		200, 201, 202, 203, 204, 205, 206, 207,
		208, 209, 210, 211, 212, 213, 214, 215,
		216, 217, 218, 219, 220, 221, 222, 223,
		224, 225, 226, 227, 228, 229, 230, 231,
		232, 233, 234, 235, 236, 237, 238, 239,
		240, 241, 242, 243, 244, 245, 246, 247,
		248, 249, 250, 251, 252, 253, 254, 255,
		256, 257, 258, 259, 260, 261, 262, 263,
	},
	.oobfree = { {2, 6}, {264, 80} },
};

/*
 * Generic flash bbt descriptors
 */
static u8 bbt_pattern[] = {'B', 'b', 't', '0' };
static u8 mirror_pattern[] = {'1', 't', 'b', 'B' };

static struct nand_bbt_descr bbt_main_descr = {
	.options = NAND_BBT_LASTBLOCK | NAND_BBT_CREATE | NAND_BBT_WRITE |
		   NAND_BBT_2BIT | NAND_BBT_VERSION,
	.offs =	2, /* 0 on 8-bit small page */
	.len = 4,
	.veroffs = 6,
	.maxblocks = 4,
	.pattern = bbt_pattern,
};

static struct nand_bbt_descr bbt_mirror_descr = {
	.options = NAND_BBT_LASTBLOCK | NAND_BBT_CREATE | NAND_BBT_WRITE |
		   NAND_BBT_2BIT | NAND_BBT_VERSION,
	.offs =	2, /* 0 on 8-bit small page */
	.len = 4,
	.veroffs = 6,
	.maxblocks = 4,
	.pattern = mirror_pattern,
};

/*
 * Set up the IFC hardware block and page address fields, and the ifc nand
 * structure addr field to point to the correct IFC buffer in memory
 */
static void set_addr(struct mtd_info *mtd, int column, int page_addr, int oob)
{
	struct nand_chip *chip = mtd->priv;
	struct fsl_ifc_mtd *priv = chip->priv;
	struct fsl_ifc_ctrl *ctrl = priv->ctrl;
	struct fsl_ifc_regs __iomem *ifc = ctrl->regs;
	int buf_num;

	ifc_nand_ctrl->page = page_addr;
	/* Program ROW0/COL0 */
	iowrite32be(page_addr, &ifc->ifc_nand.row0);
	iowrite32be((oob ? IFC_NAND_COL_MS : 0) | column, &ifc->ifc_nand.col0);

	buf_num = page_addr & priv->bufnum_mask;

	ifc_nand_ctrl->addr = priv->vbase + buf_num * (mtd->writesize * 2);
	ifc_nand_ctrl->index = column;

	/* for OOB data point to the second half of the buffer */
	if (oob)
		ifc_nand_ctrl->index += mtd->writesize;
}

static int is_blank(struct mtd_info *mtd, unsigned int bufnum)
{
	struct nand_chip *chip = mtd->priv;
	struct fsl_ifc_mtd *priv = chip->priv;
	u8 __iomem *addr = priv->vbase + bufnum * (mtd->writesize * 2);
	u32 __iomem *mainarea = (u32 __iomem *)addr;
	u8 __iomem *oob = addr + mtd->writesize;
	int i;

	for (i = 0; i < mtd->writesize / 4; i++) {
		if (__raw_readl(&mainarea[i]) != 0xffffffff)
			return 0;
	}

	for (i = 0; i < chip->ecc.layout->eccbytes; i++) {
		int pos = chip->ecc.layout->eccpos[i];

		if (__raw_readb(&oob[pos]) != 0xff)
			return 0;
	}

	return 1;
}

/* returns nonzero if entire page is blank */
static int check_read_ecc(struct mtd_info *mtd, struct fsl_ifc_ctrl *ctrl,
			  u32 *eccstat, unsigned int bufnum)
{
	u32 reg = eccstat[bufnum / 4];
	int errors;

	errors = (reg >> ((3 - bufnum % 4) * 8)) & 15;

	return errors;
}

/*
 * execute IFC NAND command and wait for it to complete
 */
static void fsl_ifc_run_command(struct mtd_info *mtd)
{
	struct nand_chip *chip = mtd->priv;
	struct fsl_ifc_mtd *priv = chip->priv;
	struct fsl_ifc_ctrl *ctrl = priv->ctrl;
	struct fsl_ifc_nand_ctrl *nctrl = ifc_nand_ctrl;
	struct fsl_ifc_regs __iomem *ifc = ctrl->regs;
	u32 eccstat[4];
	int i;

	/* set the chip select for NAND Transaction */
	iowrite32be(priv->bank << IFC_NAND_CSEL_SHIFT,
		    &ifc->ifc_nand.nand_csel);

	dev_vdbg(priv->dev,
			"%s: fir0=%08x fcr0=%08x\n",
			__func__,
			ioread32be(&ifc->ifc_nand.nand_fir0),
			ioread32be(&ifc->ifc_nand.nand_fcr0));

	ctrl->nand_stat = 0;

	/* start read/write seq */
	iowrite32be(IFC_NAND_SEQ_STRT_FIR_STRT, &ifc->ifc_nand.nandseq_strt);

	/* wait for command complete flag or timeout */
	wait_event_timeout(ctrl->nand_wait, ctrl->nand_stat,
			   IFC_TIMEOUT_MSECS * HZ/1000);

	/* ctrl->nand_stat will be updated from IRQ context */
	if (!ctrl->nand_stat)
		dev_err(priv->dev, "Controller is not responding\n");
	if (ctrl->nand_stat & IFC_NAND_EVTER_STAT_FTOER)
		dev_err(priv->dev, "NAND Flash Timeout Error\n");
	if (ctrl->nand_stat & IFC_NAND_EVTER_STAT_WPER)
		dev_err(priv->dev, "NAND Flash Write Protect Error\n");

	nctrl->max_bitflips = 0;

	if (nctrl->eccread) {
		int errors;
		int bufnum = nctrl->page & priv->bufnum_mask;
		int sector = bufnum * chip->ecc.steps;
		int sector_end = sector + chip->ecc.steps - 1;

		for (i = sector / 4; i <= sector_end / 4; i++)
			eccstat[i] = ioread32be(&ifc->ifc_nand.nand_eccstat[i]);

		for (i = sector; i <= sector_end; i++) {
			errors = check_read_ecc(mtd, ctrl, eccstat, i);

			if (errors == 15) {
				/*
				 * Uncorrectable error.
				 * OK only if the whole page is blank.
				 *
				 * We disable ECCER reporting due to...
				 * erratum IFC-A002770 -- so report it now if we
				 * see an uncorrectable error in ECCSTAT.
				 */
				if (!is_blank(mtd, bufnum))
					ctrl->nand_stat |=
						IFC_NAND_EVTER_STAT_ECCER;
				break;
			}

			mtd->ecc_stats.corrected += errors;
			nctrl->max_bitflips = max_t(unsigned int,
						    nctrl->max_bitflips,
						    errors);
		}

		nctrl->eccread = 0;
	}
}

static void fsl_ifc_do_read(struct nand_chip *chip,
			    int oob,
			    struct mtd_info *mtd)
{
	struct fsl_ifc_mtd *priv = chip->priv;
	struct fsl_ifc_ctrl *ctrl = priv->ctrl;
	struct fsl_ifc_regs __iomem *ifc = ctrl->regs;

	/* Program FIR/IFC_NAND_FCR0 for Small/Large page */
	if (mtd->writesize > 512) {
		iowrite32be((IFC_FIR_OP_CW0 << IFC_NAND_FIR0_OP0_SHIFT) |
			    (IFC_FIR_OP_CA0 << IFC_NAND_FIR0_OP1_SHIFT) |
			    (IFC_FIR_OP_RA0 << IFC_NAND_FIR0_OP2_SHIFT) |
			    (IFC_FIR_OP_CMD1 << IFC_NAND_FIR0_OP3_SHIFT) |
			    (IFC_FIR_OP_RBCD << IFC_NAND_FIR0_OP4_SHIFT),
			    &ifc->ifc_nand.nand_fir0);
		iowrite32be(0x0, &ifc->ifc_nand.nand_fir1);

		iowrite32be((NAND_CMD_READ0 << IFC_NAND_FCR0_CMD0_SHIFT) |
			    (NAND_CMD_READSTART << IFC_NAND_FCR0_CMD1_SHIFT),
			    &ifc->ifc_nand.nand_fcr0);
	} else {
		iowrite32be((IFC_FIR_OP_CW0 << IFC_NAND_FIR0_OP0_SHIFT) |
			    (IFC_FIR_OP_CA0 << IFC_NAND_FIR0_OP1_SHIFT) |
			    (IFC_FIR_OP_RA0  << IFC_NAND_FIR0_OP2_SHIFT) |
			    (IFC_FIR_OP_RBCD << IFC_NAND_FIR0_OP3_SHIFT),
			    &ifc->ifc_nand.nand_fir0);
		iowrite32be(0x0, &ifc->ifc_nand.nand_fir1);

		if (oob)
			iowrite32be(NAND_CMD_READOOB <<
				    IFC_NAND_FCR0_CMD0_SHIFT,
				    &ifc->ifc_nand.nand_fcr0);
		else
			iowrite32be(NAND_CMD_READ0 <<
				    IFC_NAND_FCR0_CMD0_SHIFT,
				    &ifc->ifc_nand.nand_fcr0);
	}
}

/* cmdfunc send commands to the IFC NAND Machine */
static void fsl_ifc_cmdfunc(struct mtd_info *mtd, unsigned int command,
			     int column, int page_addr) {
	struct nand_chip *chip = mtd->priv;
	struct fsl_ifc_mtd *priv = chip->priv;
	struct fsl_ifc_ctrl *ctrl = priv->ctrl;
	struct fsl_ifc_regs __iomem *ifc = ctrl->regs;

	/* clear the read buffer */
	ifc_nand_ctrl->read_bytes = 0;
	if (command != NAND_CMD_PAGEPROG)
		ifc_nand_ctrl->index = 0;

	switch (command) {
	/* READ0 read the entire buffer to use hardware ECC. */
	case NAND_CMD_READ0:
		iowrite32be(0, &ifc->ifc_nand.nand_fbcr);
		set_addr(mtd, 0, page_addr, 0);

		ifc_nand_ctrl->read_bytes = mtd->writesize + mtd->oobsize;
		ifc_nand_ctrl->index += column;

		if (chip->ecc.mode == NAND_ECC_HW)
			ifc_nand_ctrl->eccread = 1;

		fsl_ifc_do_read(chip, 0, mtd);
		fsl_ifc_run_command(mtd);
		return;

	/* READOOB reads only the OOB because no ECC is performed. */
	case NAND_CMD_READOOB:
		iowrite32be(mtd->oobsize - column, &ifc->ifc_nand.nand_fbcr);
		set_addr(mtd, column, page_addr, 1);

		ifc_nand_ctrl->read_bytes = mtd->writesize + mtd->oobsize;

		fsl_ifc_do_read(chip, 1, mtd);
		fsl_ifc_run_command(mtd);

		return;

	case NAND_CMD_READID:
	case NAND_CMD_PARAM: {
		int timing = IFC_FIR_OP_RB;
		if (command == NAND_CMD_PARAM)
			timing = IFC_FIR_OP_RBCD;

		iowrite32be((IFC_FIR_OP_CW0 << IFC_NAND_FIR0_OP0_SHIFT) |
			    (IFC_FIR_OP_UA  << IFC_NAND_FIR0_OP1_SHIFT) |
			    (timing << IFC_NAND_FIR0_OP2_SHIFT),
			    &ifc->ifc_nand.nand_fir0);
		iowrite32be(command << IFC_NAND_FCR0_CMD0_SHIFT,
			    &ifc->ifc_nand.nand_fcr0);
		iowrite32be(column, &ifc->ifc_nand.row3);

		/*
		 * although currently it's 8 bytes for READID, we always read
		 * the maximum 256 bytes(for PARAM)
		 */
		iowrite32be(256, &ifc->ifc_nand.nand_fbcr);
		ifc_nand_ctrl->read_bytes = 256;

		set_addr(mtd, 0, 0, 0);
		fsl_ifc_run_command(mtd);
		return;
	}

	/* ERASE1 stores the block and page address */
	case NAND_CMD_ERASE1:
		set_addr(mtd, 0, page_addr, 0);
		return;

	/* ERASE2 uses the block and page address from ERASE1 */
	case NAND_CMD_ERASE2:
		iowrite32be((IFC_FIR_OP_CW0 << IFC_NAND_FIR0_OP0_SHIFT) |
			    (IFC_FIR_OP_RA0 << IFC_NAND_FIR0_OP1_SHIFT) |
			    (IFC_FIR_OP_CMD1 << IFC_NAND_FIR0_OP2_SHIFT),
			    &ifc->ifc_nand.nand_fir0);

		iowrite32be((NAND_CMD_ERASE1 << IFC_NAND_FCR0_CMD0_SHIFT) |
			    (NAND_CMD_ERASE2 << IFC_NAND_FCR0_CMD1_SHIFT),
			    &ifc->ifc_nand.nand_fcr0);

		iowrite32be(0, &ifc->ifc_nand.nand_fbcr);
		ifc_nand_ctrl->read_bytes = 0;
		fsl_ifc_run_command(mtd);
		return;

	/* SEQIN sets up the addr buffer and all registers except the length */
	case NAND_CMD_SEQIN: {
		u32 nand_fcr0;
		ifc_nand_ctrl->column = column;
		ifc_nand_ctrl->oob = 0;

		if (mtd->writesize > 512) {
			nand_fcr0 =
				(NAND_CMD_SEQIN << IFC_NAND_FCR0_CMD0_SHIFT) |
				(NAND_CMD_STATUS << IFC_NAND_FCR0_CMD1_SHIFT) |
				(NAND_CMD_PAGEPROG << IFC_NAND_FCR0_CMD2_SHIFT);

			iowrite32be(
				 (IFC_FIR_OP_CW0 << IFC_NAND_FIR0_OP0_SHIFT) |
				 (IFC_FIR_OP_CA0 << IFC_NAND_FIR0_OP1_SHIFT) |
				 (IFC_FIR_OP_RA0 << IFC_NAND_FIR0_OP2_SHIFT) |
				 (IFC_FIR_OP_WBCD  << IFC_NAND_FIR0_OP3_SHIFT) |
				 (IFC_FIR_OP_CMD2 << IFC_NAND_FIR0_OP4_SHIFT),
				 &ifc->ifc_nand.nand_fir0);
			iowrite32be(
				 (IFC_FIR_OP_CW1 << IFC_NAND_FIR1_OP5_SHIFT) |
				 (IFC_FIR_OP_RDSTAT <<
					IFC_NAND_FIR1_OP6_SHIFT) |
				 (IFC_FIR_OP_NOP << IFC_NAND_FIR1_OP7_SHIFT),
				 &ifc->ifc_nand.nand_fir1);
		} else {
			nand_fcr0 = ((NAND_CMD_PAGEPROG <<
					IFC_NAND_FCR0_CMD1_SHIFT) |
				    (NAND_CMD_SEQIN <<
					IFC_NAND_FCR0_CMD2_SHIFT) |
				    (NAND_CMD_STATUS <<
					IFC_NAND_FCR0_CMD3_SHIFT));

			iowrite32be(
<<<<<<< HEAD
				 (IFC_FIR_OP_CW0 << IFC_NAND_FIR0_OP0_SHIFT) |
				 (IFC_FIR_OP_CMD2 << IFC_NAND_FIR0_OP1_SHIFT) |
				 (IFC_FIR_OP_CA0 << IFC_NAND_FIR0_OP2_SHIFT) |
				 (IFC_FIR_OP_RA0 << IFC_NAND_FIR0_OP3_SHIFT) |
				 (IFC_FIR_OP_WBCD << IFC_NAND_FIR0_OP4_SHIFT),
				 &ifc->ifc_nand.nand_fir0);
=======
				(IFC_FIR_OP_CW0 << IFC_NAND_FIR0_OP0_SHIFT) |
				(IFC_FIR_OP_CMD2 << IFC_NAND_FIR0_OP1_SHIFT) |
				(IFC_FIR_OP_CA0 << IFC_NAND_FIR0_OP2_SHIFT) |
				(IFC_FIR_OP_RA0 << IFC_NAND_FIR0_OP3_SHIFT) |
				(IFC_FIR_OP_WBCD << IFC_NAND_FIR0_OP4_SHIFT),
				&ifc->ifc_nand.nand_fir0);
>>>>>>> 78fd8223
			iowrite32be(
				 (IFC_FIR_OP_CMD1 << IFC_NAND_FIR1_OP5_SHIFT) |
				 (IFC_FIR_OP_CW3 << IFC_NAND_FIR1_OP6_SHIFT) |
				 (IFC_FIR_OP_RDSTAT <<
					IFC_NAND_FIR1_OP7_SHIFT) |
				 (IFC_FIR_OP_NOP << IFC_NAND_FIR1_OP8_SHIFT),
<<<<<<< HEAD
				 &ifc->ifc_nand.nand_fir1);
=======
				  &ifc->ifc_nand.nand_fir1);
>>>>>>> 78fd8223

			if (column >= mtd->writesize)
				nand_fcr0 |=
				NAND_CMD_READOOB << IFC_NAND_FCR0_CMD0_SHIFT;
			else
				nand_fcr0 |=
				NAND_CMD_READ0 << IFC_NAND_FCR0_CMD0_SHIFT;
		}

		if (column >= mtd->writesize) {
			/* OOB area --> READOOB */
			column -= mtd->writesize;
			ifc_nand_ctrl->oob = 1;
		}
		iowrite32be(nand_fcr0, &ifc->ifc_nand.nand_fcr0);
		set_addr(mtd, column, page_addr, ifc_nand_ctrl->oob);
		return;
	}

	/* PAGEPROG reuses all of the setup from SEQIN and adds the length */
	case NAND_CMD_PAGEPROG: {
		if (ifc_nand_ctrl->oob) {
			iowrite32be(ifc_nand_ctrl->index -
				    ifc_nand_ctrl->column,
				    &ifc->ifc_nand.nand_fbcr);
		} else {
			iowrite32be(0, &ifc->ifc_nand.nand_fbcr);
		}

		fsl_ifc_run_command(mtd);
		return;
	}

	case NAND_CMD_STATUS:
		iowrite32be((IFC_FIR_OP_CW0 << IFC_NAND_FIR0_OP0_SHIFT) |
			    (IFC_FIR_OP_RB << IFC_NAND_FIR0_OP1_SHIFT),
			    &ifc->ifc_nand.nand_fir0);
		iowrite32be(NAND_CMD_STATUS << IFC_NAND_FCR0_CMD0_SHIFT,
			    &ifc->ifc_nand.nand_fcr0);
		iowrite32be(1, &ifc->ifc_nand.nand_fbcr);
		set_addr(mtd, 0, 0, 0);
		ifc_nand_ctrl->read_bytes = 1;

		fsl_ifc_run_command(mtd);

		/*
		 * The chip always seems to report that it is
		 * write-protected, even when it is not.
		 */
		setbits8(ifc_nand_ctrl->addr, NAND_STATUS_WP);
		return;

	case NAND_CMD_RESET:
		iowrite32be(IFC_FIR_OP_CW0 << IFC_NAND_FIR0_OP0_SHIFT,
			    &ifc->ifc_nand.nand_fir0);
		iowrite32be(NAND_CMD_RESET << IFC_NAND_FCR0_CMD0_SHIFT,
			    &ifc->ifc_nand.nand_fcr0);
		fsl_ifc_run_command(mtd);
		return;

	default:
		dev_err(priv->dev, "%s: error, unsupported command 0x%x.\n",
					__func__, command);
	}
}

static void fsl_ifc_select_chip(struct mtd_info *mtd, int chip)
{
	/* The hardware does not seem to support multiple
	 * chips per bank.
	 */
}

/*
 * Write buf to the IFC NAND Controller Data Buffer
 */
static void fsl_ifc_write_buf(struct mtd_info *mtd, const u8 *buf, int len)
{
	struct nand_chip *chip = mtd->priv;
	struct fsl_ifc_mtd *priv = chip->priv;
	unsigned int bufsize = mtd->writesize + mtd->oobsize;

	if (len <= 0) {
		dev_err(priv->dev, "%s: len %d bytes", __func__, len);
		return;
	}

	if ((unsigned int)len > bufsize - ifc_nand_ctrl->index) {
		dev_err(priv->dev,
			"%s: beyond end of buffer (%d requested, %u available)\n",
			__func__, len, bufsize - ifc_nand_ctrl->index);
		len = bufsize - ifc_nand_ctrl->index;
	}

	memcpy_toio(&ifc_nand_ctrl->addr[ifc_nand_ctrl->index], buf, len);
	ifc_nand_ctrl->index += len;
}

/*
 * Read a byte from either the IFC hardware buffer
 * read function for 8-bit buswidth
 */
static uint8_t fsl_ifc_read_byte(struct mtd_info *mtd)
{
	struct nand_chip *chip = mtd->priv;
	struct fsl_ifc_mtd *priv = chip->priv;

	/*
	 * If there are still bytes in the IFC buffer, then use the
	 * next byte.
	 */
	if (ifc_nand_ctrl->index < ifc_nand_ctrl->read_bytes)
		return in_8(&ifc_nand_ctrl->addr[ifc_nand_ctrl->index++]);

	dev_err(priv->dev, "%s: beyond end of buffer\n", __func__);
	return ERR_BYTE;
}

/*
 * Read two bytes from the IFC hardware buffer
 * read function for 16-bit buswith
 */
static uint8_t fsl_ifc_read_byte16(struct mtd_info *mtd)
{
	struct nand_chip *chip = mtd->priv;
	struct fsl_ifc_mtd *priv = chip->priv;
	uint16_t data;

	/*
	 * If there are still bytes in the IFC buffer, then use the
	 * next byte.
	 */
	if (ifc_nand_ctrl->index < ifc_nand_ctrl->read_bytes) {
		data = in_be16((uint16_t __iomem *)&ifc_nand_ctrl->
			       addr[ifc_nand_ctrl->index]);
		ifc_nand_ctrl->index += 2;
		return (uint8_t) data;
	}

	dev_err(priv->dev, "%s: beyond end of buffer\n", __func__);
	return ERR_BYTE;
}

/*
 * Read from the IFC Controller Data Buffer
 */
static void fsl_ifc_read_buf(struct mtd_info *mtd, u8 *buf, int len)
{
	struct nand_chip *chip = mtd->priv;
	struct fsl_ifc_mtd *priv = chip->priv;
	int avail;

	if (len < 0) {
		dev_err(priv->dev, "%s: len %d bytes", __func__, len);
		return;
	}

	avail = min((unsigned int)len,
			ifc_nand_ctrl->read_bytes - ifc_nand_ctrl->index);
	memcpy_fromio(buf, &ifc_nand_ctrl->addr[ifc_nand_ctrl->index], avail);
	ifc_nand_ctrl->index += avail;

	if (len > avail)
		dev_err(priv->dev,
			"%s: beyond end of buffer (%d requested, %d available)\n",
			__func__, len, avail);
}

/*
 * This function is called after Program and Erase Operations to
 * check for success or failure.
 */
static int fsl_ifc_wait(struct mtd_info *mtd, struct nand_chip *chip)
{
	struct fsl_ifc_mtd *priv = chip->priv;
	struct fsl_ifc_ctrl *ctrl = priv->ctrl;
	struct fsl_ifc_regs __iomem *ifc = ctrl->regs;
	u32 nand_fsr;

	/* Use READ_STATUS command, but wait for the device to be ready */
	iowrite32be((IFC_FIR_OP_CW0 << IFC_NAND_FIR0_OP0_SHIFT) |
		    (IFC_FIR_OP_RDSTAT << IFC_NAND_FIR0_OP1_SHIFT),
		    &ifc->ifc_nand.nand_fir0);
	iowrite32be(NAND_CMD_STATUS << IFC_NAND_FCR0_CMD0_SHIFT,
		    &ifc->ifc_nand.nand_fcr0);
	iowrite32be(1, &ifc->ifc_nand.nand_fbcr);
	set_addr(mtd, 0, 0, 0);
	ifc_nand_ctrl->read_bytes = 1;

	fsl_ifc_run_command(mtd);

	nand_fsr = ioread32be(&ifc->ifc_nand.nand_fsr);

	/*
	 * The chip always seems to report that it is
	 * write-protected, even when it is not.
	 */
	return nand_fsr | NAND_STATUS_WP;
}

static int fsl_ifc_read_page(struct mtd_info *mtd, struct nand_chip *chip,
			     uint8_t *buf, int oob_required, int page)
{
	struct fsl_ifc_mtd *priv = chip->priv;
	struct fsl_ifc_ctrl *ctrl = priv->ctrl;
	struct fsl_ifc_nand_ctrl *nctrl = ifc_nand_ctrl;

	fsl_ifc_read_buf(mtd, buf, mtd->writesize);
	if (oob_required)
		fsl_ifc_read_buf(mtd, chip->oob_poi, mtd->oobsize);

	if (ctrl->nand_stat & IFC_NAND_EVTER_STAT_ECCER)
		dev_err(priv->dev, "NAND Flash ECC Uncorrectable Error\n");

	if (ctrl->nand_stat != IFC_NAND_EVTER_STAT_OPC)
		mtd->ecc_stats.failed++;

	return nctrl->max_bitflips;
}

/* ECC will be calculated automatically, and errors will be detected in
 * waitfunc.
 */
static int fsl_ifc_write_page(struct mtd_info *mtd, struct nand_chip *chip,
			       const uint8_t *buf, int oob_required)
{
	fsl_ifc_write_buf(mtd, buf, mtd->writesize);
	fsl_ifc_write_buf(mtd, chip->oob_poi, mtd->oobsize);

	return 0;
}

static int fsl_ifc_chip_init_tail(struct mtd_info *mtd)
{
	struct nand_chip *chip = mtd->priv;
	struct fsl_ifc_mtd *priv = chip->priv;

	dev_dbg(priv->dev, "%s: nand->numchips = %d\n", __func__,
							chip->numchips);
	dev_dbg(priv->dev, "%s: nand->chipsize = %lld\n", __func__,
							chip->chipsize);
	dev_dbg(priv->dev, "%s: nand->pagemask = %8x\n", __func__,
							chip->pagemask);
	dev_dbg(priv->dev, "%s: nand->chip_delay = %d\n", __func__,
							chip->chip_delay);
	dev_dbg(priv->dev, "%s: nand->badblockpos = %d\n", __func__,
							chip->badblockpos);
	dev_dbg(priv->dev, "%s: nand->chip_shift = %d\n", __func__,
							chip->chip_shift);
	dev_dbg(priv->dev, "%s: nand->page_shift = %d\n", __func__,
							chip->page_shift);
	dev_dbg(priv->dev, "%s: nand->phys_erase_shift = %d\n", __func__,
							chip->phys_erase_shift);
	dev_dbg(priv->dev, "%s: nand->ecc.mode = %d\n", __func__,
							chip->ecc.mode);
	dev_dbg(priv->dev, "%s: nand->ecc.steps = %d\n", __func__,
							chip->ecc.steps);
	dev_dbg(priv->dev, "%s: nand->ecc.bytes = %d\n", __func__,
							chip->ecc.bytes);
	dev_dbg(priv->dev, "%s: nand->ecc.total = %d\n", __func__,
							chip->ecc.total);
	dev_dbg(priv->dev, "%s: nand->ecc.layout = %p\n", __func__,
							chip->ecc.layout);
	dev_dbg(priv->dev, "%s: mtd->flags = %08x\n", __func__, mtd->flags);
	dev_dbg(priv->dev, "%s: mtd->size = %lld\n", __func__, mtd->size);
	dev_dbg(priv->dev, "%s: mtd->erasesize = %d\n", __func__,
							mtd->erasesize);
	dev_dbg(priv->dev, "%s: mtd->writesize = %d\n", __func__,
							mtd->writesize);
	dev_dbg(priv->dev, "%s: mtd->oobsize = %d\n", __func__,
							mtd->oobsize);

	return 0;
}

static void fsl_ifc_sram_init(struct fsl_ifc_mtd *priv)
{
	struct fsl_ifc_ctrl *ctrl = priv->ctrl;
	struct fsl_ifc_regs __iomem *ifc = ctrl->regs;
	uint32_t csor = 0, csor_8k = 0, csor_ext = 0;
	uint32_t cs = priv->bank;

	/* Save CSOR and CSOR_ext */
	csor = ioread32be(&ifc->csor_cs[cs].csor);
	csor_ext = ioread32be(&ifc->csor_cs[cs].csor_ext);

	/* chage PageSize 8K and SpareSize 1K*/
	csor_8k = (csor & ~(CSOR_NAND_PGS_MASK)) | 0x0018C000;
	iowrite32be(csor_8k, &ifc->csor_cs[cs].csor);
	iowrite32be(0x0000400, &ifc->csor_cs[cs].csor_ext);

	/* READID */
	iowrite32be((IFC_FIR_OP_CW0 << IFC_NAND_FIR0_OP0_SHIFT) |
		    (IFC_FIR_OP_UA  << IFC_NAND_FIR0_OP1_SHIFT) |
		    (IFC_FIR_OP_RB << IFC_NAND_FIR0_OP2_SHIFT),
		    &ifc->ifc_nand.nand_fir0);
	iowrite32be(NAND_CMD_READID << IFC_NAND_FCR0_CMD0_SHIFT,
		    &ifc->ifc_nand.nand_fcr0);
	iowrite32be(0x0, &ifc->ifc_nand.row3);

	iowrite32be(0x0, &ifc->ifc_nand.nand_fbcr);

	/* Program ROW0/COL0 */
	iowrite32be(0x0, &ifc->ifc_nand.row0);
	iowrite32be(0x0, &ifc->ifc_nand.col0);

	/* set the chip select for NAND Transaction */
	iowrite32be(cs << IFC_NAND_CSEL_SHIFT, &ifc->ifc_nand.nand_csel);

	/* start read seq */
	iowrite32be(IFC_NAND_SEQ_STRT_FIR_STRT, &ifc->ifc_nand.nandseq_strt);

	/* wait for command complete flag or timeout */
	wait_event_timeout(ctrl->nand_wait, ctrl->nand_stat,
			   IFC_TIMEOUT_MSECS * HZ/1000);

	if (ctrl->nand_stat != IFC_NAND_EVTER_STAT_OPC)
		printk(KERN_ERR "fsl-ifc: Failed to Initialise SRAM\n");

	/* Restore CSOR and CSOR_ext */
	iowrite32be(csor, &ifc->csor_cs[cs].csor);
	iowrite32be(csor_ext, &ifc->csor_cs[cs].csor_ext);
}

static int fsl_ifc_chip_init(struct fsl_ifc_mtd *priv)
{
	struct fsl_ifc_ctrl *ctrl = priv->ctrl;
	struct fsl_ifc_regs __iomem *ifc = ctrl->regs;
	struct nand_chip *chip = &priv->chip;
	struct nand_ecclayout *layout;
	u32 csor, ver;

	/* Fill in fsl_ifc_mtd structure */
	priv->mtd.priv = chip;
	priv->mtd.owner = THIS_MODULE;

	/* fill in nand_chip structure */
	/* set up function call table */
	if ((ioread32be(&ifc->cspr_cs[priv->bank].cspr)) & CSPR_PORT_SIZE_16)
		chip->read_byte = fsl_ifc_read_byte16;
	else
		chip->read_byte = fsl_ifc_read_byte;

	chip->write_buf = fsl_ifc_write_buf;
	chip->read_buf = fsl_ifc_read_buf;
	chip->select_chip = fsl_ifc_select_chip;
	chip->cmdfunc = fsl_ifc_cmdfunc;
	chip->waitfunc = fsl_ifc_wait;

	chip->bbt_td = &bbt_main_descr;
	chip->bbt_md = &bbt_mirror_descr;

	iowrite32be(0x0, &ifc->ifc_nand.ncfgr);

	/* set up nand options */
	chip->bbt_options = NAND_BBT_USE_FLASH;
	chip->options = NAND_NO_SUBPAGE_WRITE;

	if (ioread32be(&ifc->cspr_cs[priv->bank].cspr) & CSPR_PORT_SIZE_16) {
		chip->read_byte = fsl_ifc_read_byte16;
		chip->options |= NAND_BUSWIDTH_16;
	} else {
		chip->read_byte = fsl_ifc_read_byte;
	}

	chip->controller = &ifc_nand_ctrl->controller;
	chip->priv = priv;

	chip->ecc.read_page = fsl_ifc_read_page;
	chip->ecc.write_page = fsl_ifc_write_page;

	csor = ioread32be(&ifc->csor_cs[priv->bank].csor);

	/* Hardware generates ECC per 512 Bytes */
	chip->ecc.size = 512;
	chip->ecc.bytes = 8;
	chip->ecc.strength = 4;

	switch (csor & CSOR_NAND_PGS_MASK) {
	case CSOR_NAND_PGS_512:
		if (chip->options & NAND_BUSWIDTH_16) {
			layout = &oob_512_16bit_ecc4;
		} else {
			layout = &oob_512_8bit_ecc4;

			/* Avoid conflict with bad block marker */
			bbt_main_descr.offs = 0;
			bbt_mirror_descr.offs = 0;
		}

		priv->bufnum_mask = 15;
		break;

	case CSOR_NAND_PGS_2K:
		layout = &oob_2048_ecc4;
		priv->bufnum_mask = 3;
		break;

	case CSOR_NAND_PGS_4K:
		if ((csor & CSOR_NAND_ECC_MODE_MASK) ==
		    CSOR_NAND_ECC_MODE_4) {
			layout = &oob_4096_ecc4;
		} else {
			layout = &oob_4096_ecc8;
			chip->ecc.bytes = 16;
			chip->ecc.strength = 8;
		}

		priv->bufnum_mask = 1;
		break;

	case CSOR_NAND_PGS_8K:
		if ((csor & CSOR_NAND_ECC_MODE_MASK) ==
		    CSOR_NAND_ECC_MODE_4) {
			layout = &oob_8192_ecc4;
		} else {
			layout = &oob_8192_ecc8;
			chip->ecc.bytes = 16;
			chip->ecc.strength = 8;
		}

		priv->bufnum_mask = 0;
	break;

	default:
		dev_err(priv->dev, "bad csor %#x: bad page size\n", csor);
		return -ENODEV;
	}

	/* Must also set CSOR_NAND_ECC_ENC_EN if DEC_EN set */
	if (csor & CSOR_NAND_ECC_DEC_EN) {
		chip->ecc.mode = NAND_ECC_HW;
		chip->ecc.layout = layout;
	} else {
		chip->ecc.mode = NAND_ECC_SOFT;
	}

	ver = ioread32be(&ifc->ifc_rev);
	if (ver == FSL_IFC_V1_1_0)
		fsl_ifc_sram_init(priv);

	return 0;
}

static int fsl_ifc_chip_remove(struct fsl_ifc_mtd *priv)
{
	nand_release(&priv->mtd);

	kfree(priv->mtd.name);

	if (priv->vbase)
		iounmap(priv->vbase);

	ifc_nand_ctrl->chips[priv->bank] = NULL;

	return 0;
}

static int match_bank(struct fsl_ifc_regs __iomem *ifc, int bank,
		      phys_addr_t addr)
{
	u32 cspr = ioread32be(&ifc->cspr_cs[bank].cspr);

	if (!(cspr & CSPR_V))
		return 0;
	if ((cspr & CSPR_MSEL) != CSPR_MSEL_NAND)
		return 0;

	return (cspr & CSPR_BA) == convert_ifc_address(addr);
}

static DEFINE_MUTEX(fsl_ifc_nand_mutex);

static int fsl_ifc_nand_probe(struct platform_device *dev)
{
	struct fsl_ifc_regs __iomem *ifc;
	struct fsl_ifc_mtd *priv;
	struct resource res;
	static const char *part_probe_types[]
		= { "cmdlinepart", "RedBoot", "ofpart", NULL };
	int ret;
	int bank;
	struct device_node *node = dev->dev.of_node;
	struct mtd_part_parser_data ppdata;

	ppdata.of_node = dev->dev.of_node;
	if (!fsl_ifc_ctrl_dev || !fsl_ifc_ctrl_dev->regs)
		return -ENODEV;
	ifc = fsl_ifc_ctrl_dev->regs;

	/* get, allocate and map the memory resource */
	ret = of_address_to_resource(node, 0, &res);
	if (ret) {
		dev_err(&dev->dev, "%s: failed to get resource\n", __func__);
		return ret;
	}

	/* find which chip select it is connected to */
	for (bank = 0; bank < FSL_IFC_BANK_COUNT; bank++) {
		if (match_bank(ifc, bank, res.start))
			break;
	}

	if (bank >= FSL_IFC_BANK_COUNT) {
		dev_err(&dev->dev, "%s: address did not match any chip selects\n",
			__func__);
		return -ENODEV;
	}

	priv = devm_kzalloc(&dev->dev, sizeof(*priv), GFP_KERNEL);
	if (!priv)
		return -ENOMEM;

	mutex_lock(&fsl_ifc_nand_mutex);
	if (!fsl_ifc_ctrl_dev->nand) {
		ifc_nand_ctrl = kzalloc(sizeof(*ifc_nand_ctrl), GFP_KERNEL);
		if (!ifc_nand_ctrl) {
			dev_err(&dev->dev, "failed to allocate memory\n");
			mutex_unlock(&fsl_ifc_nand_mutex);
			return -ENOMEM;
		}

		ifc_nand_ctrl->read_bytes = 0;
		ifc_nand_ctrl->index = 0;
		ifc_nand_ctrl->addr = NULL;
		fsl_ifc_ctrl_dev->nand = ifc_nand_ctrl;

		spin_lock_init(&ifc_nand_ctrl->controller.lock);
		init_waitqueue_head(&ifc_nand_ctrl->controller.wq);
	} else {
		ifc_nand_ctrl = fsl_ifc_ctrl_dev->nand;
	}
	mutex_unlock(&fsl_ifc_nand_mutex);

	ifc_nand_ctrl->chips[bank] = priv;
	priv->bank = bank;
	priv->ctrl = fsl_ifc_ctrl_dev;
	priv->dev = &dev->dev;

	priv->vbase = ioremap(res.start, resource_size(&res));
	if (!priv->vbase) {
		dev_err(priv->dev, "%s: failed to map chip region\n", __func__);
		ret = -ENOMEM;
		goto err;
	}

	dev_set_drvdata(priv->dev, priv);

	iowrite32be(IFC_NAND_EVTER_EN_OPC_EN |
		    IFC_NAND_EVTER_EN_FTOER_EN |
		    IFC_NAND_EVTER_EN_WPER_EN,
		    &ifc->ifc_nand.nand_evter_en);

	/* enable NAND Machine Interrupts */
	iowrite32be(IFC_NAND_EVTER_INTR_OPCIR_EN |
		    IFC_NAND_EVTER_INTR_FTOERIR_EN |
		    IFC_NAND_EVTER_INTR_WPERIR_EN,
		    &ifc->ifc_nand.nand_evter_intr_en);
	priv->mtd.name = kasprintf(GFP_KERNEL, "%x.flash", (unsigned)res.start);
	if (!priv->mtd.name) {
		ret = -ENOMEM;
		goto err;
	}

	ret = fsl_ifc_chip_init(priv);
	if (ret)
		goto err;

	ret = nand_scan_ident(&priv->mtd, 1, NULL);
	if (ret)
		goto err;

	ret = fsl_ifc_chip_init_tail(&priv->mtd);
	if (ret)
		goto err;

	ret = nand_scan_tail(&priv->mtd);
	if (ret)
		goto err;

	/* First look for RedBoot table or partitions on the command
	 * line, these take precedence over device tree information */
	mtd_device_parse_register(&priv->mtd, part_probe_types, &ppdata,
						NULL, 0);

	dev_info(priv->dev, "IFC NAND device at 0x%llx, bank %d\n",
		 (unsigned long long)res.start, priv->bank);
	return 0;

err:
	fsl_ifc_chip_remove(priv);
	return ret;
}

static int fsl_ifc_nand_remove(struct platform_device *dev)
{
	struct fsl_ifc_mtd *priv = dev_get_drvdata(&dev->dev);

	fsl_ifc_chip_remove(priv);

	mutex_lock(&fsl_ifc_nand_mutex);
	ifc_nand_ctrl->counter--;
	if (!ifc_nand_ctrl->counter) {
		fsl_ifc_ctrl_dev->nand = NULL;
		kfree(ifc_nand_ctrl);
	}
	mutex_unlock(&fsl_ifc_nand_mutex);

	return 0;
}

static const struct of_device_id fsl_ifc_nand_match[] = {
	{
		.compatible = "fsl,ifc-nand",
	},
	{}
};

static struct platform_driver fsl_ifc_nand_driver = {
	.driver = {
		.name	= "fsl,ifc-nand",
		.owner = THIS_MODULE,
		.of_match_table = fsl_ifc_nand_match,
	},
	.probe       = fsl_ifc_nand_probe,
	.remove      = fsl_ifc_nand_remove,
};

module_platform_driver(fsl_ifc_nand_driver);

MODULE_LICENSE("GPL");
MODULE_AUTHOR("Freescale");
MODULE_DESCRIPTION("Freescale Integrated Flash Controller MTD NAND driver");<|MERGE_RESOLUTION|>--- conflicted
+++ resolved
@@ -530,32 +530,19 @@
 					IFC_NAND_FCR0_CMD3_SHIFT));
 
 			iowrite32be(
-<<<<<<< HEAD
-				 (IFC_FIR_OP_CW0 << IFC_NAND_FIR0_OP0_SHIFT) |
-				 (IFC_FIR_OP_CMD2 << IFC_NAND_FIR0_OP1_SHIFT) |
-				 (IFC_FIR_OP_CA0 << IFC_NAND_FIR0_OP2_SHIFT) |
-				 (IFC_FIR_OP_RA0 << IFC_NAND_FIR0_OP3_SHIFT) |
-				 (IFC_FIR_OP_WBCD << IFC_NAND_FIR0_OP4_SHIFT),
-				 &ifc->ifc_nand.nand_fir0);
-=======
 				(IFC_FIR_OP_CW0 << IFC_NAND_FIR0_OP0_SHIFT) |
 				(IFC_FIR_OP_CMD2 << IFC_NAND_FIR0_OP1_SHIFT) |
 				(IFC_FIR_OP_CA0 << IFC_NAND_FIR0_OP2_SHIFT) |
 				(IFC_FIR_OP_RA0 << IFC_NAND_FIR0_OP3_SHIFT) |
 				(IFC_FIR_OP_WBCD << IFC_NAND_FIR0_OP4_SHIFT),
 				&ifc->ifc_nand.nand_fir0);
->>>>>>> 78fd8223
 			iowrite32be(
 				 (IFC_FIR_OP_CMD1 << IFC_NAND_FIR1_OP5_SHIFT) |
 				 (IFC_FIR_OP_CW3 << IFC_NAND_FIR1_OP6_SHIFT) |
 				 (IFC_FIR_OP_RDSTAT <<
 					IFC_NAND_FIR1_OP7_SHIFT) |
 				 (IFC_FIR_OP_NOP << IFC_NAND_FIR1_OP8_SHIFT),
-<<<<<<< HEAD
-				 &ifc->ifc_nand.nand_fir1);
-=======
 				  &ifc->ifc_nand.nand_fir1);
->>>>>>> 78fd8223
 
 			if (column >= mtd->writesize)
 				nand_fcr0 |=
