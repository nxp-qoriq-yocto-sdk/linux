--- conflicted
+++ resolved
@@ -653,21 +653,17 @@
 		return -EINVAL;
 	mem = idev->info->mem + mi;
 
-<<<<<<< HEAD
+	if (mem->addr & ~PAGE_MASK)
+		return -ENODEV;
+	if (vma->vm_end - vma->vm_start > mem->size)
+		return -EINVAL;
+
+	vma->vm_ops = &uio_physical_vm_ops;
 	if (idev->info->set_pgprot)
 		vma->vm_page_prot = idev->info->set_pgprot(idev->info, mi,
 							   vma->vm_page_prot);
 	else
 		vma->vm_page_prot = pgprot_noncached(vma->vm_page_prot);
-=======
-	if (mem->addr & ~PAGE_MASK)
-		return -ENODEV;
-	if (vma->vm_end - vma->vm_start > mem->size)
-		return -EINVAL;
-
-	vma->vm_ops = &uio_physical_vm_ops;
-	vma->vm_page_prot = pgprot_noncached(vma->vm_page_prot);
->>>>>>> 78fd8223
 
 	/*
 	 * We cannot use the vm_iomap_memory() helper here,
