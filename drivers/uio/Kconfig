--- conflicted
+++ resolved
@@ -122,7 +122,6 @@
 	  To compile this driver as a module, choose M here: the module
 	  will be called uio_pruss.
 
-<<<<<<< HEAD
 config UIO_FSL_SRIO
 	tristate "Freescale Serial RapidIO support"
 	depends on RAPIDIO=n
@@ -148,7 +147,7 @@
 	tristate "Freescale SEC support"
 	depends on CRYPTO_DEV_FSL_CAAM=n
 	default n
-=======
+
 config UIO_MF624
 	tristate "Humusoft MF624 DAQ PCI card driver"
 	depends on PCI
@@ -161,6 +160,5 @@
 	    git clone git://rtime.felk.cvut.cz/mf6xx.git
 
 	  If you compile this as a module, it will be called uio_mf624.
->>>>>>> 78fd8223
 
 endif