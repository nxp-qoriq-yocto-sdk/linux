/*
 * Copyright (C) 2004-2007,2011-2012 Freescale Semiconductor, Inc.
 * All rights reserved.
 *
 * Author: Li Yang <leoli@freescale.com>
 *         Jiang Bo <tanya.jiang@freescale.com>
 *
 * Description:
 * Freescale high-speed USB SOC DR module device controller driver.
 * This can be found on MPC8349E/MPC8313E/MPC5121E cpus.
 * The driver is previously named as mpc_udc.  Based on bare board
 * code from Dave Liu and Shlomi Gridish.
 *
 * This program is free software; you can redistribute  it and/or modify it
 * under  the terms of  the GNU General  Public License as published by the
 * Free Software Foundation;  either version 2 of the  License, or (at your
 * option) any later version.
 */

#undef VERBOSE

#include <linux/module.h>
#include <linux/kernel.h>
#include <linux/ioport.h>
#include <linux/types.h>
#include <linux/errno.h>
#include <linux/err.h>
#include <linux/slab.h>
#include <linux/init.h>
#include <linux/list.h>
#include <linux/interrupt.h>
#include <linux/proc_fs.h>
#include <linux/mm.h>
#include <linux/moduleparam.h>
#include <linux/device.h>
#include <linux/usb/ch9.h>
#include <linux/usb/gadget.h>
#include <linux/usb/otg.h>
#include <linux/dma-mapping.h>
#include <linux/platform_device.h>
#include <linux/fsl_devices.h>
#include <linux/dmapool.h>
#include <linux/delay.h>
#include <linux/of_device.h>

#include <asm/byteorder.h>
#include <asm/io.h>
#include <asm/unaligned.h>
#include <asm/dma.h>

#include "fsl_usb2_udc.h"

#define	DRIVER_DESC	"Freescale High-Speed USB SOC Device Controller driver"
#define	DRIVER_AUTHOR	"Li Yang/Jiang Bo"
#define	DRIVER_VERSION	"Apr 20, 2007"

#define	DMA_ADDR_INVALID	(~(dma_addr_t)0)

static const char driver_name[] = "fsl-usb2-udc";
static const char driver_desc[] = DRIVER_DESC;

static struct usb_dr_device *dr_regs;

static struct usb_sys_interface *usb_sys_regs;

/* it is initialized in probe()  */
static struct fsl_udc *udc_controller = NULL;

static const struct usb_endpoint_descriptor
fsl_ep0_desc = {
	.bLength =		USB_DT_ENDPOINT_SIZE,
	.bDescriptorType =	USB_DT_ENDPOINT,
	.bEndpointAddress =	0,
	.bmAttributes =		USB_ENDPOINT_XFER_CONTROL,
	.wMaxPacketSize =	USB_MAX_CTRL_PAYLOAD,
};

static void fsl_ep_fifo_flush(struct usb_ep *_ep);

#ifdef CONFIG_PPC32
/*
 * On some SoCs, the USB controller registers can be big or little endian,
 * depending on the version of the chip. In order to be able to run the
 * same kernel binary on 2 different versions of an SoC, the BE/LE decision
 * must be made at run time. _fsl_readl and fsl_writel are pointers to the
 * BE or LE readl() and writel() functions, and fsl_readl() and fsl_writel()
 * call through those pointers. Platform code for SoCs that have BE USB
 * registers should set pdata->big_endian_mmio flag.
 *
 * This also applies to controller-to-cpu accessors for the USB descriptors,
 * since their endianness is also SoC dependant. Platform code for SoCs that
 * have BE USB descriptors should set pdata->big_endian_desc flag.
 */
static u32 _fsl_readl_be(const unsigned __iomem *p)
{
	return in_be32(p);
}

static u32 _fsl_readl_le(const unsigned __iomem *p)
{
	return in_le32(p);
}

static void _fsl_writel_be(u32 v, unsigned __iomem *p)
{
	out_be32(p, v);
}

static void _fsl_writel_le(u32 v, unsigned __iomem *p)
{
	out_le32(p, v);
}

static u32 (*_fsl_readl)(const unsigned __iomem *p);
static void (*_fsl_writel)(u32 v, unsigned __iomem *p);

#define fsl_readl(p)		(*_fsl_readl)((p))
#define fsl_writel(v, p)	(*_fsl_writel)((v), (p))

static inline void fsl_set_accessors(struct fsl_usb2_platform_data *pdata)
{
	if (pdata->big_endian_mmio) {
		_fsl_readl = _fsl_readl_be;
		_fsl_writel = _fsl_writel_be;
	} else {
		_fsl_readl = _fsl_readl_le;
		_fsl_writel = _fsl_writel_le;
	}
}

static inline u32 cpu_to_hc32(const u32 x)
{
	return udc_controller->pdata->big_endian_desc
		? (__force u32)cpu_to_be32(x)
		: (__force u32)cpu_to_le32(x);
}

static inline u32 hc32_to_cpu(const u32 x)
{
	return udc_controller->pdata->big_endian_desc
		? be32_to_cpu((__force __be32)x)
		: le32_to_cpu((__force __le32)x);
}
#else /* !CONFIG_PPC32 */
static inline void fsl_set_accessors(struct fsl_usb2_platform_data *pdata) {}

#define fsl_readl(addr)		readl(addr)
#define fsl_writel(val32, addr) writel(val32, addr)
#define cpu_to_hc32(x)		cpu_to_le32(x)
#define hc32_to_cpu(x)		le32_to_cpu(x)
#endif /* CONFIG_PPC32 */

/********************************************************************
 *	Internal Used Function
********************************************************************/
/*-----------------------------------------------------------------
 * done() - retire a request; caller blocked irqs
 * @status : request status to be set, only works when
 *	request is still in progress.
 *--------------------------------------------------------------*/
static void done(struct fsl_ep *ep, struct fsl_req *req, int status)
{
	struct fsl_udc *udc = NULL;
	unsigned char stopped = ep->stopped;
	struct ep_td_struct *curr_td, *next_td;
	int j;
	struct device *pdev = NULL;

	udc = (struct fsl_udc *)ep->udc;
	/* Removed the req from fsl_ep->queue */
	list_del_init(&req->queue);

	/* req.status should be set as -EINPROGRESS in ep_queue() */
	if (req->req.status == -EINPROGRESS)
		req->req.status = status;
	else
		status = req->req.status;

	/* Free dtd for the request */
	next_td = req->head;
	for (j = 0; j < req->dtd_count; j++) {
		curr_td = next_td;
		if (j != req->dtd_count - 1) {
			next_td = curr_td->next_td_virt;
		}
		dma_pool_free(udc->td_pool, curr_td, curr_td->td_dma);
	}

<<<<<<< HEAD
	if (req->req.length) {
		/* Non Zero Length Packet */
		pdev = ep->udc->gadget.dev.parent;
		if (req->mapped) {
			dma_unmap_single(pdev, req->req.dma,
				req->req.length,
				ep_is_in(ep)
					? DMA_TO_DEVICE
					: DMA_FROM_DEVICE);
			req->req.dma = DMA_ADDR_INVALID;
			req->mapped = 0;
		} else
			dma_sync_single_for_cpu(pdev, req->req.dma,
				req->req.length,
				ep_is_in(ep)
					? DMA_TO_DEVICE
					: DMA_FROM_DEVICE);
	}
=======
	usb_gadget_unmap_request(&ep->udc->gadget, &req->req, ep_is_in(ep));
>>>>>>> 8bb495e3

	if (status && (status != -ESHUTDOWN))
		VDBG("complete %s req %p stat %d len %u/%u",
			ep->ep.name, &req->req, status,
			req->req.actual, req->req.length);

	ep->stopped = 1;

	spin_unlock(&ep->udc->lock);
	/* complete() is from gadget layer,
	 * eg fsg->bulk_in_complete() */
	if (req->req.complete)
		req->req.complete(&ep->ep, &req->req);

	spin_lock(&ep->udc->lock);
	ep->stopped = stopped;
}

/*-----------------------------------------------------------------
 * nuke(): delete all requests related to this ep
 * called with spinlock held
 *--------------------------------------------------------------*/
static void nuke(struct fsl_ep *ep, int status)
{
	ep->stopped = 1;

	/* Flush fifo */
	fsl_ep_fifo_flush(&ep->ep);

	/* Whether this eq has request linked */
	while (!list_empty(&ep->queue)) {
		struct fsl_req *req = NULL;

		req = list_entry(ep->queue.next, struct fsl_req, queue);
		done(ep, req, status);
	}
}

/*------------------------------------------------------------------
	Internal Hardware related function
 ------------------------------------------------------------------*/

static int dr_controller_setup(struct fsl_udc *udc)
{
	unsigned int tmp, portctrl, ep_num;
	unsigned int max_no_of_ep;
	unsigned int ctrl;
	unsigned long timeout;

#define FSL_UDC_RESET_TIMEOUT 1000

	/* Config PHY interface */
	portctrl = fsl_readl(&dr_regs->portsc1);
	portctrl &= ~(PORTSCX_PHY_TYPE_SEL | PORTSCX_PORT_WIDTH);
	switch (udc->phy_mode) {
	case FSL_USB2_PHY_ULPI:
		if (udc->pdata->have_sysif_regs) {
			if (udc->pdata->controller_ver) {
				/* controller version 1.6 or above */
				ctrl = __raw_readl(&usb_sys_regs->control);
				ctrl &= ~USB_CTRL_UTMI_PHY_EN;
				ctrl |= USB_CTRL_USB_EN;
				__raw_writel(ctrl, &usb_sys_regs->control);
			}
		}
		portctrl |= PORTSCX_PTS_ULPI;
		break;
	case FSL_USB2_PHY_UTMI_WIDE:
		portctrl |= PORTSCX_PTW_16BIT;
		/* fall through */
	case FSL_USB2_PHY_UTMI:
		if (udc->pdata->have_sysif_regs) {
			if (udc->pdata->controller_ver) {
				/* controller version 1.6 or above */
				ctrl = __raw_readl(&usb_sys_regs->control);
				ctrl |= (USB_CTRL_UTMI_PHY_EN |
					USB_CTRL_USB_EN);
				__raw_writel(ctrl, &usb_sys_regs->control);
				mdelay(FSL_UTMI_PHY_DLY); /* Delay for UTMI
					PHY CLK to become stable - 10ms*/
			}
		}
		portctrl |= PORTSCX_PTS_UTMI;
		break;
	case FSL_USB2_PHY_SERIAL:
		portctrl |= PORTSCX_PTS_FSLS;
		break;
	default:
		return -EINVAL;
	}
	fsl_writel(portctrl, &dr_regs->portsc1);

	/* Stop and reset the usb controller */
	tmp = fsl_readl(&dr_regs->usbcmd);
	tmp &= ~USB_CMD_RUN_STOP;
	fsl_writel(tmp, &dr_regs->usbcmd);

	tmp = fsl_readl(&dr_regs->usbcmd);
	tmp |= USB_CMD_CTRL_RESET;
	fsl_writel(tmp, &dr_regs->usbcmd);

	/* Wait for reset to complete */
	timeout = jiffies + FSL_UDC_RESET_TIMEOUT;
	while (fsl_readl(&dr_regs->usbcmd) & USB_CMD_CTRL_RESET) {
		if (time_after(jiffies, timeout)) {
			ERR("udc reset timeout!\n");
			return -ETIMEDOUT;
		}
		cpu_relax();
	}

	/* Set the controller as device mode */
	tmp = fsl_readl(&dr_regs->usbmode);
	tmp &= ~USB_MODE_CTRL_MODE_MASK;	/* clear mode bits */
	tmp |= USB_MODE_CTRL_MODE_DEVICE;
	/* Disable Setup Lockout */
	tmp |= USB_MODE_SETUP_LOCK_OFF;
	if (udc->pdata->es)
		tmp |= USB_MODE_ES;
	fsl_writel(tmp, &dr_regs->usbmode);

	/* Clear the setup status */
	fsl_writel(0, &dr_regs->usbsts);

	tmp = udc->ep_qh_dma;
	tmp &= USB_EP_LIST_ADDRESS_MASK;
	fsl_writel(tmp, &dr_regs->endpointlistaddr);

	VDBG("vir[qh_base] is %p phy[qh_base] is 0x%8x reg is 0x%8x",
		udc->ep_qh, (int)tmp,
		fsl_readl(&dr_regs->endpointlistaddr));

	max_no_of_ep = (0x0000001F & fsl_readl(&dr_regs->dccparams));
	for (ep_num = 1; ep_num < max_no_of_ep; ep_num++) {
		tmp = fsl_readl(&dr_regs->endptctrl[ep_num]);
		tmp &= ~(EPCTRL_TX_TYPE | EPCTRL_RX_TYPE);
		tmp |= (EPCTRL_EP_TYPE_BULK << EPCTRL_TX_EP_TYPE_SHIFT)
		| (EPCTRL_EP_TYPE_BULK << EPCTRL_RX_EP_TYPE_SHIFT);
		fsl_writel(tmp, &dr_regs->endptctrl[ep_num]);
	}
	/* Config control enable i/o output, cpu endian register */
#ifndef CONFIG_ARCH_MXC
	if (udc->pdata->have_sysif_regs) {
		ctrl = __raw_readl(&usb_sys_regs->control);
		ctrl |= USB_CTRL_IOENB;
		__raw_writel(ctrl, &usb_sys_regs->control);
	}
#endif

#if !defined(CONFIG_NOT_COHERENT_CACHE)
	/* Turn on cache snooping hardware, since some PowerPC platforms
	 * wholly rely on hardware to deal with cache coherent. */

	if (udc->pdata->have_sysif_regs) {
		/* Setup Snooping for all the 4GB space */
		tmp = SNOOP_SIZE_2GB;	/* starts from 0x0, size 2G */
		__raw_writel(tmp, &usb_sys_regs->snoop1);
		tmp |= 0x80000000;	/* starts from 0x8000000, size 2G */
		__raw_writel(tmp, &usb_sys_regs->snoop2);
	}
#endif

	return 0;
}

/* Enable DR irq and set controller to run state */
static void dr_controller_run(struct fsl_udc *udc)
{
	u32 temp;

	/* Enable DR irq reg */
	temp = USB_INTR_INT_EN | USB_INTR_ERR_INT_EN
		| USB_INTR_PTC_DETECT_EN | USB_INTR_RESET_EN
		| USB_INTR_DEVICE_SUSPEND | USB_INTR_SYS_ERR_EN;

	fsl_writel(temp, &dr_regs->usbintr);

	/* Clear stopped bit */
	udc->stopped = 0;

	/* Set the controller as device mode */
	temp = fsl_readl(&dr_regs->usbmode);
	temp |= USB_MODE_CTRL_MODE_DEVICE;
	fsl_writel(temp, &dr_regs->usbmode);

	/* Set controller to Run */
	temp = fsl_readl(&dr_regs->usbcmd);
	temp |= USB_CMD_RUN_STOP;
	fsl_writel(temp, &dr_regs->usbcmd);
}

static void dr_controller_stop(struct fsl_udc *udc)
{
	unsigned int tmp;

	pr_debug("%s\n", __func__);

	/* if we're in OTG mode, and the Host is currently using the port,
	 * stop now and don't rip the controller out from under the
	 * ehci driver
	 */
	if (udc->gadget.is_otg) {
		if (!(fsl_readl(&dr_regs->otgsc) & OTGSC_STS_USB_ID)) {
			pr_debug("udc: Leaving early\n");
			return;
		}
	}

	/* disable all INTR */
	fsl_writel(0, &dr_regs->usbintr);

	/* Set stopped bit for isr */
	udc->stopped = 1;

	/* disable IO output */
/*	usb_sys_regs->control = 0; */

	/* set controller to Stop */
	tmp = fsl_readl(&dr_regs->usbcmd);
	tmp &= ~USB_CMD_RUN_STOP;
	fsl_writel(tmp, &dr_regs->usbcmd);
}

static void dr_ep_setup(unsigned char ep_num, unsigned char dir,
			unsigned char ep_type)
{
	unsigned int tmp_epctrl = 0;

	tmp_epctrl = fsl_readl(&dr_regs->endptctrl[ep_num]);
	if (dir) {
		if (ep_num)
			tmp_epctrl |= EPCTRL_TX_DATA_TOGGLE_RST;
		tmp_epctrl |= EPCTRL_TX_ENABLE;
		tmp_epctrl &= ~EPCTRL_TX_TYPE;
		tmp_epctrl |= ((unsigned int)(ep_type)
				<< EPCTRL_TX_EP_TYPE_SHIFT);
	} else {
		if (ep_num)
			tmp_epctrl |= EPCTRL_RX_DATA_TOGGLE_RST;
		tmp_epctrl |= EPCTRL_RX_ENABLE;
		tmp_epctrl &= ~EPCTRL_RX_TYPE;
		tmp_epctrl |= ((unsigned int)(ep_type)
				<< EPCTRL_RX_EP_TYPE_SHIFT);
	}

	fsl_writel(tmp_epctrl, &dr_regs->endptctrl[ep_num]);
}

static void
dr_ep_change_stall(unsigned char ep_num, unsigned char dir, int value)
{
	u32 tmp_epctrl = 0;

	tmp_epctrl = fsl_readl(&dr_regs->endptctrl[ep_num]);

	if (value) {
		/* set the stall bit */
		if (dir)
			tmp_epctrl |= EPCTRL_TX_EP_STALL;
		else
			tmp_epctrl |= EPCTRL_RX_EP_STALL;
	} else {
		/* clear the stall bit and reset data toggle */
		if (dir) {
			tmp_epctrl &= ~EPCTRL_TX_EP_STALL;
			tmp_epctrl |= EPCTRL_TX_DATA_TOGGLE_RST;
		} else {
			tmp_epctrl &= ~EPCTRL_RX_EP_STALL;
			tmp_epctrl |= EPCTRL_RX_DATA_TOGGLE_RST;
		}
	}
	fsl_writel(tmp_epctrl, &dr_regs->endptctrl[ep_num]);
}

/* Get stall status of a specific ep
   Return: 0: not stalled; 1:stalled */
static int dr_ep_get_stall(unsigned char ep_num, unsigned char dir)
{
	u32 epctrl;

	epctrl = fsl_readl(&dr_regs->endptctrl[ep_num]);
	if (dir)
		return (epctrl & EPCTRL_TX_EP_STALL) ? 1 : 0;
	else
		return (epctrl & EPCTRL_RX_EP_STALL) ? 1 : 0;
}

/********************************************************************
	Internal Structure Build up functions
********************************************************************/

/*------------------------------------------------------------------
* struct_ep_qh_setup(): set the Endpoint Capabilites field of QH
 * @zlt: Zero Length Termination Select (1: disable; 0: enable)
 * @mult: Mult field
 ------------------------------------------------------------------*/
static void struct_ep_qh_setup(struct fsl_udc *udc, unsigned char ep_num,
		unsigned char dir, unsigned char ep_type,
		unsigned int max_pkt_len,
		unsigned int zlt, unsigned char mult)
{
	struct ep_queue_head *p_QH = &udc->ep_qh[2 * ep_num + dir];
	unsigned int tmp = 0;

	/* set the Endpoint Capabilites in QH */
	switch (ep_type) {
	case USB_ENDPOINT_XFER_CONTROL:
		/* Interrupt On Setup (IOS). for control ep  */
		tmp = (max_pkt_len << EP_QUEUE_HEAD_MAX_PKT_LEN_POS)
			| EP_QUEUE_HEAD_IOS;
		break;
	case USB_ENDPOINT_XFER_ISOC:
		tmp = (max_pkt_len << EP_QUEUE_HEAD_MAX_PKT_LEN_POS)
			| (mult << EP_QUEUE_HEAD_MULT_POS);
		break;
	case USB_ENDPOINT_XFER_BULK:
	case USB_ENDPOINT_XFER_INT:
		tmp = max_pkt_len << EP_QUEUE_HEAD_MAX_PKT_LEN_POS;
		break;
	default:
		VDBG("error ep type is %d", ep_type);
		return;
	}
	if (zlt)
		tmp |= EP_QUEUE_HEAD_ZLT_SEL;

	p_QH->max_pkt_length = cpu_to_hc32(tmp);
	p_QH->next_dtd_ptr = 1;
	p_QH->size_ioc_int_sts = 0;
}

/* Setup qh structure and ep register for ep0. */
static void ep0_setup(struct fsl_udc *udc)
{
	/* the intialization of an ep includes: fields in QH, Regs,
	 * fsl_ep struct */
	struct_ep_qh_setup(udc, 0, USB_RECV, USB_ENDPOINT_XFER_CONTROL,
			USB_MAX_CTRL_PAYLOAD, 0, 0);
	struct_ep_qh_setup(udc, 0, USB_SEND, USB_ENDPOINT_XFER_CONTROL,
			USB_MAX_CTRL_PAYLOAD, 0, 0);
	dr_ep_setup(0, USB_RECV, USB_ENDPOINT_XFER_CONTROL);
	dr_ep_setup(0, USB_SEND, USB_ENDPOINT_XFER_CONTROL);

	return;

}

/***********************************************************************
		Endpoint Management Functions
***********************************************************************/

/*-------------------------------------------------------------------------
 * when configurations are set, or when interface settings change
 * for example the do_set_interface() in gadget layer,
 * the driver will enable or disable the relevant endpoints
 * ep0 doesn't use this routine. It is always enabled.
-------------------------------------------------------------------------*/
static int fsl_ep_enable(struct usb_ep *_ep,
		const struct usb_endpoint_descriptor *desc)
{
	struct fsl_udc *udc = NULL;
	struct fsl_ep *ep = NULL;
	unsigned short max = 0;
	unsigned char mult = 0, zlt;
	int retval = -EINVAL;
	unsigned long flags = 0;

	ep = container_of(_ep, struct fsl_ep, ep);

	/* catch various bogus parameters */
	if (!_ep || !desc
			|| (desc->bDescriptorType != USB_DT_ENDPOINT))
		return -EINVAL;

	udc = ep->udc;

	if (!udc->driver || (udc->gadget.speed == USB_SPEED_UNKNOWN))
		return -ESHUTDOWN;

	max = usb_endpoint_maxp(desc);

	/* Disable automatic zlp generation.  Driver is responsible to indicate
	 * explicitly through req->req.zero.  This is needed to enable multi-td
	 * request. */
	zlt = 1;

	/* Assume the max packet size from gadget is always correct */
	switch (desc->bmAttributes & 0x03) {
	case USB_ENDPOINT_XFER_CONTROL:
	case USB_ENDPOINT_XFER_BULK:
	case USB_ENDPOINT_XFER_INT:
		/* mult = 0.  Execute N Transactions as demonstrated by
		 * the USB variable length packet protocol where N is
		 * computed using the Maximum Packet Length (dQH) and
		 * the Total Bytes field (dTD) */
		mult = 0;
		break;
	case USB_ENDPOINT_XFER_ISOC:
		/* Calculate transactions needed for high bandwidth iso */
		mult = (unsigned char)(1 + ((max >> 11) & 0x03));
		max = max & 0x7ff;	/* bit 0~10 */
		/* 3 transactions at most */
		if (mult > 3)
			goto en_done;
		break;
	default:
		goto en_done;
	}

	spin_lock_irqsave(&udc->lock, flags);
	ep->ep.maxpacket = max;
	ep->ep.desc = desc;
	ep->stopped = 0;

	/* Controller related setup */
	/* Init EPx Queue Head (Ep Capabilites field in QH
	 * according to max, zlt, mult) */
	struct_ep_qh_setup(udc, (unsigned char) ep_index(ep),
			(unsigned char) ((desc->bEndpointAddress & USB_DIR_IN)
					?  USB_SEND : USB_RECV),
			(unsigned char) (desc->bmAttributes
					& USB_ENDPOINT_XFERTYPE_MASK),
			max, zlt, mult);

	/* Init endpoint ctrl register */
	dr_ep_setup((unsigned char) ep_index(ep),
			(unsigned char) ((desc->bEndpointAddress & USB_DIR_IN)
					? USB_SEND : USB_RECV),
			(unsigned char) (desc->bmAttributes
					& USB_ENDPOINT_XFERTYPE_MASK));

	spin_unlock_irqrestore(&udc->lock, flags);
	retval = 0;

	VDBG("enabled %s (ep%d%s) maxpacket %d",ep->ep.name,
			ep->ep.desc->bEndpointAddress & 0x0f,
			(desc->bEndpointAddress & USB_DIR_IN)
				? "in" : "out", max);
en_done:
	return retval;
}

/*---------------------------------------------------------------------
 * @ep : the ep being unconfigured. May not be ep0
 * Any pending and uncomplete req will complete with status (-ESHUTDOWN)
*---------------------------------------------------------------------*/
static int fsl_ep_disable(struct usb_ep *_ep)
{
	struct fsl_udc *udc = NULL;
	struct fsl_ep *ep = NULL;
	unsigned long flags = 0;
	u32 epctrl;
	int ep_num;

	ep = container_of(_ep, struct fsl_ep, ep);
	if (!_ep || !ep->ep.desc) {
		VDBG("%s not enabled", _ep ? ep->ep.name : NULL);
		return -EINVAL;
	}

	/* disable ep on controller */
	ep_num = ep_index(ep);
	epctrl = fsl_readl(&dr_regs->endptctrl[ep_num]);
	if (ep_is_in(ep)) {
		epctrl &= ~(EPCTRL_TX_ENABLE | EPCTRL_TX_TYPE);
		epctrl |= EPCTRL_EP_TYPE_BULK << EPCTRL_TX_EP_TYPE_SHIFT;
	} else {
		epctrl &= ~(EPCTRL_RX_ENABLE | EPCTRL_TX_TYPE);
		epctrl |= EPCTRL_EP_TYPE_BULK << EPCTRL_RX_EP_TYPE_SHIFT;
	}
	fsl_writel(epctrl, &dr_regs->endptctrl[ep_num]);

	udc = (struct fsl_udc *)ep->udc;
	spin_lock_irqsave(&udc->lock, flags);

	/* nuke all pending requests (does flush) */
	nuke(ep, -ESHUTDOWN);

	ep->ep.desc = NULL;
	ep->stopped = 1;
	spin_unlock_irqrestore(&udc->lock, flags);

	VDBG("disabled %s OK", _ep->name);
	return 0;
}

/*---------------------------------------------------------------------
 * allocate a request object used by this endpoint
 * the main operation is to insert the req->queue to the eq->queue
 * Returns the request, or null if one could not be allocated
*---------------------------------------------------------------------*/
static struct usb_request *
fsl_alloc_request(struct usb_ep *_ep, gfp_t gfp_flags)
{
	struct fsl_req *req = NULL;

	req = kzalloc(sizeof *req, gfp_flags);
	if (!req)
		return NULL;

	req->req.dma = DMA_ADDR_INVALID;
	INIT_LIST_HEAD(&req->queue);

	return &req->req;
}

static void fsl_free_request(struct usb_ep *_ep, struct usb_request *_req)
{
	struct fsl_req *req = NULL;

	req = container_of(_req, struct fsl_req, req);

	if (_req)
		kfree(req);
}

/* Actually add a dTD chain to an empty dQH and let go */
static void fsl_prime_ep(struct fsl_ep *ep, struct ep_td_struct *td)
{
	struct ep_queue_head *qh = get_qh_by_ep(ep);

	/* Write dQH next pointer and terminate bit to 0 */
	qh->next_dtd_ptr = cpu_to_hc32(td->td_dma
			& EP_QUEUE_HEAD_NEXT_POINTER_MASK);

	/* Clear active and halt bit */
	qh->size_ioc_int_sts &= cpu_to_hc32(~(EP_QUEUE_HEAD_STATUS_ACTIVE
					| EP_QUEUE_HEAD_STATUS_HALT));

	/* Ensure that updates to the QH will occur before priming. */
	wmb();

	/* Prime endpoint by writing correct bit to ENDPTPRIME */
	fsl_writel(ep_is_in(ep) ? (1 << (ep_index(ep) + 16))
			: (1 << (ep_index(ep))), &dr_regs->endpointprime);
}

/* Add dTD chain to the dQH of an EP */
static void fsl_queue_td(struct fsl_ep *ep, struct fsl_req *req)
{
	u32 temp, bitmask, tmp_stat;

	/* VDBG("QH addr Register 0x%8x", dr_regs->endpointlistaddr);
	VDBG("ep_qh[%d] addr is 0x%8x", i, (u32)&(ep->udc->ep_qh[i])); */

	bitmask = ep_is_in(ep)
		? (1 << (ep_index(ep) + 16))
		: (1 << (ep_index(ep)));

	/* check if the pipe is empty */
	if (!(list_empty(&ep->queue)) && !(ep_index(ep) == 0)) {
		/* Add td to the end */
		struct fsl_req *lastreq;
		lastreq = list_entry(ep->queue.prev, struct fsl_req, queue);
		lastreq->tail->next_td_ptr =
			cpu_to_hc32(req->head->td_dma & DTD_ADDR_MASK);
		/* Ensure dTD's next dtd pointer to be updated */
		wmb();
		/* Read prime bit, if 1 goto done */
		if (fsl_readl(&dr_regs->endpointprime) & bitmask)
			return;

		do {
			/* Set ATDTW bit in USBCMD */
			temp = fsl_readl(&dr_regs->usbcmd);
			fsl_writel(temp | USB_CMD_ATDTW, &dr_regs->usbcmd);

			/* Read correct status bit */
			tmp_stat = fsl_readl(&dr_regs->endptstatus) & bitmask;

		} while (!(fsl_readl(&dr_regs->usbcmd) & USB_CMD_ATDTW));

		/* Write ATDTW bit to 0 */
		temp = fsl_readl(&dr_regs->usbcmd);
		fsl_writel(temp & ~USB_CMD_ATDTW, &dr_regs->usbcmd);

		if (tmp_stat)
			return;
	}

	fsl_prime_ep(ep, req->head);
}

/* Fill in the dTD structure
 * @req: request that the transfer belongs to
 * @length: return actually data length of the dTD
 * @dma: return dma address of the dTD
 * @is_last: return flag if it is the last dTD of the request
 * return: pointer to the built dTD */
static struct ep_td_struct *fsl_build_dtd(struct fsl_req *req, unsigned *length,
		dma_addr_t *dma, int *is_last, gfp_t gfp_flags)
{
	u32 swap_temp;
	struct ep_td_struct *dtd;

	/* how big will this transfer be? */
	*length = min(req->req.length - req->req.actual,
			(unsigned)EP_MAX_LENGTH_TRANSFER);

	dtd = dma_pool_alloc(udc_controller->td_pool, gfp_flags, dma);
	if (dtd == NULL)
		return dtd;

	dtd->td_dma = *dma;
	/* Clear reserved field */
	swap_temp = hc32_to_cpu(dtd->size_ioc_sts);
	swap_temp &= ~DTD_RESERVED_FIELDS;
	dtd->size_ioc_sts = cpu_to_hc32(swap_temp);

	/* Init all of buffer page pointers */
	swap_temp = (u32) (req->req.dma + req->req.actual);
	dtd->buff_ptr0 = cpu_to_hc32(swap_temp);
	dtd->buff_ptr1 = cpu_to_hc32(swap_temp + 0x1000);
	dtd->buff_ptr2 = cpu_to_hc32(swap_temp + 0x2000);
	dtd->buff_ptr3 = cpu_to_hc32(swap_temp + 0x3000);
	dtd->buff_ptr4 = cpu_to_hc32(swap_temp + 0x4000);

	req->req.actual += *length;

	/* zlp is needed if req->req.zero is set */
	if (req->req.zero) {
		if (*length == 0 || (*length % req->ep->ep.maxpacket) != 0)
			*is_last = 1;
		else
			*is_last = 0;
	} else if (req->req.length == req->req.actual)
		*is_last = 1;
	else
		*is_last = 0;

	if ((*is_last) == 0)
		VDBG("multi-dtd request!");
	/* Fill in the transfer size; set active bit */
	swap_temp = ((*length << DTD_LENGTH_BIT_POS) | DTD_STATUS_ACTIVE);

	/* Enable interrupt for the last dtd of a request */
	if (*is_last && !req->req.no_interrupt)
		swap_temp |= DTD_IOC;

	dtd->size_ioc_sts = cpu_to_hc32(swap_temp);

	mb();

	VDBG("length = %d address= 0x%x", *length, (int)*dma);

	return dtd;
}

/* Generate dtd chain for a request */
static int fsl_req_to_dtd(struct fsl_req *req, gfp_t gfp_flags)
{
	unsigned	count;
	int		is_last;
	int		is_first =1;
	struct ep_td_struct	*last_dtd = NULL, *dtd;
	dma_addr_t dma;

	do {
		dtd = fsl_build_dtd(req, &count, &dma, &is_last, gfp_flags);
		if (dtd == NULL)
			return -ENOMEM;

		if (is_first) {
			is_first = 0;
			req->head = dtd;
		} else {
			last_dtd->next_td_ptr = cpu_to_hc32(dma);
			last_dtd->next_td_virt = dtd;
		}
		last_dtd = dtd;

		req->dtd_count++;
	} while (!is_last);

	dtd->next_td_ptr = cpu_to_hc32(DTD_NEXT_TERMINATE);

	req->tail = dtd;

	return 0;
}

/* queues (submits) an I/O request to an endpoint */
static int
fsl_ep_queue(struct usb_ep *_ep, struct usb_request *_req, gfp_t gfp_flags)
{
	struct fsl_ep *ep = container_of(_ep, struct fsl_ep, ep);
	struct fsl_req *req = container_of(_req, struct fsl_req, req);
	struct fsl_udc *udc;
	unsigned long flags;
<<<<<<< HEAD
	struct device *pdev = NULL;
=======
	int ret;
>>>>>>> 8bb495e3

	/* catch various bogus parameters */
	if (!_req || !req->req.complete || !req->req.buf
			|| !list_empty(&req->queue)) {
		VDBG("%s, bad params", __func__);
		return -EINVAL;
	}
	if (unlikely(!_ep || !ep->ep.desc)) {
		VDBG("%s, bad ep", __func__);
		return -EINVAL;
	}
	if (usb_endpoint_xfer_isoc(ep->ep.desc)) {
		if (req->req.length > ep->ep.maxpacket)
			return -EMSGSIZE;
	}

	udc = ep->udc;
	if (!udc->driver || udc->gadget.speed == USB_SPEED_UNKNOWN)
		return -ESHUTDOWN;

	req->ep = ep;

<<<<<<< HEAD
	if (req->req.length) {
		/* Non Zero Length Packet */
		/* map virtual address to hardware */
		pdev = ep->udc->gadget.dev.parent;
		if (req->req.dma == DMA_ADDR_INVALID) {
			req->req.dma = dma_map_single(pdev, req->req.buf,
						req->req.length, ep_is_in(ep)
							? DMA_TO_DEVICE
							: DMA_FROM_DEVICE);
			req->mapped = 1;
		} else {
			dma_sync_single_for_device(pdev, req->req.dma,
						req->req.length,
						ep_is_in(ep)
							? DMA_TO_DEVICE
							: DMA_FROM_DEVICE);
			req->mapped = 0;
		}
	}
=======
	ret = usb_gadget_map_request(&ep->udc->gadget, &req->req, ep_is_in(ep));
	if (ret)
		return ret;
>>>>>>> 8bb495e3

	req->req.status = -EINPROGRESS;
	req->req.actual = 0;
	req->dtd_count = 0;

	/* build dtds and push them to device queue */
	if (!fsl_req_to_dtd(req, gfp_flags)) {
		spin_lock_irqsave(&udc->lock, flags);
		fsl_queue_td(ep, req);
	} else {
		return -ENOMEM;
	}

	/* irq handler advances the queue */
	if (req != NULL)
		list_add_tail(&req->queue, &ep->queue);
	spin_unlock_irqrestore(&udc->lock, flags);

	return 0;
}

/* dequeues (cancels, unlinks) an I/O request from an endpoint */
static int fsl_ep_dequeue(struct usb_ep *_ep, struct usb_request *_req)
{
	struct fsl_ep *ep = container_of(_ep, struct fsl_ep, ep);
	struct fsl_req *req;
	unsigned long flags;
	int ep_num, stopped, ret = 0;
	u32 epctrl;

	if (!_ep || !_req)
		return -EINVAL;

	spin_lock_irqsave(&ep->udc->lock, flags);
	stopped = ep->stopped;

	/* Stop the ep before we deal with the queue */
	ep->stopped = 1;
	ep_num = ep_index(ep);
	epctrl = fsl_readl(&dr_regs->endptctrl[ep_num]);
	if (ep_is_in(ep))
		epctrl &= ~EPCTRL_TX_ENABLE;
	else
		epctrl &= ~EPCTRL_RX_ENABLE;
	fsl_writel(epctrl, &dr_regs->endptctrl[ep_num]);

	/* make sure it's actually queued on this endpoint */
	list_for_each_entry(req, &ep->queue, queue) {
		if (&req->req == _req)
			break;
	}
	if (&req->req != _req) {
		ret = -EINVAL;
		goto out;
	}

	/* The request is in progress, or completed but not dequeued */
	if (ep->queue.next == &req->queue) {
		_req->status = -ECONNRESET;
		fsl_ep_fifo_flush(_ep);	/* flush current transfer */

		/* The request isn't the last request in this ep queue */
		if (req->queue.next != &ep->queue) {
			struct fsl_req *next_req;

			next_req = list_entry(req->queue.next, struct fsl_req,
					queue);

			/* prime with dTD of next request */
			fsl_prime_ep(ep, next_req->head);
		}
	/* The request hasn't been processed, patch up the TD chain */
	} else {
		struct fsl_req *prev_req;

		prev_req = list_entry(req->queue.prev, struct fsl_req, queue);
		prev_req->tail->next_td_ptr = req->tail->next_td_ptr;
	}

	done(ep, req, -ECONNRESET);

	/* Enable EP */
out:	epctrl = fsl_readl(&dr_regs->endptctrl[ep_num]);
	if (ep_is_in(ep))
		epctrl |= EPCTRL_TX_ENABLE;
	else
		epctrl |= EPCTRL_RX_ENABLE;
	fsl_writel(epctrl, &dr_regs->endptctrl[ep_num]);
	ep->stopped = stopped;

	spin_unlock_irqrestore(&ep->udc->lock, flags);
	return ret;
}

/*-------------------------------------------------------------------------*/

/*-----------------------------------------------------------------
 * modify the endpoint halt feature
 * @ep: the non-isochronous endpoint being stalled
 * @value: 1--set halt  0--clear halt
 * Returns zero, or a negative error code.
*----------------------------------------------------------------*/
static int fsl_ep_set_halt(struct usb_ep *_ep, int value)
{
	struct fsl_ep *ep = NULL;
	unsigned long flags = 0;
	int status = -EOPNOTSUPP;	/* operation not supported */
	unsigned char ep_dir = 0, ep_num = 0;
	struct fsl_udc *udc = NULL;

	ep = container_of(_ep, struct fsl_ep, ep);
	udc = ep->udc;
	if (!_ep || !ep->ep.desc) {
		status = -EINVAL;
		goto out;
	}

	if (usb_endpoint_xfer_isoc(ep->ep.desc)) {
		status = -EOPNOTSUPP;
		goto out;
	}

	/* Attempt to halt IN ep will fail if any transfer requests
	 * are still queue */
	if (value && ep_is_in(ep) && !list_empty(&ep->queue)) {
		status = -EAGAIN;
		goto out;
	}

	status = 0;
	ep_dir = ep_is_in(ep) ? USB_SEND : USB_RECV;
	ep_num = (unsigned char)(ep_index(ep));
	spin_lock_irqsave(&ep->udc->lock, flags);
	dr_ep_change_stall(ep_num, ep_dir, value);
	spin_unlock_irqrestore(&ep->udc->lock, flags);

	if (ep_index(ep) == 0) {
		udc->ep0_state = WAIT_FOR_SETUP;
		udc->ep0_dir = 0;
	}
out:
	VDBG(" %s %s halt stat %d", ep->ep.name,
			value ?  "set" : "clear", status);

	return status;
}

static int fsl_ep_fifo_status(struct usb_ep *_ep)
{
	struct fsl_ep *ep;
	struct fsl_udc *udc;
	int size = 0;
	u32 bitmask;
	struct ep_queue_head *qh;

	ep = container_of(_ep, struct fsl_ep, ep);
	if (!_ep || (!ep->ep.desc && ep_index(ep) != 0))
		return -ENODEV;

	udc = (struct fsl_udc *)ep->udc;

	if (!udc->driver || udc->gadget.speed == USB_SPEED_UNKNOWN)
		return -ESHUTDOWN;

	qh = get_qh_by_ep(ep);

	bitmask = (ep_is_in(ep)) ? (1 << (ep_index(ep) + 16)) :
	    (1 << (ep_index(ep)));

	if (fsl_readl(&dr_regs->endptstatus) & bitmask)
		size = (qh->size_ioc_int_sts & DTD_PACKET_SIZE)
		    >> DTD_LENGTH_BIT_POS;

	pr_debug("%s %u\n", __func__, size);
	return size;
}

static void fsl_ep_fifo_flush(struct usb_ep *_ep)
{
	struct fsl_ep *ep;
	int ep_num, ep_dir;
	u32 bits;
	unsigned long timeout;
#define FSL_UDC_FLUSH_TIMEOUT 1000

	if (!_ep) {
		return;
	} else {
		ep = container_of(_ep, struct fsl_ep, ep);
		if (!ep->ep.desc)
			return;
	}
	ep_num = ep_index(ep);
	ep_dir = ep_is_in(ep) ? USB_SEND : USB_RECV;

	if (ep_num == 0)
		bits = (1 << 16) | 1;
	else if (ep_dir == USB_SEND)
		bits = 1 << (16 + ep_num);
	else
		bits = 1 << ep_num;

	timeout = jiffies + FSL_UDC_FLUSH_TIMEOUT;
	do {
		fsl_writel(bits, &dr_regs->endptflush);

		/* Wait until flush complete */
		while (fsl_readl(&dr_regs->endptflush)) {
			if (time_after(jiffies, timeout)) {
				ERR("ep flush timeout\n");
				return;
			}
			cpu_relax();
		}
		/* See if we need to flush again */
	} while (fsl_readl(&dr_regs->endptstatus) & bits);
}

static struct usb_ep_ops fsl_ep_ops = {
	.enable = fsl_ep_enable,
	.disable = fsl_ep_disable,

	.alloc_request = fsl_alloc_request,
	.free_request = fsl_free_request,

	.queue = fsl_ep_queue,
	.dequeue = fsl_ep_dequeue,

	.set_halt = fsl_ep_set_halt,
	.fifo_status = fsl_ep_fifo_status,
	.fifo_flush = fsl_ep_fifo_flush,	/* flush fifo */
};

/*-------------------------------------------------------------------------
		Gadget Driver Layer Operations
-------------------------------------------------------------------------*/

/*----------------------------------------------------------------------
 * Get the current frame number (from DR frame_index Reg )
 *----------------------------------------------------------------------*/
static int fsl_get_frame(struct usb_gadget *gadget)
{
	return (int)(fsl_readl(&dr_regs->frindex) & USB_FRINDEX_MASKS);
}

/*-----------------------------------------------------------------------
 * Tries to wake up the host connected to this gadget
 -----------------------------------------------------------------------*/
static int fsl_wakeup(struct usb_gadget *gadget)
{
	struct fsl_udc *udc = container_of(gadget, struct fsl_udc, gadget);
	u32 portsc;

	/* Remote wakeup feature not enabled by host */
	if (!udc->remote_wakeup)
		return -ENOTSUPP;

	portsc = fsl_readl(&dr_regs->portsc1);
	/* not suspended? */
	if (!(portsc & PORTSCX_PORT_SUSPEND))
		return 0;
	/* trigger force resume */
	portsc |= PORTSCX_PORT_FORCE_RESUME;
	fsl_writel(portsc, &dr_regs->portsc1);
	return 0;
}

static int can_pullup(struct fsl_udc *udc)
{
	return udc->driver && udc->softconnect && udc->vbus_active;
}

/* Notify controller that VBUS is powered, Called by whatever
   detects VBUS sessions */
static int fsl_vbus_session(struct usb_gadget *gadget, int is_active)
{
	struct fsl_udc	*udc;
	unsigned long	flags;

	udc = container_of(gadget, struct fsl_udc, gadget);
	spin_lock_irqsave(&udc->lock, flags);
	VDBG("VBUS %s", is_active ? "on" : "off");
	udc->vbus_active = (is_active != 0);
	if (can_pullup(udc))
		fsl_writel((fsl_readl(&dr_regs->usbcmd) | USB_CMD_RUN_STOP),
				&dr_regs->usbcmd);
	else
		fsl_writel((fsl_readl(&dr_regs->usbcmd) & ~USB_CMD_RUN_STOP),
				&dr_regs->usbcmd);
	spin_unlock_irqrestore(&udc->lock, flags);
	return 0;
}

/* constrain controller's VBUS power usage
 * This call is used by gadget drivers during SET_CONFIGURATION calls,
 * reporting how much power the device may consume.  For example, this
 * could affect how quickly batteries are recharged.
 *
 * Returns zero on success, else negative errno.
 */
static int fsl_vbus_draw(struct usb_gadget *gadget, unsigned mA)
{
	struct fsl_udc *udc;

	udc = container_of(gadget, struct fsl_udc, gadget);
	if (!IS_ERR_OR_NULL(udc->transceiver))
		return usb_phy_set_power(udc->transceiver, mA);
	return -ENOTSUPP;
}

/* Change Data+ pullup status
 * this func is used by usb_gadget_connect/disconnet
 */
static int fsl_pullup(struct usb_gadget *gadget, int is_on)
{
	struct fsl_udc *udc;

	udc = container_of(gadget, struct fsl_udc, gadget);
	udc->softconnect = (is_on != 0);
	if (can_pullup(udc))
		fsl_writel((fsl_readl(&dr_regs->usbcmd) | USB_CMD_RUN_STOP),
				&dr_regs->usbcmd);
	else
		fsl_writel((fsl_readl(&dr_regs->usbcmd) & ~USB_CMD_RUN_STOP),
				&dr_regs->usbcmd);

	return 0;
}

static int fsl_udc_start(struct usb_gadget *g,
		struct usb_gadget_driver *driver);
static int fsl_udc_stop(struct usb_gadget *g,
		struct usb_gadget_driver *driver);
/* defined in gadget.h */
static const struct usb_gadget_ops fsl_gadget_ops = {
	.get_frame = fsl_get_frame,
	.wakeup = fsl_wakeup,
/*	.set_selfpowered = fsl_set_selfpowered,	*/ /* Always selfpowered */
	.vbus_session = fsl_vbus_session,
	.vbus_draw = fsl_vbus_draw,
	.pullup = fsl_pullup,
	.udc_start = fsl_udc_start,
	.udc_stop = fsl_udc_stop,
};

/* Set protocol stall on ep0, protocol stall will automatically be cleared
   on new transaction */
static void ep0stall(struct fsl_udc *udc)
{
	u32 tmp;

	/* must set tx and rx to stall at the same time */
	tmp = fsl_readl(&dr_regs->endptctrl[0]);
	tmp |= EPCTRL_TX_EP_STALL | EPCTRL_RX_EP_STALL;
	fsl_writel(tmp, &dr_regs->endptctrl[0]);
	udc->ep0_state = WAIT_FOR_SETUP;
	udc->ep0_dir = 0;
}

/* Prime a status phase for ep0 */
static int ep0_prime_status(struct fsl_udc *udc, int direction)
{
	struct fsl_req *req = udc->status_req;
	struct fsl_ep *ep;
	int ret;

	if (direction == EP_DIR_IN)
		udc->ep0_dir = USB_DIR_IN;
	else
		udc->ep0_dir = USB_DIR_OUT;

	ep = &udc->eps[0];
	if (udc->ep0_state != DATA_STATE_XMIT)
		udc->ep0_state = WAIT_FOR_OUT_STATUS;

	req->ep = ep;
	req->req.length = 0;
	req->req.status = -EINPROGRESS;
	req->req.actual = 0;
	req->req.complete = NULL;
	req->dtd_count = 0;

<<<<<<< HEAD
=======
	ret = usb_gadget_map_request(&ep->udc->gadget, &req->req, ep_is_in(ep));
	if (ret)
		return ret;

>>>>>>> 8bb495e3
	if (fsl_req_to_dtd(req, GFP_ATOMIC) == 0)
		fsl_queue_td(ep, req);
	else
		return -ENOMEM;

	list_add_tail(&req->queue, &ep->queue);

	return 0;
}

static void udc_reset_ep_queue(struct fsl_udc *udc, u8 pipe)
{
	struct fsl_ep *ep = get_ep_by_pipe(udc, pipe);

	if (ep->name)
		nuke(ep, -ESHUTDOWN);
}

/*
 * ch9 Set address
 */
static void ch9setaddress(struct fsl_udc *udc, u16 value, u16 index, u16 length)
{
	/* Save the new address to device struct */
	udc->device_address = (u8) value;
	/* Update usb state */
	udc->usb_state = USB_STATE_ADDRESS;
	/* Status phase */
	if (ep0_prime_status(udc, EP_DIR_IN))
		ep0stall(udc);
}

/*
 * ch9 Get status
 */
static void ch9getstatus(struct fsl_udc *udc, u8 request_type, u16 value,
		u16 index, u16 length)
{
	u16 tmp = 0;		/* Status, cpu endian */
	struct fsl_req *req;
	struct fsl_ep *ep;
	int ret;

	ep = &udc->eps[0];

	if ((request_type & USB_RECIP_MASK) == USB_RECIP_DEVICE) {
		/* Get device status */
		tmp = 1 << USB_DEVICE_SELF_POWERED;
		tmp |= udc->remote_wakeup << USB_DEVICE_REMOTE_WAKEUP;
	} else if ((request_type & USB_RECIP_MASK) == USB_RECIP_INTERFACE) {
		/* Get interface status */
		/* We don't have interface information in udc driver */
		tmp = 0;
	} else if ((request_type & USB_RECIP_MASK) == USB_RECIP_ENDPOINT) {
		/* Get endpoint status */
		struct fsl_ep *target_ep;

		target_ep = get_ep_by_pipe(udc, get_pipe_by_windex(index));

		/* stall if endpoint doesn't exist */
		if (!target_ep->ep.desc)
			goto stall;
		tmp = dr_ep_get_stall(ep_index(target_ep), ep_is_in(target_ep))
				<< USB_ENDPOINT_HALT;
	}

	udc->ep0_dir = USB_DIR_IN;
	/* Borrow the per device status_req */
	req = udc->status_req;
	/* Fill in the reqest structure */
	*((u16 *) req->req.buf) = cpu_to_le16(tmp);

	req->ep = ep;
	req->req.length = 2;
	req->req.status = -EINPROGRESS;
	req->req.actual = 0;
	req->req.complete = NULL;
	req->dtd_count = 0;

	ret = usb_gadget_map_request(&ep->udc->gadget, &req->req, ep_is_in(ep));
	if (ret)
		goto stall;

	/* prime the data phase */
	if ((fsl_req_to_dtd(req, GFP_ATOMIC) == 0))
		fsl_queue_td(ep, req);
	else			/* no mem */
		goto stall;

	list_add_tail(&req->queue, &ep->queue);
	udc->ep0_state = DATA_STATE_XMIT;
	if (ep0_prime_status(udc, EP_DIR_OUT))
		ep0stall(udc);

	return;
stall:
	ep0stall(udc);
}

static void setup_received_irq(struct fsl_udc *udc,
		struct usb_ctrlrequest *setup)
{
	u16 wValue = le16_to_cpu(setup->wValue);
	u16 wIndex = le16_to_cpu(setup->wIndex);
	u16 wLength = le16_to_cpu(setup->wLength);

	udc_reset_ep_queue(udc, 0);

	/* We process some stardard setup requests here */
	switch (setup->bRequest) {
	case USB_REQ_GET_STATUS:
		/* Data+Status phase from udc */
		if ((setup->bRequestType & (USB_DIR_IN | USB_TYPE_MASK))
					!= (USB_DIR_IN | USB_TYPE_STANDARD))
			break;
		ch9getstatus(udc, setup->bRequestType, wValue, wIndex, wLength);
		return;

	case USB_REQ_SET_ADDRESS:
		/* Status phase from udc */
		if (setup->bRequestType != (USB_DIR_OUT | USB_TYPE_STANDARD
						| USB_RECIP_DEVICE))
			break;
		ch9setaddress(udc, wValue, wIndex, wLength);
		return;

	case USB_REQ_CLEAR_FEATURE:
	case USB_REQ_SET_FEATURE:
		/* Status phase from udc */
	{
		int rc = -EOPNOTSUPP;
		u16 ptc = 0;

		if ((setup->bRequestType & (USB_RECIP_MASK | USB_TYPE_MASK))
				== (USB_RECIP_ENDPOINT | USB_TYPE_STANDARD)) {
			int pipe = get_pipe_by_windex(wIndex);
			struct fsl_ep *ep;

			if (wValue != 0 || wLength != 0 || pipe >= udc->max_ep)
				break;
			ep = get_ep_by_pipe(udc, pipe);

			spin_unlock(&udc->lock);
			rc = fsl_ep_set_halt(&ep->ep,
					(setup->bRequest == USB_REQ_SET_FEATURE)
						? 1 : 0);
			spin_lock(&udc->lock);

		} else if ((setup->bRequestType & (USB_RECIP_MASK
				| USB_TYPE_MASK)) == (USB_RECIP_DEVICE
				| USB_TYPE_STANDARD)) {
			/* Note: The driver has not include OTG support yet.
			 * This will be set when OTG support is added */
			if (wValue == USB_DEVICE_TEST_MODE)
				ptc = wIndex >> 8;
			else if (gadget_is_otg(&udc->gadget)) {
				if (setup->bRequest ==
				    USB_DEVICE_B_HNP_ENABLE)
					udc->gadget.b_hnp_enable = 1;
				else if (setup->bRequest ==
					 USB_DEVICE_A_HNP_SUPPORT)
					udc->gadget.a_hnp_support = 1;
				else if (setup->bRequest ==
					 USB_DEVICE_A_ALT_HNP_SUPPORT)
					udc->gadget.a_alt_hnp_support = 1;
			}
			rc = 0;
		} else
			break;

		if (rc == 0) {
			if (ep0_prime_status(udc, EP_DIR_IN))
				ep0stall(udc);
		}
		if (ptc) {
			u32 tmp;

			mdelay(10);
			tmp = fsl_readl(&dr_regs->portsc1) | (ptc << 16);
			fsl_writel(tmp, &dr_regs->portsc1);
			printk(KERN_INFO "udc: switch to test mode %d.\n", ptc);
		}

		return;
	}

	default:
		break;
	}

	/* Requests handled by gadget */
	if (wLength) {
		/* Data phase from gadget, status phase from udc */
		udc->ep0_dir = (setup->bRequestType & USB_DIR_IN)
				?  USB_DIR_IN : USB_DIR_OUT;
		spin_unlock(&udc->lock);
		if (udc->driver->setup(&udc->gadget,
				&udc->local_setup_buff) < 0)
			ep0stall(udc);
		spin_lock(&udc->lock);
		udc->ep0_state = (setup->bRequestType & USB_DIR_IN)
				?  DATA_STATE_XMIT : DATA_STATE_RECV;
		/*
		 * If the data stage is IN, send status prime immediately.
		 * See 2.0 Spec chapter 8.5.3.3 for detail.
		 */
		if (udc->ep0_state == DATA_STATE_XMIT)
			if (ep0_prime_status(udc, EP_DIR_OUT))
				ep0stall(udc);

	} else {
		/* No data phase, IN status from gadget */
		udc->ep0_dir = USB_DIR_IN;
		spin_unlock(&udc->lock);
		if (udc->driver->setup(&udc->gadget,
				&udc->local_setup_buff) < 0)
			ep0stall(udc);
		spin_lock(&udc->lock);
		udc->ep0_state = WAIT_FOR_OUT_STATUS;
	}
}

/* Process request for Data or Status phase of ep0
 * prime status phase if needed */
static void ep0_req_complete(struct fsl_udc *udc, struct fsl_ep *ep0,
		struct fsl_req *req)
{
	if (udc->usb_state == USB_STATE_ADDRESS) {
		/* Set the new address */
		u32 new_address = (u32) udc->device_address;
		fsl_writel(new_address << USB_DEVICE_ADDRESS_BIT_POS,
				&dr_regs->deviceaddr);
	}

	done(ep0, req, 0);

	switch (udc->ep0_state) {
	case DATA_STATE_XMIT:
		/* already primed at setup_received_irq */
		udc->ep0_state = WAIT_FOR_OUT_STATUS;
		break;
	case DATA_STATE_RECV:
		/* send status phase */
		if (ep0_prime_status(udc, EP_DIR_IN))
			ep0stall(udc);
		break;
	case WAIT_FOR_OUT_STATUS:
		udc->ep0_state = WAIT_FOR_SETUP;
		break;
	case WAIT_FOR_SETUP:
		ERR("Unexpect ep0 packets\n");
		break;
	default:
		ep0stall(udc);
		break;
	}
}

/* Tripwire mechanism to ensure a setup packet payload is extracted without
 * being corrupted by another incoming setup packet */
static void tripwire_handler(struct fsl_udc *udc, u8 ep_num, u8 *buffer_ptr)
{
	u32 temp;
	struct ep_queue_head *qh;
	struct fsl_usb2_platform_data *pdata = udc->pdata;

	qh = &udc->ep_qh[ep_num * 2 + EP_DIR_OUT];

	/* Clear bit in ENDPTSETUPSTAT */
	temp = fsl_readl(&dr_regs->endptsetupstat);
	fsl_writel(temp | (1 << ep_num), &dr_regs->endptsetupstat);

	/* while a hazard exists when setup package arrives */
	do {
		/* Set Setup Tripwire */
		temp = fsl_readl(&dr_regs->usbcmd);
		fsl_writel(temp | USB_CMD_SUTW, &dr_regs->usbcmd);

		/* Copy the setup packet to local buffer */
		if (pdata->le_setup_buf) {
			u32 *p = (u32 *)buffer_ptr;
			u32 *s = (u32 *)qh->setup_buffer;

			/* Convert little endian setup buffer to CPU endian */
			*p++ = le32_to_cpu(*s++);
			*p = le32_to_cpu(*s);
		} else {
			memcpy(buffer_ptr, (u8 *) qh->setup_buffer, 8);
		}
	} while (!(fsl_readl(&dr_regs->usbcmd) & USB_CMD_SUTW));

	/* Clear Setup Tripwire */
	temp = fsl_readl(&dr_regs->usbcmd);
	fsl_writel(temp & ~USB_CMD_SUTW, &dr_regs->usbcmd);
}

/* process-ep_req(): free the completed Tds for this req */
static int process_ep_req(struct fsl_udc *udc, int pipe,
		struct fsl_req *curr_req)
{
	struct ep_td_struct *curr_td;
	int	td_complete, actual, remaining_length, j, tmp;
	int	status = 0;
	int	errors = 0;
	struct  ep_queue_head *curr_qh = &udc->ep_qh[pipe];
	int direction = pipe % 2;

	curr_td = curr_req->head;
	td_complete = 0;
	actual = curr_req->req.length;

	for (j = 0; j < curr_req->dtd_count; j++) {
		remaining_length = (hc32_to_cpu(curr_td->size_ioc_sts)
					& DTD_PACKET_SIZE)
				>> DTD_LENGTH_BIT_POS;
		actual -= remaining_length;

		errors = hc32_to_cpu(curr_td->size_ioc_sts);
		if (errors & DTD_ERROR_MASK) {
			if (errors & DTD_STATUS_HALTED) {
				ERR("dTD error %08x QH=%d\n", errors, pipe);
				/* Clear the errors and Halt condition */
				tmp = hc32_to_cpu(curr_qh->size_ioc_int_sts);
				tmp &= ~errors;
				curr_qh->size_ioc_int_sts = cpu_to_hc32(tmp);
				status = -EPIPE;
				/* FIXME: continue with next queued TD? */

				break;
			}
			if (errors & DTD_STATUS_DATA_BUFF_ERR) {
				VDBG("Transfer overflow");
				status = -EPROTO;
				break;
			} else if (errors & DTD_STATUS_TRANSACTION_ERR) {
				VDBG("ISO error");
				status = -EILSEQ;
				break;
			} else
				ERR("Unknown error has occurred (0x%x)!\n",
					errors);

		} else if (hc32_to_cpu(curr_td->size_ioc_sts)
				& DTD_STATUS_ACTIVE) {
			VDBG("Request not complete");
			status = REQ_UNCOMPLETE;
			return status;
		} else if (remaining_length) {
			if (direction) {
				VDBG("Transmit dTD remaining length not zero");
				status = -EPROTO;
				break;
			} else {
				td_complete++;
				break;
			}
		} else {
			td_complete++;
			VDBG("dTD transmitted successful");
		}

		if (j != curr_req->dtd_count - 1)
			curr_td = (struct ep_td_struct *)curr_td->next_td_virt;
	}

	if (status)
		return status;

	curr_req->req.actual = actual;

	return 0;
}

/* Process a DTD completion interrupt */
static void dtd_complete_irq(struct fsl_udc *udc)
{
	u32 bit_pos;
	int i, ep_num, direction, bit_mask, status;
	struct fsl_ep *curr_ep;
	struct fsl_req *curr_req, *temp_req;

	/* Clear the bits in the register */
	bit_pos = fsl_readl(&dr_regs->endptcomplete);
	fsl_writel(bit_pos, &dr_regs->endptcomplete);

	if (!bit_pos)
		return;

	for (i = 0; i < udc->max_ep; i++) {
		ep_num = i >> 1;
		direction = i % 2;

		bit_mask = 1 << (ep_num + 16 * direction);

		if (!(bit_pos & bit_mask))
			continue;

		curr_ep = get_ep_by_pipe(udc, i);

		/* If the ep is configured */
		if (curr_ep->name == NULL) {
			WARNING("Invalid EP?");
			continue;
		}

		/* process the req queue until an uncomplete request */
		list_for_each_entry_safe(curr_req, temp_req, &curr_ep->queue,
				queue) {
			status = process_ep_req(udc, i, curr_req);

			VDBG("status of process_ep_req= %d, ep = %d",
					status, ep_num);
			if (status == REQ_UNCOMPLETE)
				break;
			/* write back status to req */
			curr_req->req.status = status;

			if (ep_num == 0) {
				ep0_req_complete(udc, curr_ep, curr_req);
				break;
			} else
				done(curr_ep, curr_req, status);
		}
	}
}

static inline enum usb_device_speed portscx_device_speed(u32 reg)
{
	switch (reg & PORTSCX_PORT_SPEED_MASK) {
	case PORTSCX_PORT_SPEED_HIGH:
		return USB_SPEED_HIGH;
	case PORTSCX_PORT_SPEED_FULL:
		return USB_SPEED_FULL;
	case PORTSCX_PORT_SPEED_LOW:
		return USB_SPEED_LOW;
	default:
		return USB_SPEED_UNKNOWN;
	}
}

/* Process a port change interrupt */
static void port_change_irq(struct fsl_udc *udc)
{
	if (udc->bus_reset)
		udc->bus_reset = 0;

	/* Bus resetting is finished */
	if (!(fsl_readl(&dr_regs->portsc1) & PORTSCX_PORT_RESET))
		/* Get the speed */
		udc->gadget.speed =
			portscx_device_speed(fsl_readl(&dr_regs->portsc1));

	/* Update USB state */
	if (!udc->resume_state)
		udc->usb_state = USB_STATE_DEFAULT;
}

/* Process suspend interrupt */
static void suspend_irq(struct fsl_udc *udc)
{
	udc->resume_state = udc->usb_state;
	udc->usb_state = USB_STATE_SUSPENDED;

	/* report suspend to the driver, serial.c does not support this */
	if (udc->driver->suspend)
		udc->driver->suspend(&udc->gadget);
}

static void bus_resume(struct fsl_udc *udc)
{
	udc->usb_state = udc->resume_state;
	udc->resume_state = 0;

	/* report resume to the driver, serial.c does not support this */
	if (udc->driver->resume)
		udc->driver->resume(&udc->gadget);
}

/* Clear up all ep queues */
static int reset_queues(struct fsl_udc *udc)
{
	u8 pipe;

	for (pipe = 0; pipe < udc->max_pipes; pipe++)
		udc_reset_ep_queue(udc, pipe);

	/* report disconnect; the driver is already quiesced */
	spin_unlock(&udc->lock);
	udc->driver->disconnect(&udc->gadget);
	spin_lock(&udc->lock);

	return 0;
}

/* Process reset interrupt */
static void reset_irq(struct fsl_udc *udc)
{
	u32 temp;
	unsigned long timeout;

	/* Clear the device address */
	temp = fsl_readl(&dr_regs->deviceaddr);
	fsl_writel(temp & ~USB_DEVICE_ADDRESS_MASK, &dr_regs->deviceaddr);

	udc->device_address = 0;

	/* Clear usb state */
	udc->resume_state = 0;
	udc->ep0_dir = 0;
	udc->ep0_state = WAIT_FOR_SETUP;
	udc->remote_wakeup = 0;	/* default to 0 on reset */
	udc->gadget.b_hnp_enable = 0;
	udc->gadget.a_hnp_support = 0;
	udc->gadget.a_alt_hnp_support = 0;

	/* Clear all the setup token semaphores */
	temp = fsl_readl(&dr_regs->endptsetupstat);
	fsl_writel(temp, &dr_regs->endptsetupstat);

	/* Clear all the endpoint complete status bits */
	temp = fsl_readl(&dr_regs->endptcomplete);
	fsl_writel(temp, &dr_regs->endptcomplete);

	timeout = jiffies + 100;
	while (fsl_readl(&dr_regs->endpointprime)) {
		/* Wait until all endptprime bits cleared */
		if (time_after(jiffies, timeout)) {
			ERR("Timeout for reset\n");
			break;
		}
		cpu_relax();
	}

	/* Write 1s to the flush register */
	fsl_writel(0xffffffff, &dr_regs->endptflush);

	if (fsl_readl(&dr_regs->portsc1) & PORTSCX_PORT_RESET) {
		VDBG("Bus reset");
		/* Bus is reseting */
		udc->bus_reset = 1;
		/* Reset all the queues, include XD, dTD, EP queue
		 * head and TR Queue */
		reset_queues(udc);
		udc->usb_state = USB_STATE_DEFAULT;
	} else {
		VDBG("Controller reset");
		/* initialize usb hw reg except for regs for EP, not
		 * touch usbintr reg */
		dr_controller_setup(udc);

		/* Reset all internal used Queues */
		reset_queues(udc);

		ep0_setup(udc);

		/* Enable DR IRQ reg, Set Run bit, change udc state */
		dr_controller_run(udc);
		udc->usb_state = USB_STATE_ATTACHED;
	}
}

/*
 * USB device controller interrupt handler
 */
static irqreturn_t fsl_udc_irq(int irq, void *_udc)
{
	struct fsl_udc *udc = _udc;
	u32 irq_src;
	irqreturn_t status = IRQ_NONE;
	unsigned long flags;

	/* Disable ISR for OTG host mode */
	if (udc->stopped)
		return IRQ_NONE;
	spin_lock_irqsave(&udc->lock, flags);
	irq_src = fsl_readl(&dr_regs->usbsts) & fsl_readl(&dr_regs->usbintr);
	/* Clear notification bits */
	fsl_writel(irq_src, &dr_regs->usbsts);

	/* VDBG("irq_src [0x%8x]", irq_src); */

	/* Need to resume? */
	if (udc->usb_state == USB_STATE_SUSPENDED)
		if ((fsl_readl(&dr_regs->portsc1) & PORTSCX_PORT_SUSPEND) == 0)
			bus_resume(udc);

	/* USB Interrupt */
	if (irq_src & USB_STS_INT) {
		VDBG("Packet int");
		/* Setup package, we only support ep0 as control ep */
		if (fsl_readl(&dr_regs->endptsetupstat) & EP_SETUP_STATUS_EP0) {
			tripwire_handler(udc, 0,
					(u8 *) (&udc->local_setup_buff));
			setup_received_irq(udc, &udc->local_setup_buff);
			status = IRQ_HANDLED;
		}

		/* completion of dtd */
		if (fsl_readl(&dr_regs->endptcomplete)) {
			dtd_complete_irq(udc);
			status = IRQ_HANDLED;
		}
	}

	/* SOF (for ISO transfer) */
	if (irq_src & USB_STS_SOF) {
		status = IRQ_HANDLED;
	}

	/* Port Change */
	if (irq_src & USB_STS_PORT_CHANGE) {
		port_change_irq(udc);
		status = IRQ_HANDLED;
	}

	/* Reset Received */
	if (irq_src & USB_STS_RESET) {
		VDBG("reset int");
		reset_irq(udc);
		status = IRQ_HANDLED;
	}

	/* Sleep Enable (Suspend) */
	if (irq_src & USB_STS_SUSPEND) {
		suspend_irq(udc);
		status = IRQ_HANDLED;
	}

	if (irq_src & (USB_STS_ERR | USB_STS_SYS_ERR)) {
		VDBG("Error IRQ %x", irq_src);
	}

	spin_unlock_irqrestore(&udc->lock, flags);
	return status;
}

/*----------------------------------------------------------------*
 * Hook to gadget drivers
 * Called by initialization code of gadget drivers
*----------------------------------------------------------------*/
static int fsl_udc_start(struct usb_gadget *g,
		struct usb_gadget_driver *driver)
{
	int retval = 0;
	unsigned long flags = 0;

	/* lock is needed but whether should use this lock or another */
	spin_lock_irqsave(&udc_controller->lock, flags);

	driver->driver.bus = NULL;
	/* hook up the driver */
	udc_controller->driver = driver;
	spin_unlock_irqrestore(&udc_controller->lock, flags);

	if (!IS_ERR_OR_NULL(udc_controller->transceiver)) {
		/* Suspend the controller until OTG enable it */
		udc_controller->stopped = 1;
		printk(KERN_INFO "Suspend udc for OTG auto detect\n");

		/* connect to bus through transceiver */
		if (!IS_ERR_OR_NULL(udc_controller->transceiver)) {
			retval = otg_set_peripheral(
					udc_controller->transceiver->otg,
						    &udc_controller->gadget);
			if (retval < 0) {
				ERR("can't bind to transceiver\n");
				driver->unbind(&udc_controller->gadget);
				udc_controller->driver = 0;
				return retval;
			}
		}
	} else {
		/* Enable DR IRQ reg and set USBCMD reg Run bit */
		dr_controller_run(udc_controller);
		udc_controller->usb_state = USB_STATE_ATTACHED;
		udc_controller->ep0_state = WAIT_FOR_SETUP;
		udc_controller->ep0_dir = 0;
	}

	return retval;
}

/* Disconnect from gadget driver */
static int fsl_udc_stop(struct usb_gadget *g,
		struct usb_gadget_driver *driver)
{
	struct fsl_ep *loop_ep;
	unsigned long flags;

	if (!IS_ERR_OR_NULL(udc_controller->transceiver))
		otg_set_peripheral(udc_controller->transceiver->otg, NULL);

	/* stop DR, disable intr */
	dr_controller_stop(udc_controller);

	/* in fact, no needed */
	udc_controller->usb_state = USB_STATE_ATTACHED;
	udc_controller->ep0_state = WAIT_FOR_SETUP;
	udc_controller->ep0_dir = 0;

	/* stand operation */
	spin_lock_irqsave(&udc_controller->lock, flags);
	udc_controller->gadget.speed = USB_SPEED_UNKNOWN;
	nuke(&udc_controller->eps[0], -ESHUTDOWN);
	list_for_each_entry(loop_ep, &udc_controller->gadget.ep_list,
			ep.ep_list)
		nuke(loop_ep, -ESHUTDOWN);
	spin_unlock_irqrestore(&udc_controller->lock, flags);

	udc_controller->driver = NULL;

	return 0;
}

/*-------------------------------------------------------------------------
		PROC File System Support
-------------------------------------------------------------------------*/
#ifdef CONFIG_USB_GADGET_DEBUG_FILES

#include <linux/seq_file.h>

static const char proc_filename[] = "driver/fsl_usb2_udc";

static int fsl_proc_read(struct seq_file *m, void *v)
{
	unsigned long flags;
	int i;
	u32 tmp_reg;
	struct fsl_ep *ep = NULL;
	struct fsl_req *req;

	struct fsl_udc *udc = udc_controller;

	spin_lock_irqsave(&udc->lock, flags);

	/* ------basic driver information ---- */
	seq_printf(m,
			DRIVER_DESC "\n"
			"%s version: %s\n"
			"Gadget driver: %s\n\n",
			driver_name, DRIVER_VERSION,
			udc->driver ? udc->driver->driver.name : "(none)");

	/* ------ DR Registers ----- */
	tmp_reg = fsl_readl(&dr_regs->usbcmd);
	seq_printf(m,
			"USBCMD reg:\n"
			"SetupTW: %d\n"
			"Run/Stop: %s\n\n",
			(tmp_reg & USB_CMD_SUTW) ? 1 : 0,
			(tmp_reg & USB_CMD_RUN_STOP) ? "Run" : "Stop");

	tmp_reg = fsl_readl(&dr_regs->usbsts);
	seq_printf(m,
			"USB Status Reg:\n"
			"Dr Suspend: %d Reset Received: %d System Error: %s "
			"USB Error Interrupt: %s\n\n",
			(tmp_reg & USB_STS_SUSPEND) ? 1 : 0,
			(tmp_reg & USB_STS_RESET) ? 1 : 0,
			(tmp_reg & USB_STS_SYS_ERR) ? "Err" : "Normal",
			(tmp_reg & USB_STS_ERR) ? "Err detected" : "No err");

	tmp_reg = fsl_readl(&dr_regs->usbintr);
	seq_printf(m,
			"USB Interrupt Enable Reg:\n"
			"Sleep Enable: %d SOF Received Enable: %d "
			"Reset Enable: %d\n"
			"System Error Enable: %d "
			"Port Change Dectected Enable: %d\n"
			"USB Error Intr Enable: %d USB Intr Enable: %d\n\n",
			(tmp_reg & USB_INTR_DEVICE_SUSPEND) ? 1 : 0,
			(tmp_reg & USB_INTR_SOF_EN) ? 1 : 0,
			(tmp_reg & USB_INTR_RESET_EN) ? 1 : 0,
			(tmp_reg & USB_INTR_SYS_ERR_EN) ? 1 : 0,
			(tmp_reg & USB_INTR_PTC_DETECT_EN) ? 1 : 0,
			(tmp_reg & USB_INTR_ERR_INT_EN) ? 1 : 0,
			(tmp_reg & USB_INTR_INT_EN) ? 1 : 0);

	tmp_reg = fsl_readl(&dr_regs->frindex);
	seq_printf(m,
			"USB Frame Index Reg: Frame Number is 0x%x\n\n",
			(tmp_reg & USB_FRINDEX_MASKS));

	tmp_reg = fsl_readl(&dr_regs->deviceaddr);
	seq_printf(m,
			"USB Device Address Reg: Device Addr is 0x%x\n\n",
			(tmp_reg & USB_DEVICE_ADDRESS_MASK));

	tmp_reg = fsl_readl(&dr_regs->endpointlistaddr);
	seq_printf(m,
			"USB Endpoint List Address Reg: "
			"Device Addr is 0x%x\n\n",
			(tmp_reg & USB_EP_LIST_ADDRESS_MASK));

	tmp_reg = fsl_readl(&dr_regs->portsc1);
	seq_printf(m,
		"USB Port Status&Control Reg:\n"
		"Port Transceiver Type : %s Port Speed: %s\n"
		"PHY Low Power Suspend: %s Port Reset: %s "
		"Port Suspend Mode: %s\n"
		"Over-current Change: %s "
		"Port Enable/Disable Change: %s\n"
		"Port Enabled/Disabled: %s "
		"Current Connect Status: %s\n\n", ( {
			const char *s;
			switch (tmp_reg & PORTSCX_PTS_FSLS) {
			case PORTSCX_PTS_UTMI:
				s = "UTMI"; break;
			case PORTSCX_PTS_ULPI:
				s = "ULPI "; break;
			case PORTSCX_PTS_FSLS:
				s = "FS/LS Serial"; break;
			default:
				s = "None"; break;
			}
			s;} ),
		usb_speed_string(portscx_device_speed(tmp_reg)),
		(tmp_reg & PORTSCX_PHY_LOW_POWER_SPD) ?
		"Normal PHY mode" : "Low power mode",
		(tmp_reg & PORTSCX_PORT_RESET) ? "In Reset" :
		"Not in Reset",
		(tmp_reg & PORTSCX_PORT_SUSPEND) ? "In " : "Not in",
		(tmp_reg & PORTSCX_OVER_CURRENT_CHG) ? "Dected" :
		"No",
		(tmp_reg & PORTSCX_PORT_EN_DIS_CHANGE) ? "Disable" :
		"Not change",
		(tmp_reg & PORTSCX_PORT_ENABLE) ? "Enable" :
		"Not correct",
		(tmp_reg & PORTSCX_CURRENT_CONNECT_STATUS) ?
		"Attached" : "Not-Att");

	tmp_reg = fsl_readl(&dr_regs->usbmode);
	seq_printf(m,
			"USB Mode Reg: Controller Mode is: %s\n\n", ( {
				const char *s;
				switch (tmp_reg & USB_MODE_CTRL_MODE_HOST) {
				case USB_MODE_CTRL_MODE_IDLE:
					s = "Idle"; break;
				case USB_MODE_CTRL_MODE_DEVICE:
					s = "Device Controller"; break;
				case USB_MODE_CTRL_MODE_HOST:
					s = "Host Controller"; break;
				default:
					s = "None"; break;
				}
				s;
			} ));

	tmp_reg = fsl_readl(&dr_regs->endptsetupstat);
	seq_printf(m,
			"Endpoint Setup Status Reg: SETUP on ep 0x%x\n\n",
			(tmp_reg & EP_SETUP_STATUS_MASK));

	for (i = 0; i < udc->max_ep / 2; i++) {
		tmp_reg = fsl_readl(&dr_regs->endptctrl[i]);
		seq_printf(m, "EP Ctrl Reg [0x%x]: = [0x%x]\n", i, tmp_reg);
	}
	tmp_reg = fsl_readl(&dr_regs->endpointprime);
	seq_printf(m, "EP Prime Reg = [0x%x]\n\n", tmp_reg);

#ifndef CONFIG_ARCH_MXC
	if (udc->pdata->have_sysif_regs) {
		tmp_reg = usb_sys_regs->snoop1;
		seq_printf(m, "Snoop1 Reg : = [0x%x]\n\n", tmp_reg);

		tmp_reg = usb_sys_regs->control;
		seq_printf(m, "General Control Reg : = [0x%x]\n\n", tmp_reg);
	}
#endif

	/* ------fsl_udc, fsl_ep, fsl_request structure information ----- */
	ep = &udc->eps[0];
	seq_printf(m, "For %s Maxpkt is 0x%x index is 0x%x\n",
			ep->ep.name, ep_maxpacket(ep), ep_index(ep));

	if (list_empty(&ep->queue)) {
		seq_puts(m, "its req queue is empty\n\n");
	} else {
		list_for_each_entry(req, &ep->queue, queue) {
			seq_printf(m,
				"req %p actual 0x%x length 0x%x buf %p\n",
				&req->req, req->req.actual,
				req->req.length, req->req.buf);
		}
	}
	/* other gadget->eplist ep */
	list_for_each_entry(ep, &udc->gadget.ep_list, ep.ep_list) {
		if (ep->ep.desc) {
			seq_printf(m,
					"\nFor %s Maxpkt is 0x%x "
					"index is 0x%x\n",
					ep->ep.name, ep_maxpacket(ep),
					ep_index(ep));

			if (list_empty(&ep->queue)) {
				seq_puts(m, "its req queue is empty\n\n");
			} else {
				list_for_each_entry(req, &ep->queue, queue) {
					seq_printf(m,
						"req %p actual 0x%x length "
						"0x%x  buf %p\n",
						&req->req, req->req.actual,
						req->req.length, req->req.buf);
				}	/* end for each_entry of ep req */
			}	/* end for else */
		}	/* end for if(ep->queue) */
	}	/* end (ep->desc) */

	spin_unlock_irqrestore(&udc->lock, flags);
	return 0;
}

/*
 * seq_file wrappers for procfile show routines.
 */
static int fsl_proc_open(struct inode *inode, struct file *file)
{
	return single_open(file, fsl_proc_read, NULL);
}

static const struct file_operations fsl_proc_fops = {
	.open		= fsl_proc_open,
	.read		= seq_read,
	.llseek		= seq_lseek,
	.release	= single_release,
};

#define create_proc_file()	proc_create(proc_filename, 0, NULL, &fsl_proc_fops)
#define remove_proc_file()	remove_proc_entry(proc_filename, NULL)

#else				/* !CONFIG_USB_GADGET_DEBUG_FILES */

#define create_proc_file()	do {} while (0)
#define remove_proc_file()	do {} while (0)

#endif				/* CONFIG_USB_GADGET_DEBUG_FILES */

/*-------------------------------------------------------------------------*/

/* Release udc structures */
static void fsl_udc_release(struct device *dev)
{
	complete(udc_controller->done);
	dma_free_coherent(dev->parent, udc_controller->ep_qh_size,
			udc_controller->ep_qh, udc_controller->ep_qh_dma);
	kfree(udc_controller);
}

/******************************************************************
	Internal structure setup functions
*******************************************************************/
/*------------------------------------------------------------------
 * init resource for globle controller
 * Return the udc handle on success or NULL on failure
 ------------------------------------------------------------------*/
static int __init struct_udc_setup(struct fsl_udc *udc,
		struct platform_device *pdev)
{
	struct fsl_usb2_platform_data *pdata;
	size_t size;

	pdata = pdev->dev.platform_data;
	udc->phy_mode = pdata->phy_mode;

	udc->eps = kzalloc(sizeof(struct fsl_ep) * udc->max_ep, GFP_KERNEL);
	if (!udc->eps) {
		ERR("malloc fsl_ep failed\n");
		return -1;
	}

	/* initialized QHs, take care of alignment */
	size = udc->max_ep * sizeof(struct ep_queue_head);
	if (size < QH_ALIGNMENT)
		size = QH_ALIGNMENT;
	else if ((size % QH_ALIGNMENT) != 0) {
		size += QH_ALIGNMENT + 1;
		size &= ~(QH_ALIGNMENT - 1);
	}
	udc->ep_qh = dma_alloc_coherent(&pdev->dev, size,
					&udc->ep_qh_dma, GFP_KERNEL);
	if (!udc->ep_qh) {
		ERR("malloc QHs for udc failed\n");
		kfree(udc->eps);
		return -1;
	}

	udc->ep_qh_size = size;

	/* Initialize ep0 status request structure */
	/* FIXME: fsl_alloc_request() ignores ep argument */
	udc->status_req = container_of(fsl_alloc_request(NULL, GFP_KERNEL),
			struct fsl_req, req);
	/* allocate a small amount of memory to get valid address */
	udc->status_req->req.buf = kmalloc(8, GFP_KERNEL);

	udc->resume_state = USB_STATE_NOTATTACHED;
	udc->usb_state = USB_STATE_POWERED;
	udc->ep0_dir = 0;
	udc->remote_wakeup = 0;	/* default to 0 on reset */

	return 0;
}

/*----------------------------------------------------------------
 * Setup the fsl_ep struct for eps
 * Link fsl_ep->ep to gadget->ep_list
 * ep0out is not used so do nothing here
 * ep0in should be taken care
 *--------------------------------------------------------------*/
static int __init struct_ep_setup(struct fsl_udc *udc, unsigned char index,
		char *name, int link)
{
	struct fsl_ep *ep = &udc->eps[index];

	ep->udc = udc;
	strcpy(ep->name, name);
	ep->ep.name = ep->name;

	ep->ep.ops = &fsl_ep_ops;
	ep->stopped = 0;

	/* for ep0: maxP defined in desc
	 * for other eps, maxP is set by epautoconfig() called by gadget layer
	 */
	ep->ep.maxpacket = (unsigned short) ~0;

	/* the queue lists any req for this ep */
	INIT_LIST_HEAD(&ep->queue);

	/* gagdet.ep_list used for ep_autoconfig so no ep0 */
	if (link)
		list_add_tail(&ep->ep.ep_list, &udc->gadget.ep_list);
	ep->gadget = &udc->gadget;
	ep->qh = &udc->ep_qh[index];

	return 0;
}

/* Driver probe function
 * all intialization operations implemented here except enabling usb_intr reg
 * board setup should have been done in the platform code
 */
static int __init fsl_udc_probe(struct platform_device *pdev)
{
	struct fsl_usb2_platform_data *pdata;
	struct resource *res;
	int ret = -ENODEV;
	unsigned int i;
	u32 dccparams;

	udc_controller = kzalloc(sizeof(struct fsl_udc), GFP_KERNEL);
	if (udc_controller == NULL) {
		ERR("malloc udc failed\n");
		return -ENOMEM;
	}

	pdata = pdev->dev.platform_data;
	udc_controller->pdata = pdata;
	spin_lock_init(&udc_controller->lock);
	udc_controller->stopped = 1;

#ifdef CONFIG_USB_OTG
	if (pdata->operating_mode == FSL_USB2_DR_OTG) {
		udc_controller->transceiver = usb_get_phy(USB_PHY_TYPE_USB2);
		if (IS_ERR_OR_NULL(udc_controller->transceiver)) {
			ERR("Can't find OTG driver!\n");
			ret = -ENODEV;
			goto err_kfree;
		}
	}
#endif

	res = platform_get_resource(pdev, IORESOURCE_MEM, 0);
	if (!res) {
		ret = -ENXIO;
		goto err_kfree;
	}

	if (pdata->operating_mode == FSL_USB2_DR_DEVICE) {
		if (!request_mem_region(res->start, resource_size(res),
					driver_name)) {
			ERR("request mem region for %s failed\n", pdev->name);
			ret = -EBUSY;
			goto err_kfree;
		}
	}

	dr_regs = ioremap(res->start, resource_size(res));
	if (!dr_regs) {
		ret = -ENOMEM;
		goto err_release_mem_region;
	}

	pdata->regs = (void *)dr_regs;

	/*
	 * do platform specific init: check the clock, grab/config pins, etc.
	 */
	if (pdata->init && pdata->init(pdev)) {
		ret = -ENODEV;
		goto err_iounmap_noclk;
	}

	/* Set accessors only after pdata->init() ! */
	fsl_set_accessors(pdata);

#ifndef CONFIG_ARCH_MXC
	if (pdata->have_sysif_regs)
		usb_sys_regs = (void *)dr_regs + USB_DR_SYS_OFFSET;
#endif

	/* Initialize USB clocks */
	ret = fsl_udc_clk_init(pdev);
	if (ret < 0)
		goto err_iounmap_noclk;

	/* Read Device Controller Capability Parameters register */
	dccparams = fsl_readl(&dr_regs->dccparams);
	if (!(dccparams & DCCPARAMS_DC)) {
		ERR("This SOC doesn't support device role\n");
		ret = -ENODEV;
		goto err_iounmap;
	}
	/* Get max device endpoints */
	/* DEN is bidirectional ep number, max_ep doubles the number */
	udc_controller->max_ep = (dccparams & DCCPARAMS_DEN_MASK) * 2;

	udc_controller->irq = platform_get_irq(pdev, 0);
	if (!udc_controller->irq) {
		ret = -ENODEV;
		goto err_iounmap;
	}

	ret = request_irq(udc_controller->irq, fsl_udc_irq, IRQF_SHARED,
			driver_name, udc_controller);
	if (ret != 0) {
		ERR("cannot request irq %d err %d\n",
				udc_controller->irq, ret);
		goto err_iounmap;
	}

	/* Initialize the udc structure including QH member and other member */
	if (struct_udc_setup(udc_controller, pdev)) {
		ERR("Can't initialize udc data structure\n");
		ret = -ENOMEM;
		goto err_free_irq;
	}

	if (IS_ERR_OR_NULL(udc_controller->transceiver)) {
		/* initialize usb hw reg except for regs for EP,
		 * leave usbintr reg untouched */
		dr_controller_setup(udc_controller);
	}

	ret = fsl_udc_clk_finalize(pdev);
	if (ret)
		goto err_free_irq;

	/* Setup gadget structure */
	udc_controller->gadget.ops = &fsl_gadget_ops;
	udc_controller->gadget.max_speed = USB_SPEED_HIGH;
	udc_controller->gadget.ep0 = &udc_controller->eps[0].ep;
	INIT_LIST_HEAD(&udc_controller->gadget.ep_list);
	udc_controller->gadget.speed = USB_SPEED_UNKNOWN;
	udc_controller->gadget.name = driver_name;

	/* Setup gadget.dev and register with kernel */
	dev_set_name(&udc_controller->gadget.dev, "gadget");
	udc_controller->gadget.dev.of_node = pdev->dev.of_node;

	if (!IS_ERR_OR_NULL(udc_controller->transceiver))
		udc_controller->gadget.is_otg = 1;

	/* setup QH and epctrl for ep0 */
	ep0_setup(udc_controller);

	/* setup udc->eps[] for ep0 */
	struct_ep_setup(udc_controller, 0, "ep0", 0);
	/* for ep0: the desc defined here;
	 * for other eps, gadget layer called ep_enable with defined desc
	 */
	udc_controller->eps[0].ep.desc = &fsl_ep0_desc;
	udc_controller->eps[0].ep.maxpacket = USB_MAX_CTRL_PAYLOAD;

	/* setup the udc->eps[] for non-control endpoints and link
	 * to gadget.ep_list */
	for (i = 1; i < (int)(udc_controller->max_ep / 2); i++) {
		char name[14];

		sprintf(name, "ep%dout", i);
		struct_ep_setup(udc_controller, i * 2, name, 1);
		sprintf(name, "ep%din", i);
		struct_ep_setup(udc_controller, i * 2 + 1, name, 1);
	}

	/* use dma_pool for TD management */
	udc_controller->td_pool = dma_pool_create("udc_td", &pdev->dev,
			sizeof(struct ep_td_struct),
			DTD_ALIGNMENT, UDC_DMA_BOUNDARY);
	if (udc_controller->td_pool == NULL) {
		ret = -ENOMEM;
		goto err_free_irq;
	}

	ret = usb_add_gadget_udc_release(&pdev->dev, &udc_controller->gadget,
			fsl_udc_release);
	if (ret)
		goto err_del_udc;

	create_proc_file();
	return 0;

err_del_udc:
	dma_pool_destroy(udc_controller->td_pool);
err_free_irq:
	free_irq(udc_controller->irq, udc_controller);
err_iounmap:
	if (pdata->exit)
		pdata->exit(pdev);
	fsl_udc_clk_release();
err_iounmap_noclk:
	iounmap(dr_regs);
err_release_mem_region:
	if (pdata->operating_mode == FSL_USB2_DR_DEVICE)
		release_mem_region(res->start, resource_size(res));
err_kfree:
	kfree(udc_controller);
	udc_controller = NULL;
	return ret;
}

/* Driver removal function
 * Free resources and finish pending transactions
 */
static int __exit fsl_udc_remove(struct platform_device *pdev)
{
	struct resource *res = platform_get_resource(pdev, IORESOURCE_MEM, 0);
	struct fsl_usb2_platform_data *pdata = pdev->dev.platform_data;

	DECLARE_COMPLETION(done);

	if (!udc_controller)
		return -ENODEV;

	usb_del_gadget_udc(&udc_controller->gadget);
	udc_controller->done = &done;

	fsl_udc_clk_release();

	/* DR has been stopped in usb_gadget_unregister_driver() */
	remove_proc_file();

	/* Free allocated memory */
	kfree(udc_controller->status_req->req.buf);
	kfree(udc_controller->status_req);
	kfree(udc_controller->eps);

	dma_pool_destroy(udc_controller->td_pool);
	free_irq(udc_controller->irq, udc_controller);
	iounmap(dr_regs);
	if (pdata->operating_mode == FSL_USB2_DR_DEVICE)
		release_mem_region(res->start, resource_size(res));

	/* free udc --wait for the release() finished */
	wait_for_completion(&done);

	/*
	 * do platform specific un-initialization:
	 * release iomux pins, etc.
	 */
	if (pdata->exit)
		pdata->exit(pdev);

	return 0;
}

/*-----------------------------------------------------------------
 * Modify Power management attributes
 * Used by OTG statemachine to disable gadget temporarily
 -----------------------------------------------------------------*/
static int fsl_udc_suspend(struct platform_device *pdev, pm_message_t state)
{
	dr_controller_stop(udc_controller);
	return 0;
}

/*-----------------------------------------------------------------
 * Invoked on USB resume. May be called in_interrupt.
 * Here we start the DR controller and enable the irq
 *-----------------------------------------------------------------*/
static int fsl_udc_resume(struct platform_device *pdev)
{
	/* Enable DR irq reg and set controller Run */
	if (udc_controller->stopped) {
		dr_controller_setup(udc_controller);
		dr_controller_run(udc_controller);
	}
	udc_controller->usb_state = USB_STATE_ATTACHED;
	udc_controller->ep0_state = WAIT_FOR_SETUP;
	udc_controller->ep0_dir = 0;
	return 0;
}

static int fsl_udc_otg_suspend(struct device *dev, pm_message_t state)
{
	struct fsl_udc *udc = udc_controller;
	u32 mode, usbcmd;

	mode = fsl_readl(&dr_regs->usbmode) & USB_MODE_CTRL_MODE_MASK;

	pr_debug("%s(): mode 0x%x stopped %d\n", __func__, mode, udc->stopped);

	/*
	 * If the controller is already stopped, then this must be a
	 * PM suspend.  Remember this fact, so that we will leave the
	 * controller stopped at PM resume time.
	 */
	if (udc->stopped) {
		pr_debug("gadget already stopped, leaving early\n");
		udc->already_stopped = 1;
		return 0;
	}

	if (mode != USB_MODE_CTRL_MODE_DEVICE) {
		pr_debug("gadget not in device mode, leaving early\n");
		return 0;
	}

	/* stop the controller */
	usbcmd = fsl_readl(&dr_regs->usbcmd) & ~USB_CMD_RUN_STOP;
	fsl_writel(usbcmd, &dr_regs->usbcmd);

	udc->stopped = 1;

	pr_info("USB Gadget suspended\n");

	return 0;
}

static int fsl_udc_otg_resume(struct device *dev)
{
	pr_debug("%s(): stopped %d  already_stopped %d\n", __func__,
		 udc_controller->stopped, udc_controller->already_stopped);

	/*
	 * If the controller was stopped at suspend time, then
	 * don't resume it now.
	 */
	if (udc_controller->already_stopped) {
		udc_controller->already_stopped = 0;
		pr_debug("gadget was already stopped, leaving early\n");
		return 0;
	}

	pr_info("USB Gadget resume\n");

	return fsl_udc_resume(NULL);
}
/*-------------------------------------------------------------------------
	Register entry point for the peripheral controller driver
--------------------------------------------------------------------------*/
static const struct platform_device_id fsl_udc_devtype[] = {
	{
		.name = "imx-udc-mx27",
	}, {
		.name = "imx-udc-mx51",
	}, {
		.name = "fsl-usb2-udc",
	}, {
		/* sentinel */
	}
};
MODULE_DEVICE_TABLE(platform, fsl_udc_devtype);
static struct platform_driver udc_driver = {
	.remove		= __exit_p(fsl_udc_remove),
	/* Just for FSL i.mx SoC currently */
	.id_table	= fsl_udc_devtype,
	/* these suspend and resume are not usb suspend and resume */
	.suspend	= fsl_udc_suspend,
	.resume		= fsl_udc_resume,
	.driver		= {
			.name = (char *)driver_name,
			.owner = THIS_MODULE,
			/* udc suspend/resume called from OTG driver */
			.suspend = fsl_udc_otg_suspend,
			.resume  = fsl_udc_otg_resume,
	},
};

module_platform_driver_probe(udc_driver, fsl_udc_probe);

MODULE_DESCRIPTION(DRIVER_DESC);
MODULE_AUTHOR(DRIVER_AUTHOR);
MODULE_LICENSE("GPL");
MODULE_ALIAS("platform:fsl-usb2-udc");<|MERGE_RESOLUTION|>--- conflicted
+++ resolved
@@ -164,7 +164,6 @@
 	unsigned char stopped = ep->stopped;
 	struct ep_td_struct *curr_td, *next_td;
 	int j;
-	struct device *pdev = NULL;
 
 	udc = (struct fsl_udc *)ep->udc;
 	/* Removed the req from fsl_ep->queue */
@@ -186,28 +185,7 @@
 		dma_pool_free(udc->td_pool, curr_td, curr_td->td_dma);
 	}
 
-<<<<<<< HEAD
-	if (req->req.length) {
-		/* Non Zero Length Packet */
-		pdev = ep->udc->gadget.dev.parent;
-		if (req->mapped) {
-			dma_unmap_single(pdev, req->req.dma,
-				req->req.length,
-				ep_is_in(ep)
-					? DMA_TO_DEVICE
-					: DMA_FROM_DEVICE);
-			req->req.dma = DMA_ADDR_INVALID;
-			req->mapped = 0;
-		} else
-			dma_sync_single_for_cpu(pdev, req->req.dma,
-				req->req.length,
-				ep_is_in(ep)
-					? DMA_TO_DEVICE
-					: DMA_FROM_DEVICE);
-	}
-=======
 	usb_gadget_unmap_request(&ep->udc->gadget, &req->req, ep_is_in(ep));
->>>>>>> 8bb495e3
 
 	if (status && (status != -ESHUTDOWN))
 		VDBG("complete %s req %p stat %d len %u/%u",
@@ -897,11 +875,7 @@
 	struct fsl_req *req = container_of(_req, struct fsl_req, req);
 	struct fsl_udc *udc;
 	unsigned long flags;
-<<<<<<< HEAD
-	struct device *pdev = NULL;
-=======
 	int ret;
->>>>>>> 8bb495e3
 
 	/* catch various bogus parameters */
 	if (!_req || !req->req.complete || !req->req.buf
@@ -924,31 +898,9 @@
 
 	req->ep = ep;
 
-<<<<<<< HEAD
-	if (req->req.length) {
-		/* Non Zero Length Packet */
-		/* map virtual address to hardware */
-		pdev = ep->udc->gadget.dev.parent;
-		if (req->req.dma == DMA_ADDR_INVALID) {
-			req->req.dma = dma_map_single(pdev, req->req.buf,
-						req->req.length, ep_is_in(ep)
-							? DMA_TO_DEVICE
-							: DMA_FROM_DEVICE);
-			req->mapped = 1;
-		} else {
-			dma_sync_single_for_device(pdev, req->req.dma,
-						req->req.length,
-						ep_is_in(ep)
-							? DMA_TO_DEVICE
-							: DMA_FROM_DEVICE);
-			req->mapped = 0;
-		}
-	}
-=======
 	ret = usb_gadget_map_request(&ep->udc->gadget, &req->req, ep_is_in(ep));
 	if (ret)
 		return ret;
->>>>>>> 8bb495e3
 
 	req->req.status = -EINPROGRESS;
 	req->req.actual = 0;
@@ -1331,13 +1283,10 @@
 	req->req.complete = NULL;
 	req->dtd_count = 0;
 
-<<<<<<< HEAD
-=======
 	ret = usb_gadget_map_request(&ep->udc->gadget, &req->req, ep_is_in(ep));
 	if (ret)
 		return ret;
 
->>>>>>> 8bb495e3
 	if (fsl_req_to_dtd(req, GFP_ATOMIC) == 0)
 		fsl_queue_td(ep, req);
 	else
