config VFIO_IOMMU_TYPE1
	tristate
	depends on VFIO
	default n

<<<<<<< HEAD
config VFIO_IOMMU_FSL_PAMU
	tristate
	depends on VFIO
	default n

config VFIO_IOMMU_DUMMY
	tristate
	depends on VFIO
=======
config VFIO_IOMMU_SPAPR_TCE
	tristate
	depends on VFIO && SPAPR_TCE_IOMMU
>>>>>>> 78fd8223
	default n

menuconfig VFIO
	tristate "VFIO Non-Privileged userspace driver framework"
	depends on IOMMU_API
	select VFIO_IOMMU_TYPE1 if X86
<<<<<<< HEAD
	select VFIO_IOMMU_FSL_PAMU if FSL_PAMU
	select VFIO_IOMMU_DUMMY if DUMMY_IOMMU
=======
	select VFIO_IOMMU_SPAPR_TCE if (PPC_POWERNV || PPC_PSERIES)
>>>>>>> 78fd8223
	help
	  VFIO provides a framework for secure userspace device drivers.
	  See Documentation/vfio.txt for more details.

	  If you don't know what to do here, say N.

source "drivers/vfio/pci/Kconfig"
source "drivers/vfio/fsl_pci_ep/Kconfig"<|MERGE_RESOLUTION|>--- conflicted
+++ resolved
@@ -3,7 +3,6 @@
 	depends on VFIO
 	default n
 
-<<<<<<< HEAD
 config VFIO_IOMMU_FSL_PAMU
 	tristate
 	depends on VFIO
@@ -12,23 +11,20 @@
 config VFIO_IOMMU_DUMMY
 	tristate
 	depends on VFIO
-=======
+	default n
+
 config VFIO_IOMMU_SPAPR_TCE
 	tristate
 	depends on VFIO && SPAPR_TCE_IOMMU
->>>>>>> 78fd8223
 	default n
 
 menuconfig VFIO
 	tristate "VFIO Non-Privileged userspace driver framework"
 	depends on IOMMU_API
 	select VFIO_IOMMU_TYPE1 if X86
-<<<<<<< HEAD
 	select VFIO_IOMMU_FSL_PAMU if FSL_PAMU
 	select VFIO_IOMMU_DUMMY if DUMMY_IOMMU
-=======
 	select VFIO_IOMMU_SPAPR_TCE if (PPC_POWERNV || PPC_PSERIES)
->>>>>>> 78fd8223
 	help
 	  VFIO provides a framework for secure userspace device drivers.
 	  See Documentation/vfio.txt for more details.
