--- conflicted
+++ resolved
@@ -430,13 +430,9 @@
  * a device.  It's not always practical to leave a device within a group
  * driverless as it could get re-bound to something unsafe.
  */
-<<<<<<< HEAD
 static const char * const vfio_driver_whitelist[] = {
-	"pci-stub", "fsl-pci-ep"
+	"pci-stub", "pcieport", "fsl-pci-ep"
 };
-=======
-static const char * const vfio_driver_whitelist[] = { "pci-stub", "pcieport" };
->>>>>>> 8bb495e3
 
 static bool vfio_whitelisted_driver(struct device_driver *drv)
 {
