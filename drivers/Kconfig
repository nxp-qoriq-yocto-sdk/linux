menu "Device Drivers"

source "drivers/base/Kconfig"

source "drivers/bus/Kconfig"

source "drivers/connector/Kconfig"

source "drivers/mtd/Kconfig"

source "drivers/of/Kconfig"

source "drivers/parport/Kconfig"

source "drivers/pnp/Kconfig"

source "drivers/block/Kconfig"

# misc before ide - BLK_DEV_SGIIOC4 depends on SGI_IOC4

source "drivers/misc/Kconfig"

source "drivers/ide/Kconfig"

source "drivers/scsi/Kconfig"

source "drivers/ata/Kconfig"

source "drivers/md/Kconfig"

source "drivers/target/Kconfig"

source "drivers/message/fusion/Kconfig"

source "drivers/firewire/Kconfig"

source "drivers/message/i2o/Kconfig"

source "drivers/macintosh/Kconfig"

source "drivers/net/Kconfig"

source "drivers/isdn/Kconfig"

# input before char - char/joystick depends on it. As does USB.

source "drivers/input/Kconfig"

source "drivers/char/Kconfig"

source "drivers/i2c/Kconfig"

source "drivers/spi/Kconfig"

source "drivers/hsi/Kconfig"

source "drivers/pps/Kconfig"

source "drivers/ptp/Kconfig"

source "drivers/pinctrl/Kconfig"

source "drivers/gpio/Kconfig"

source "drivers/w1/Kconfig"

source "drivers/power/Kconfig"

source "drivers/hwmon/Kconfig"

source "drivers/thermal/Kconfig"

source "drivers/watchdog/Kconfig"

source "drivers/ssb/Kconfig"

source "drivers/bcma/Kconfig"

source "drivers/mfd/Kconfig"

source "drivers/regulator/Kconfig"

source "drivers/media/Kconfig"

source "drivers/video/Kconfig"

source "sound/Kconfig"

source "drivers/hid/Kconfig"

source "drivers/usb/Kconfig"

source "drivers/uwb/Kconfig"

source "drivers/mmc/Kconfig"

source "drivers/memstick/Kconfig"

source "drivers/leds/Kconfig"

source "drivers/accessibility/Kconfig"

source "drivers/infiniband/Kconfig"

source "drivers/edac/Kconfig"

source "drivers/rtc/Kconfig"

source "drivers/dma/Kconfig"

source "drivers/dca/Kconfig"

source "drivers/auxdisplay/Kconfig"

source "drivers/uio/Kconfig"

source "drivers/vfio/Kconfig"

source "drivers/vlynq/Kconfig"

source "drivers/virt/Kconfig"

source "drivers/virtio/Kconfig"

source "drivers/hv/Kconfig"

source "drivers/xen/Kconfig"

source "drivers/staging/Kconfig"

source "drivers/platform/Kconfig"

source "drivers/clk/Kconfig"

source "drivers/hwspinlock/Kconfig"

source "drivers/clocksource/Kconfig"

source "drivers/mailbox/Kconfig"

source "drivers/iommu/Kconfig"

source "drivers/remoteproc/Kconfig"

source "drivers/rpmsg/Kconfig"

source "drivers/devfreq/Kconfig"

source "drivers/extcon/Kconfig"

source "drivers/memory/Kconfig"

source "drivers/iio/Kconfig"

source "drivers/ntb/Kconfig"

source "drivers/vme/Kconfig"

source "drivers/pwm/Kconfig"

source "drivers/irqchip/Kconfig"

source "drivers/ipack/Kconfig"

source "drivers/reset/Kconfig"

source "drivers/fmc/Kconfig"

<<<<<<< HEAD
source "drivers/phy/Kconfig"

source "drivers/powercap/Kconfig"

source "drivers/tdm/Kconfig"

=======
>>>>>>> 5fb9d37f
endmenu<|MERGE_RESOLUTION|>--- conflicted
+++ resolved
@@ -166,13 +166,6 @@
 
 source "drivers/fmc/Kconfig"
 
-<<<<<<< HEAD
-source "drivers/phy/Kconfig"
-
-source "drivers/powercap/Kconfig"
-
 source "drivers/tdm/Kconfig"
 
-=======
->>>>>>> 5fb9d37f
 endmenu