/*
 *  linux/drivers/mmc/core/core.c
 *
 *  Copyright (C) 2003-2004 Russell King, All Rights Reserved.
 *  SD support Copyright (C) 2004 Ian Molton, All Rights Reserved.
 *  Copyright (C) 2005-2008 Pierre Ossman, All Rights Reserved.
 *  MMCv4 support Copyright (C) 2006 Philip Langdale, All Rights Reserved.
 *
 * This program is free software; you can redistribute it and/or modify
 * it under the terms of the GNU General Public License version 2 as
 * published by the Free Software Foundation.
 */
#include <linux/module.h>
#include <linux/init.h>
#include <linux/interrupt.h>
#include <linux/completion.h>
#include <linux/device.h>
#include <linux/delay.h>
#include <linux/pagemap.h>
#include <linux/err.h>
#include <linux/leds.h>
#include <linux/scatterlist.h>
#include <linux/log2.h>
#include <linux/regulator/consumer.h>
#include <linux/pm_runtime.h>
#include <linux/pm_wakeup.h>
#include <linux/suspend.h>
#include <linux/fault-inject.h>
#include <linux/random.h>
#include <linux/slab.h>
#include <linux/of.h>

#include <linux/mmc/card.h>
#include <linux/mmc/host.h>
#include <linux/mmc/mmc.h>
#include <linux/mmc/sd.h>

#include "core.h"
#include "bus.h"
#include "host.h"
#include "sdio_bus.h"

#include "mmc_ops.h"
#include "sd_ops.h"
#include "sdio_ops.h"

/* If the device is not responding */
#define MMC_CORE_TIMEOUT_MS	(10 * 60 * 1000) /* 10 minute timeout */

/*
 * Background operations can take a long time, depending on the housekeeping
 * operations the card has to perform.
 */
#define MMC_BKOPS_MAX_TIMEOUT	(4 * 60 * 1000) /* max time to wait in ms */

static struct workqueue_struct *workqueue;
static const unsigned freqs[] = { 400000, 300000, 200000, 100000 };

/*
 * Enabling software CRCs on the data blocks can be a significant (30%)
 * performance cost, and for other reasons may not always be desired.
 * So we allow it it to be disabled.
 */
bool use_spi_crc = 1;
module_param(use_spi_crc, bool, 0);

/*
 * We normally treat cards as removed during suspend if they are not
 * known to be on a non-removable bus, to avoid the risk of writing
 * back data to a different card after resume.  Allow this to be
 * overridden if necessary.
 */
#ifdef CONFIG_MMC_UNSAFE_RESUME
bool mmc_assume_removable;
#else
bool mmc_assume_removable = 1;
#endif
EXPORT_SYMBOL(mmc_assume_removable);
module_param_named(removable, mmc_assume_removable, bool, 0644);
MODULE_PARM_DESC(
	removable,
	"MMC/SD cards are removable and may be removed during suspend");

/*
 * Internal function. Schedule delayed work in the MMC work queue.
 */
static int mmc_schedule_delayed_work(struct delayed_work *work,
				     unsigned long delay)
{
	return queue_delayed_work(workqueue, work, delay);
}

/*
 * Internal function. Flush all scheduled work from the MMC work queue.
 */
static void mmc_flush_scheduled_work(void)
{
	flush_workqueue(workqueue);
}

#ifdef CONFIG_FAIL_MMC_REQUEST

/*
 * Internal function. Inject random data errors.
 * If mmc_data is NULL no errors are injected.
 */
static void mmc_should_fail_request(struct mmc_host *host,
				    struct mmc_request *mrq)
{
	struct mmc_command *cmd = mrq->cmd;
	struct mmc_data *data = mrq->data;
	static const int data_errors[] = {
		-ETIMEDOUT,
		-EILSEQ,
		-EIO,
	};

	if (!data)
		return;

	if (cmd->error || data->error ||
	    !should_fail(&host->fail_mmc_request, data->blksz * data->blocks))
		return;

	data->error = data_errors[prandom_u32() % ARRAY_SIZE(data_errors)];
	data->bytes_xfered = (prandom_u32() % (data->bytes_xfered >> 9)) << 9;
}

#else /* CONFIG_FAIL_MMC_REQUEST */

static inline void mmc_should_fail_request(struct mmc_host *host,
					   struct mmc_request *mrq)
{
}

#endif /* CONFIG_FAIL_MMC_REQUEST */

/**
 *	mmc_request_done - finish processing an MMC request
 *	@host: MMC host which completed request
 *	@mrq: MMC request which request
 *
 *	MMC drivers should call this function when they have completed
 *	their processing of a request.
 */
void mmc_request_done(struct mmc_host *host, struct mmc_request *mrq)
{
	struct mmc_command *cmd = mrq->cmd;
	int err = cmd->error;

	if (err && cmd->retries && mmc_host_is_spi(host)) {
		if (cmd->resp[0] & R1_SPI_ILLEGAL_COMMAND)
			cmd->retries = 0;
	}

	if (err && cmd->retries && !mmc_card_removed(host->card)) {
		/*
		 * Request starter must handle retries - see
		 * mmc_wait_for_req_done().
		 */
		if (mrq->done)
			mrq->done(mrq);
	} else {
		mmc_should_fail_request(host, mrq);

		led_trigger_event(host->led, LED_OFF);

		pr_debug("%s: req done (CMD%u): %d: %08x %08x %08x %08x\n",
			mmc_hostname(host), cmd->opcode, err,
			cmd->resp[0], cmd->resp[1],
			cmd->resp[2], cmd->resp[3]);

		if (mrq->data) {
			pr_debug("%s:     %d bytes transferred: %d\n",
				mmc_hostname(host),
				mrq->data->bytes_xfered, mrq->data->error);
		}

		if (mrq->stop) {
			pr_debug("%s:     (CMD%u): %d: %08x %08x %08x %08x\n",
				mmc_hostname(host), mrq->stop->opcode,
				mrq->stop->error,
				mrq->stop->resp[0], mrq->stop->resp[1],
				mrq->stop->resp[2], mrq->stop->resp[3]);
		}

		if (mrq->done)
			mrq->done(mrq);

		mmc_host_clk_release(host);
	}
}

EXPORT_SYMBOL(mmc_request_done);

static void
mmc_start_request(struct mmc_host *host, struct mmc_request *mrq)
{
#ifdef CONFIG_MMC_DEBUG
	unsigned int i, sz;
	struct scatterlist *sg;
#endif

	if (mrq->sbc) {
		pr_debug("<%s: starting CMD%u arg %08x flags %08x>\n",
			 mmc_hostname(host), mrq->sbc->opcode,
			 mrq->sbc->arg, mrq->sbc->flags);
	}

	pr_debug("%s: starting CMD%u arg %08x flags %08x\n",
		 mmc_hostname(host), mrq->cmd->opcode,
		 mrq->cmd->arg, mrq->cmd->flags);

	if (mrq->data) {
		pr_debug("%s:     blksz %d blocks %d flags %08x "
			"tsac %d ms nsac %d\n",
			mmc_hostname(host), mrq->data->blksz,
			mrq->data->blocks, mrq->data->flags,
			mrq->data->timeout_ns / 1000000,
			mrq->data->timeout_clks);
	}

	if (mrq->stop) {
		pr_debug("%s:     CMD%u arg %08x flags %08x\n",
			 mmc_hostname(host), mrq->stop->opcode,
			 mrq->stop->arg, mrq->stop->flags);
	}

	WARN_ON(!host->claimed);

	mrq->cmd->error = 0;
	mrq->cmd->mrq = mrq;
	if (mrq->data) {
		BUG_ON(mrq->data->blksz > host->max_blk_size);
		BUG_ON(mrq->data->blocks > host->max_blk_count);
		BUG_ON(mrq->data->blocks * mrq->data->blksz >
			host->max_req_size);

#ifdef CONFIG_MMC_DEBUG
		sz = 0;
		for_each_sg(mrq->data->sg, sg, mrq->data->sg_len, i)
			sz += sg->length;
		BUG_ON(sz != mrq->data->blocks * mrq->data->blksz);
#endif

		mrq->cmd->data = mrq->data;
		mrq->data->error = 0;
		mrq->data->mrq = mrq;
		if (mrq->stop) {
			mrq->data->stop = mrq->stop;
			mrq->stop->error = 0;
			mrq->stop->mrq = mrq;
		}
	}
	mmc_host_clk_hold(host);
	led_trigger_event(host->led, LED_FULL);
	host->ops->request(host, mrq);
}

/**
 *	mmc_start_bkops - start BKOPS for supported cards
 *	@card: MMC card to start BKOPS
 *	@form_exception: A flag to indicate if this function was
 *			 called due to an exception raised by the card
 *
 *	Start background operations whenever requested.
 *	When the urgent BKOPS bit is set in a R1 command response
 *	then background operations should be started immediately.
*/
void mmc_start_bkops(struct mmc_card *card, bool from_exception)
{
	int err;
	int timeout;
	bool use_busy_signal;

	BUG_ON(!card);

	if (!card->ext_csd.bkops_en || mmc_card_doing_bkops(card))
		return;

	err = mmc_read_bkops_status(card);
	if (err) {
		pr_err("%s: Failed to read bkops status: %d\n",
		       mmc_hostname(card->host), err);
		return;
	}

	if (!card->ext_csd.raw_bkops_status)
		return;

	if (card->ext_csd.raw_bkops_status < EXT_CSD_BKOPS_LEVEL_2 &&
	    from_exception)
		return;

	mmc_claim_host(card->host);
	if (card->ext_csd.raw_bkops_status >= EXT_CSD_BKOPS_LEVEL_2) {
		timeout = MMC_BKOPS_MAX_TIMEOUT;
		use_busy_signal = true;
	} else {
		timeout = 0;
		use_busy_signal = false;
	}

	err = __mmc_switch(card, EXT_CSD_CMD_SET_NORMAL,
			EXT_CSD_BKOPS_START, 1, timeout, use_busy_signal, true);
	if (err) {
		pr_warn("%s: Error %d starting bkops\n",
			mmc_hostname(card->host), err);
		goto out;
	}

	/*
	 * For urgent bkops status (LEVEL_2 and more)
	 * bkops executed synchronously, otherwise
	 * the operation is in progress
	 */
	if (!use_busy_signal)
		mmc_card_set_doing_bkops(card);
out:
	mmc_release_host(card->host);
}
EXPORT_SYMBOL(mmc_start_bkops);

/*
 * mmc_wait_data_done() - done callback for data request
 * @mrq: done data request
 *
 * Wakes up mmc context, passed as a callback to host controller driver
 */
static void mmc_wait_data_done(struct mmc_request *mrq)
{
	mrq->host->context_info.is_done_rcv = true;
	wake_up_interruptible(&mrq->host->context_info.wait);
}

static void mmc_wait_done(struct mmc_request *mrq)
{
	complete(&mrq->completion);
}

/*
 *__mmc_start_data_req() - starts data request
 * @host: MMC host to start the request
 * @mrq: data request to start
 *
 * Sets the done callback to be called when request is completed by the card.
 * Starts data mmc request execution
 */
static int __mmc_start_data_req(struct mmc_host *host, struct mmc_request *mrq)
{
	mrq->done = mmc_wait_data_done;
	mrq->host = host;
	if (mmc_card_removed(host->card)) {
		mrq->cmd->error = -ENOMEDIUM;
		mmc_wait_data_done(mrq);
		return -ENOMEDIUM;
	}
	mmc_start_request(host, mrq);

	return 0;
}

static int __mmc_start_req(struct mmc_host *host, struct mmc_request *mrq)
{
	init_completion(&mrq->completion);
	mrq->done = mmc_wait_done;
	if (mmc_card_removed(host->card)) {
		mrq->cmd->error = -ENOMEDIUM;
		complete(&mrq->completion);
		return -ENOMEDIUM;
	}
	mmc_start_request(host, mrq);
	return 0;
}

/*
 * mmc_wait_for_data_req_done() - wait for request completed
 * @host: MMC host to prepare the command.
 * @mrq: MMC request to wait for
 *
 * Blocks MMC context till host controller will ack end of data request
 * execution or new request notification arrives from the block layer.
 * Handles command retries.
 *
 * Returns enum mmc_blk_status after checking errors.
 */
static int mmc_wait_for_data_req_done(struct mmc_host *host,
				      struct mmc_request *mrq,
				      struct mmc_async_req *next_req)
{
	struct mmc_command *cmd;
	struct mmc_context_info *context_info = &host->context_info;
	int err;
	unsigned long flags;

	while (1) {
		wait_event_interruptible(context_info->wait,
				(context_info->is_done_rcv ||
				 context_info->is_new_req));
		spin_lock_irqsave(&context_info->lock, flags);
		context_info->is_waiting_last_req = false;
		spin_unlock_irqrestore(&context_info->lock, flags);
		if (context_info->is_done_rcv) {
			context_info->is_done_rcv = false;
			context_info->is_new_req = false;
			cmd = mrq->cmd;

			if (!cmd->error || !cmd->retries ||
			    mmc_card_removed(host->card)) {
				err = host->areq->err_check(host->card,
							    host->areq);
				break; /* return err */
			} else {
				pr_info("%s: req failed (CMD%u): %d, retrying...\n",
					mmc_hostname(host),
					cmd->opcode, cmd->error);
				cmd->retries--;
				cmd->error = 0;
				host->ops->request(host, mrq);
				continue; /* wait for done/new event again */
			}
		} else if (context_info->is_new_req) {
			context_info->is_new_req = false;
			if (!next_req) {
				err = MMC_BLK_NEW_REQUEST;
				break; /* return err */
			}
		}
	}
	return err;
}

static void mmc_wait_for_req_done(struct mmc_host *host,
				  struct mmc_request *mrq)
{
	struct mmc_command *cmd;

	while (1) {
		wait_for_completion(&mrq->completion);

		cmd = mrq->cmd;

		/*
		 * If host has timed out waiting for the sanitize
		 * to complete, card might be still in programming state
		 * so let's try to bring the card out of programming
		 * state.
		 */
		if (cmd->sanitize_busy && cmd->error == -ETIMEDOUT) {
			if (!mmc_interrupt_hpi(host->card)) {
				pr_warning("%s: %s: Interrupted sanitize\n",
					   mmc_hostname(host), __func__);
				cmd->error = 0;
				break;
			} else {
				pr_err("%s: %s: Failed to interrupt sanitize\n",
				       mmc_hostname(host), __func__);
			}
		}
		if (!cmd->error || !cmd->retries ||
		    mmc_card_removed(host->card))
			break;

		pr_debug("%s: req failed (CMD%u): %d, retrying...\n",
			 mmc_hostname(host), cmd->opcode, cmd->error);
		cmd->retries--;
		cmd->error = 0;
		host->ops->request(host, mrq);
	}
}

/**
 *	mmc_pre_req - Prepare for a new request
 *	@host: MMC host to prepare command
 *	@mrq: MMC request to prepare for
 *	@is_first_req: true if there is no previous started request
 *                     that may run in parellel to this call, otherwise false
 *
 *	mmc_pre_req() is called in prior to mmc_start_req() to let
 *	host prepare for the new request. Preparation of a request may be
 *	performed while another request is running on the host.
 */
static void mmc_pre_req(struct mmc_host *host, struct mmc_request *mrq,
		 bool is_first_req)
{
	if (host->ops->pre_req) {
		mmc_host_clk_hold(host);
		host->ops->pre_req(host, mrq, is_first_req);
		mmc_host_clk_release(host);
	}
}

/**
 *	mmc_post_req - Post process a completed request
 *	@host: MMC host to post process command
 *	@mrq: MMC request to post process for
 *	@err: Error, if non zero, clean up any resources made in pre_req
 *
 *	Let the host post process a completed request. Post processing of
 *	a request may be performed while another reuqest is running.
 */
static void mmc_post_req(struct mmc_host *host, struct mmc_request *mrq,
			 int err)
{
	if (host->ops->post_req) {
		mmc_host_clk_hold(host);
		host->ops->post_req(host, mrq, err);
		mmc_host_clk_release(host);
	}
}

/**
 *	mmc_start_req - start a non-blocking request
 *	@host: MMC host to start command
 *	@areq: async request to start
 *	@error: out parameter returns 0 for success, otherwise non zero
 *
 *	Start a new MMC custom command request for a host.
 *	If there is on ongoing async request wait for completion
 *	of that request and start the new one and return.
 *	Does not wait for the new request to complete.
 *
 *      Returns the completed request, NULL in case of none completed.
 *	Wait for the an ongoing request (previoulsy started) to complete and
 *	return the completed request. If there is no ongoing request, NULL
 *	is returned without waiting. NULL is not an error condition.
 */
struct mmc_async_req *mmc_start_req(struct mmc_host *host,
				    struct mmc_async_req *areq, int *error)
{
	int err = 0;
	int start_err = 0;
	struct mmc_async_req *data = host->areq;

	/* Prepare a new request */
	if (areq)
		mmc_pre_req(host, areq->mrq, !host->areq);

	if (host->areq) {
		err = mmc_wait_for_data_req_done(host, host->areq->mrq,	areq);
		if (err == MMC_BLK_NEW_REQUEST) {
			if (error)
				*error = err;
			/*
			 * The previous request was not completed,
			 * nothing to return
			 */
			return NULL;
		}
		/*
		 * Check BKOPS urgency for each R1 response
		 */
		if (host->card && mmc_card_mmc(host->card) &&
		    ((mmc_resp_type(host->areq->mrq->cmd) == MMC_RSP_R1) ||
		     (mmc_resp_type(host->areq->mrq->cmd) == MMC_RSP_R1B)) &&
		    (host->areq->mrq->cmd->resp[0] & R1_EXCEPTION_EVENT))
			mmc_start_bkops(host->card, true);
	}

	if (!err && areq)
		start_err = __mmc_start_data_req(host, areq->mrq);

	if (host->areq)
		mmc_post_req(host, host->areq->mrq, 0);

	 /* Cancel a prepared request if it was not started. */
	if ((err || start_err) && areq)
		mmc_post_req(host, areq->mrq, -EINVAL);

	if (err)
		host->areq = NULL;
	else
		host->areq = areq;

	if (error)
		*error = err;
	return data;
}
EXPORT_SYMBOL(mmc_start_req);

/**
 *	mmc_wait_for_req - start a request and wait for completion
 *	@host: MMC host to start command
 *	@mrq: MMC request to start
 *
 *	Start a new MMC custom command request for a host, and wait
 *	for the command to complete. Does not attempt to parse the
 *	response.
 */
void mmc_wait_for_req(struct mmc_host *host, struct mmc_request *mrq)
{
	__mmc_start_req(host, mrq);
	mmc_wait_for_req_done(host, mrq);
}
EXPORT_SYMBOL(mmc_wait_for_req);

/**
 *	mmc_interrupt_hpi - Issue for High priority Interrupt
 *	@card: the MMC card associated with the HPI transfer
 *
 *	Issued High Priority Interrupt, and check for card status
 *	until out-of prg-state.
 */
int mmc_interrupt_hpi(struct mmc_card *card)
{
	int err;
	u32 status;
	unsigned long prg_wait;

	BUG_ON(!card);

	if (!card->ext_csd.hpi_en) {
		pr_info("%s: HPI enable bit unset\n", mmc_hostname(card->host));
		return 1;
	}

	mmc_claim_host(card->host);
	err = mmc_send_status(card, &status);
	if (err) {
		pr_err("%s: Get card status fail\n", mmc_hostname(card->host));
		goto out;
	}

	switch (R1_CURRENT_STATE(status)) {
	case R1_STATE_IDLE:
	case R1_STATE_READY:
	case R1_STATE_STBY:
	case R1_STATE_TRAN:
		/*
		 * In idle and transfer states, HPI is not needed and the caller
		 * can issue the next intended command immediately
		 */
		goto out;
	case R1_STATE_PRG:
		break;
	default:
		/* In all other states, it's illegal to issue HPI */
		pr_debug("%s: HPI cannot be sent. Card state=%d\n",
			mmc_hostname(card->host), R1_CURRENT_STATE(status));
		err = -EINVAL;
		goto out;
	}

	err = mmc_send_hpi_cmd(card, &status);
	if (err)
		goto out;

	prg_wait = jiffies + msecs_to_jiffies(card->ext_csd.out_of_int_time);
	do {
		err = mmc_send_status(card, &status);

		if (!err && R1_CURRENT_STATE(status) == R1_STATE_TRAN)
			break;
		if (time_after(jiffies, prg_wait))
			err = -ETIMEDOUT;
	} while (!err);

out:
	mmc_release_host(card->host);
	return err;
}
EXPORT_SYMBOL(mmc_interrupt_hpi);

/**
 *	mmc_wait_for_cmd - start a command and wait for completion
 *	@host: MMC host to start command
 *	@cmd: MMC command to start
 *	@retries: maximum number of retries
 *
 *	Start a new MMC command for a host, and wait for the command
 *	to complete.  Return any error that occurred while the command
 *	was executing.  Do not attempt to parse the response.
 */
int mmc_wait_for_cmd(struct mmc_host *host, struct mmc_command *cmd, int retries)
{
	struct mmc_request mrq = {NULL};

	WARN_ON(!host->claimed);

	memset(cmd->resp, 0, sizeof(cmd->resp));
	cmd->retries = retries;

	mrq.cmd = cmd;
	cmd->data = NULL;

	mmc_wait_for_req(host, &mrq);

	return cmd->error;
}

EXPORT_SYMBOL(mmc_wait_for_cmd);

/**
 *	mmc_stop_bkops - stop ongoing BKOPS
 *	@card: MMC card to check BKOPS
 *
 *	Send HPI command to stop ongoing background operations to
 *	allow rapid servicing of foreground operations, e.g. read/
 *	writes. Wait until the card comes out of the programming state
 *	to avoid errors in servicing read/write requests.
 */
int mmc_stop_bkops(struct mmc_card *card)
{
	int err = 0;

	BUG_ON(!card);
	err = mmc_interrupt_hpi(card);

	/*
	 * If err is EINVAL, we can't issue an HPI.
	 * It should complete the BKOPS.
	 */
	if (!err || (err == -EINVAL)) {
		mmc_card_clr_doing_bkops(card);
		err = 0;
	}

	return err;
}
EXPORT_SYMBOL(mmc_stop_bkops);

int mmc_read_bkops_status(struct mmc_card *card)
{
	int err;
	u8 *ext_csd;

	/*
	 * In future work, we should consider storing the entire ext_csd.
	 */
	ext_csd = kmalloc(512, GFP_KERNEL);
	if (!ext_csd) {
		pr_err("%s: could not allocate buffer to receive the ext_csd.\n",
		       mmc_hostname(card->host));
		return -ENOMEM;
	}

	mmc_claim_host(card->host);
	err = mmc_send_ext_csd(card, ext_csd);
	mmc_release_host(card->host);
	if (err)
		goto out;

	card->ext_csd.raw_bkops_status = ext_csd[EXT_CSD_BKOPS_STATUS];
	card->ext_csd.raw_exception_status = ext_csd[EXT_CSD_EXP_EVENTS_STATUS];
out:
	kfree(ext_csd);
	return err;
}
EXPORT_SYMBOL(mmc_read_bkops_status);

/**
 *	mmc_set_data_timeout - set the timeout for a data command
 *	@data: data phase for command
 *	@card: the MMC card associated with the data transfer
 *
 *	Computes the data timeout parameters according to the
 *	correct algorithm given the card type.
 */
void mmc_set_data_timeout(struct mmc_data *data, const struct mmc_card *card)
{
	struct mmc_host *host = card->host;
	unsigned int mult;

	/*
	 * SDIO cards only define an upper 1 s limit on access.
	 */
	if (mmc_card_sdio(card)) {
		data->timeout_ns = 1000000000;
		data->timeout_clks = 0;
		return;
	}

	/*
	 * SD cards use a 100 multiplier rather than 10
	 */
	mult = mmc_card_sd(card) ? 100 : 10;

	/*
	 * Scale up the multiplier (and therefore the timeout) by
	 * the r2w factor for writes.
	 */
	if (data->flags & MMC_DATA_WRITE)
		mult <<= card->csd.r2w_factor;

	/* Avoid over flow for some crappy cards. */
	if ((UINT_MAX / mult) < card->csd.tacc_ns)
		data->timeout_ns = UINT_MAX;
	else
		data->timeout_ns = card->csd.tacc_ns * mult;

	data->timeout_clks = card->csd.tacc_clks * mult;

	/*
	 * SD cards also have an upper limit on the timeout.
	 */
	if (mmc_card_sd(card)) {
		unsigned int timeout_us, limit_us;

		timeout_us = data->timeout_ns / 1000;
		if (mmc_host_clk_rate(card->host))
			timeout_us += data->timeout_clks * 1000 /
				(mmc_host_clk_rate(card->host) / 1000);

		if (data->flags & MMC_DATA_WRITE)
			/*
			 * The MMC spec "It is strongly recommended
			 * for hosts to implement more than 500ms
			 * timeout value even if the card indicates
			 * the 250ms maximum busy length."  Even the
			 * previous value of 300ms is known to be
			 * insufficient for some cards.
			 */
			limit_us = 3000000;
		else
			limit_us = 100000;

		/*
		 * SDHC cards always use these fixed values.
		 */
		if (timeout_us > limit_us || mmc_card_blockaddr(card)) {
			data->timeout_ns = limit_us * 1000;
			data->timeout_clks = 0;
		}
	}

	/*
	 * Some cards require longer data read timeout than indicated in CSD.
	 * Address this by setting the read timeout to a "reasonably high"
	 * value. For the cards tested, 300ms has proven enough. If necessary,
	 * this value can be increased if other problematic cards require this.
	 */
	if (mmc_card_long_read_time(card) && data->flags & MMC_DATA_READ) {
		data->timeout_ns = 300000000;
		data->timeout_clks = 0;
	}

	/*
	 * Some cards need very high timeouts if driven in SPI mode.
	 * The worst observed timeout was 900ms after writing a
	 * continuous stream of data until the internal logic
	 * overflowed.
	 */
	if (mmc_host_is_spi(card->host)) {
		if (data->flags & MMC_DATA_WRITE) {
			if (data->timeout_ns < 1000000000)
				data->timeout_ns = 1000000000;	/* 1s */
		} else {
			if (data->timeout_ns < 100000000)
				data->timeout_ns =  100000000;	/* 100ms */
		}
	}

	if (host->max_discard_to &&
			(host->max_discard_to <
			(data->timeout_ns / 1000000)))
		data->timeout_ns = host->max_discard_to * 1000000;

}
EXPORT_SYMBOL(mmc_set_data_timeout);

/**
 *	mmc_align_data_size - pads a transfer size to a more optimal value
 *	@card: the MMC card associated with the data transfer
 *	@sz: original transfer size
 *
 *	Pads the original data size with a number of extra bytes in
 *	order to avoid controller bugs and/or performance hits
 *	(e.g. some controllers revert to PIO for certain sizes).
 *
 *	Returns the improved size, which might be unmodified.
 *
 *	Note that this function is only relevant when issuing a
 *	single scatter gather entry.
 */
unsigned int mmc_align_data_size(struct mmc_card *card, unsigned int sz)
{
	/*
	 * FIXME: We don't have a system for the controller to tell
	 * the core about its problems yet, so for now we just 32-bit
	 * align the size.
	 */
	sz = ((sz + 3) / 4) * 4;

	return sz;
}
EXPORT_SYMBOL(mmc_align_data_size);

/**
 *	__mmc_claim_host - exclusively claim a host
 *	@host: mmc host to claim
 *	@abort: whether or not the operation should be aborted
 *
 *	Claim a host for a set of operations.  If @abort is non null and
 *	dereference a non-zero value then this will return prematurely with
 *	that non-zero value without acquiring the lock.  Returns zero
 *	with the lock held otherwise.
 */
int __mmc_claim_host(struct mmc_host *host, atomic_t *abort)
{
	DECLARE_WAITQUEUE(wait, current);
	unsigned long flags;
	int stop;

	might_sleep();

	add_wait_queue(&host->wq, &wait);
	spin_lock_irqsave(&host->lock, flags);
	while (1) {
		set_current_state(TASK_UNINTERRUPTIBLE);
		stop = abort ? atomic_read(abort) : 0;
		if (stop || !host->claimed || host->claimer == current)
			break;
		spin_unlock_irqrestore(&host->lock, flags);
		schedule();
		spin_lock_irqsave(&host->lock, flags);
	}
	set_current_state(TASK_RUNNING);
	if (!stop) {
		host->claimed = 1;
		host->claimer = current;
		host->claim_cnt += 1;
	} else
		wake_up(&host->wq);
	spin_unlock_irqrestore(&host->lock, flags);
	remove_wait_queue(&host->wq, &wait);
	if (host->ops->enable && !stop && host->claim_cnt == 1)
		host->ops->enable(host);
	return stop;
}

EXPORT_SYMBOL(__mmc_claim_host);

/**
 *	mmc_release_host - release a host
 *	@host: mmc host to release
 *
 *	Release a MMC host, allowing others to claim the host
 *	for their operations.
 */
void mmc_release_host(struct mmc_host *host)
{
	unsigned long flags;

	WARN_ON(!host->claimed);

	if (host->ops->disable && host->claim_cnt == 1)
		host->ops->disable(host);

	spin_lock_irqsave(&host->lock, flags);
	if (--host->claim_cnt) {
		/* Release for nested claim */
		spin_unlock_irqrestore(&host->lock, flags);
	} else {
		host->claimed = 0;
		host->claimer = NULL;
		spin_unlock_irqrestore(&host->lock, flags);
		wake_up(&host->wq);
	}
}
EXPORT_SYMBOL(mmc_release_host);

/*
 * This is a helper function, which fetches a runtime pm reference for the
 * card device and also claims the host.
 */
void mmc_get_card(struct mmc_card *card)
{
	pm_runtime_get_sync(&card->dev);
	mmc_claim_host(card->host);
}
EXPORT_SYMBOL(mmc_get_card);

/*
 * This is a helper function, which releases the host and drops the runtime
 * pm reference for the card device.
 */
void mmc_put_card(struct mmc_card *card)
{
	mmc_release_host(card->host);
	pm_runtime_mark_last_busy(&card->dev);
	pm_runtime_put_autosuspend(&card->dev);
}
EXPORT_SYMBOL(mmc_put_card);

/*
 * Internal function that does the actual ios call to the host driver,
 * optionally printing some debug output.
 */
static inline void mmc_set_ios(struct mmc_host *host)
{
	struct mmc_ios *ios = &host->ios;

	pr_debug("%s: clock %uHz busmode %u powermode %u cs %u Vdd %u "
		"width %u timing %u\n",
		 mmc_hostname(host), ios->clock, ios->bus_mode,
		 ios->power_mode, ios->chip_select, ios->vdd,
		 ios->bus_width, ios->timing);

	if (ios->clock > 0)
		mmc_set_ungated(host);
	host->ops->set_ios(host, ios);
}

/*
 * Control chip select pin on a host.
 */
void mmc_set_chip_select(struct mmc_host *host, int mode)
{
	mmc_host_clk_hold(host);
	host->ios.chip_select = mode;
	mmc_set_ios(host);
	mmc_host_clk_release(host);
}

/*
 * Sets the host clock to the highest possible frequency that
 * is below "hz".
 */
static void __mmc_set_clock(struct mmc_host *host, unsigned int hz)
{
	WARN_ON(hz < host->f_min);

	if (hz > host->f_max)
		hz = host->f_max;

	host->ios.clock = hz;
	mmc_set_ios(host);
}

void mmc_set_clock(struct mmc_host *host, unsigned int hz)
{
	mmc_host_clk_hold(host);
	__mmc_set_clock(host, hz);
	mmc_host_clk_release(host);
}

#ifdef CONFIG_MMC_CLKGATE
/*
 * This gates the clock by setting it to 0 Hz.
 */
void mmc_gate_clock(struct mmc_host *host)
{
	unsigned long flags;

	spin_lock_irqsave(&host->clk_lock, flags);
	host->clk_old = host->ios.clock;
	host->ios.clock = 0;
	host->clk_gated = true;
	spin_unlock_irqrestore(&host->clk_lock, flags);
	mmc_set_ios(host);
}

/*
 * This restores the clock from gating by using the cached
 * clock value.
 */
void mmc_ungate_clock(struct mmc_host *host)
{
	/*
	 * We should previously have gated the clock, so the clock shall
	 * be 0 here! The clock may however be 0 during initialization,
	 * when some request operations are performed before setting
	 * the frequency. When ungate is requested in that situation
	 * we just ignore the call.
	 */
	if (host->clk_old) {
		BUG_ON(host->ios.clock);
		/* This call will also set host->clk_gated to false */
		__mmc_set_clock(host, host->clk_old);
	}
}

void mmc_set_ungated(struct mmc_host *host)
{
	unsigned long flags;

	/*
	 * We've been given a new frequency while the clock is gated,
	 * so make sure we regard this as ungating it.
	 */
	spin_lock_irqsave(&host->clk_lock, flags);
	host->clk_gated = false;
	spin_unlock_irqrestore(&host->clk_lock, flags);
}

#else
void mmc_set_ungated(struct mmc_host *host)
{
}
#endif

/*
 * Change the bus mode (open drain/push-pull) of a host.
 */
void mmc_set_bus_mode(struct mmc_host *host, unsigned int mode)
{
	mmc_host_clk_hold(host);
	host->ios.bus_mode = mode;
	mmc_set_ios(host);
	mmc_host_clk_release(host);
}

/*
 * Change data bus width of a host.
 */
void mmc_set_bus_width(struct mmc_host *host, unsigned int width)
{
	mmc_host_clk_hold(host);
	host->ios.bus_width = width;
	mmc_set_ios(host);
	mmc_host_clk_release(host);
}

/**
 * mmc_vdd_to_ocrbitnum - Convert a voltage to the OCR bit number
 * @vdd:	voltage (mV)
 * @low_bits:	prefer low bits in boundary cases
 *
 * This function returns the OCR bit number according to the provided @vdd
 * value. If conversion is not possible a negative errno value returned.
 *
 * Depending on the @low_bits flag the function prefers low or high OCR bits
 * on boundary voltages. For example,
 * with @low_bits = true, 3300 mV translates to ilog2(MMC_VDD_32_33);
 * with @low_bits = false, 3300 mV translates to ilog2(MMC_VDD_33_34);
 *
 * Any value in the [1951:1999] range translates to the ilog2(MMC_VDD_20_21).
 */
static int mmc_vdd_to_ocrbitnum(int vdd, bool low_bits)
{
	const int max_bit = ilog2(MMC_VDD_35_36);
	int bit;

	if (vdd < 1650 || vdd > 3600)
		return -EINVAL;

	if (vdd >= 1650 && vdd <= 1950)
		return ilog2(MMC_VDD_165_195);

	if (low_bits)
		vdd -= 1;

	/* Base 2000 mV, step 100 mV, bit's base 8. */
	bit = (vdd - 2000) / 100 + 8;
	if (bit > max_bit)
		return max_bit;
	return bit;
}

/**
 * mmc_vddrange_to_ocrmask - Convert a voltage range to the OCR mask
 * @vdd_min:	minimum voltage value (mV)
 * @vdd_max:	maximum voltage value (mV)
 *
 * This function returns the OCR mask bits according to the provided @vdd_min
 * and @vdd_max values. If conversion is not possible the function returns 0.
 *
 * Notes wrt boundary cases:
 * This function sets the OCR bits for all boundary voltages, for example
 * [3300:3400] range is translated to MMC_VDD_32_33 | MMC_VDD_33_34 |
 * MMC_VDD_34_35 mask.
 */
u32 mmc_vddrange_to_ocrmask(int vdd_min, int vdd_max)
{
	u32 mask = 0;

	if (vdd_max < vdd_min)
		return 0;

	/* Prefer high bits for the boundary vdd_max values. */
	vdd_max = mmc_vdd_to_ocrbitnum(vdd_max, false);
	if (vdd_max < 0)
		return 0;

	/* Prefer low bits for the boundary vdd_min values. */
	vdd_min = mmc_vdd_to_ocrbitnum(vdd_min, true);
	if (vdd_min < 0)
		return 0;

	/* Fill the mask, from max bit to min bit. */
	while (vdd_max >= vdd_min)
		mask |= 1 << vdd_max--;

	return mask;
}
EXPORT_SYMBOL(mmc_vddrange_to_ocrmask);

#ifdef CONFIG_OF

/**
 * mmc_of_parse_voltage - return mask of supported voltages
 * @np: The device node need to be parsed.
 * @mask: mask of voltages available for MMC/SD/SDIO
 *
 * 1. Return zero on success.
 * 2. Return negative errno: voltage-range is invalid.
 */
int mmc_of_parse_voltage(struct device_node *np, u32 *mask)
{
	const u32 *voltage_ranges;
	int num_ranges, i;

	voltage_ranges = of_get_property(np, "voltage-ranges", &num_ranges);
	num_ranges = num_ranges / sizeof(*voltage_ranges) / 2;
	if (!voltage_ranges || !num_ranges) {
		pr_info("%s: voltage-ranges unspecified\n", np->full_name);
		return -EINVAL;
	}

	for (i = 0; i < num_ranges; i++) {
		const int j = i * 2;
		u32 ocr_mask;

		ocr_mask = mmc_vddrange_to_ocrmask(
				be32_to_cpu(voltage_ranges[j]),
				be32_to_cpu(voltage_ranges[j + 1]));
		if (!ocr_mask) {
			pr_err("%s: voltage-range #%d is invalid\n",
<<<<<<< HEAD
					np->full_name, i);
=======
				np->full_name, i);
>>>>>>> 78fd8223
			return -EINVAL;
		}
		*mask |= ocr_mask;
	}

	return 0;
}
EXPORT_SYMBOL(mmc_of_parse_voltage);

#endif /* CONFIG_OF */

#ifdef CONFIG_REGULATOR

/**
 * mmc_regulator_get_ocrmask - return mask of supported voltages
 * @supply: regulator to use
 *
 * This returns either a negative errno, or a mask of voltages that
 * can be provided to MMC/SD/SDIO devices using the specified voltage
 * regulator.  This would normally be called before registering the
 * MMC host adapter.
 */
int mmc_regulator_get_ocrmask(struct regulator *supply)
{
	int			result = 0;
	int			count;
	int			i;

	count = regulator_count_voltages(supply);
	if (count < 0)
		return count;

	for (i = 0; i < count; i++) {
		int		vdd_uV;
		int		vdd_mV;

		vdd_uV = regulator_list_voltage(supply, i);
		if (vdd_uV <= 0)
			continue;

		vdd_mV = vdd_uV / 1000;
		result |= mmc_vddrange_to_ocrmask(vdd_mV, vdd_mV);
	}

	return result;
}
EXPORT_SYMBOL_GPL(mmc_regulator_get_ocrmask);

/**
 * mmc_regulator_set_ocr - set regulator to match host->ios voltage
 * @mmc: the host to regulate
 * @supply: regulator to use
 * @vdd_bit: zero for power off, else a bit number (host->ios.vdd)
 *
 * Returns zero on success, else negative errno.
 *
 * MMC host drivers may use this to enable or disable a regulator using
 * a particular supply voltage.  This would normally be called from the
 * set_ios() method.
 */
int mmc_regulator_set_ocr(struct mmc_host *mmc,
			struct regulator *supply,
			unsigned short vdd_bit)
{
	int			result = 0;
	int			min_uV, max_uV;

	if (vdd_bit) {
		int		tmp;
		int		voltage;

		/*
		 * REVISIT mmc_vddrange_to_ocrmask() may have set some
		 * bits this regulator doesn't quite support ... don't
		 * be too picky, most cards and regulators are OK with
		 * a 0.1V range goof (it's a small error percentage).
		 */
		tmp = vdd_bit - ilog2(MMC_VDD_165_195);
		if (tmp == 0) {
			min_uV = 1650 * 1000;
			max_uV = 1950 * 1000;
		} else {
			min_uV = 1900 * 1000 + tmp * 100 * 1000;
			max_uV = min_uV + 100 * 1000;
		}

		/*
		 * If we're using a fixed/static regulator, don't call
		 * regulator_set_voltage; it would fail.
		 */
		voltage = regulator_get_voltage(supply);

		if (!regulator_can_change_voltage(supply))
			min_uV = max_uV = voltage;

		if (voltage < 0)
			result = voltage;
		else if (voltage < min_uV || voltage > max_uV)
			result = regulator_set_voltage(supply, min_uV, max_uV);
		else
			result = 0;

		if (result == 0 && !mmc->regulator_enabled) {
			result = regulator_enable(supply);
			if (!result)
				mmc->regulator_enabled = true;
		}
	} else if (mmc->regulator_enabled) {
		result = regulator_disable(supply);
		if (result == 0)
			mmc->regulator_enabled = false;
	}

	if (result)
		dev_err(mmc_dev(mmc),
			"could not set regulator OCR (%d)\n", result);
	return result;
}
EXPORT_SYMBOL_GPL(mmc_regulator_set_ocr);

int mmc_regulator_get_supply(struct mmc_host *mmc)
{
	struct device *dev = mmc_dev(mmc);
	struct regulator *supply;
	int ret;

	supply = devm_regulator_get(dev, "vmmc");
	mmc->supply.vmmc = supply;
	mmc->supply.vqmmc = devm_regulator_get_optional(dev, "vqmmc");

	if (IS_ERR(supply))
		return PTR_ERR(supply);

	ret = mmc_regulator_get_ocrmask(supply);
	if (ret > 0)
		mmc->ocr_avail = ret;
	else
		dev_warn(mmc_dev(mmc), "Failed getting OCR mask: %d\n", ret);

	return 0;
}
EXPORT_SYMBOL_GPL(mmc_regulator_get_supply);

#endif /* CONFIG_REGULATOR */

/*
 * Mask off any voltages we don't support and select
 * the lowest voltage
 */
u32 mmc_select_voltage(struct mmc_host *host, u32 ocr)
{
	int bit;

	/*
	 * Sanity check the voltages that the card claims to
	 * support.
	 */
	if (ocr & 0x7F) {
		dev_warn(mmc_dev(host),
		"card claims to support voltages below defined range\n");
		ocr &= ~0x7F;
	}

	ocr &= host->ocr_avail;
	if (!ocr) {
		dev_warn(mmc_dev(host), "no support for card's volts\n");
		return 0;
	}

	if (host->caps2 & MMC_CAP2_FULL_PWR_CYCLE) {
		bit = ffs(ocr) - 1;
		ocr &= 3 << bit;
		mmc_power_cycle(host, ocr);
	} else {
		bit = fls(ocr) - 1;
		ocr &= 3 << bit;
		if (bit != host->ios.vdd)
			dev_warn(mmc_dev(host), "exceeding card's volts\n");
	}

	return ocr;
}

int __mmc_set_signal_voltage(struct mmc_host *host, int signal_voltage)
{
	int err = 0;
	int old_signal_voltage = host->ios.signal_voltage;

	host->ios.signal_voltage = signal_voltage;
	if (host->ops->start_signal_voltage_switch) {
		mmc_host_clk_hold(host);
		err = host->ops->start_signal_voltage_switch(host, &host->ios);
		mmc_host_clk_release(host);
	}

	if (err)
		host->ios.signal_voltage = old_signal_voltage;

	return err;

}

int mmc_set_signal_voltage(struct mmc_host *host, int signal_voltage, u32 ocr)
{
	struct mmc_command cmd = {0};
	int err = 0;
	u32 clock;

	BUG_ON(!host);

	/*
	 * Send CMD11 only if the request is to switch the card to
	 * 1.8V signalling.
	 */
	if (signal_voltage == MMC_SIGNAL_VOLTAGE_330)
		return __mmc_set_signal_voltage(host, signal_voltage);

	/*
	 * If we cannot switch voltages, return failure so the caller
	 * can continue without UHS mode
	 */
	if (!host->ops->start_signal_voltage_switch)
		return -EPERM;
	if (!host->ops->card_busy)
		pr_warning("%s: cannot verify signal voltage switch\n",
				mmc_hostname(host));

	cmd.opcode = SD_SWITCH_VOLTAGE;
	cmd.arg = 0;
	cmd.flags = MMC_RSP_R1 | MMC_CMD_AC;

	err = mmc_wait_for_cmd(host, &cmd, 0);
	if (err)
		return err;

	if (!mmc_host_is_spi(host) && (cmd.resp[0] & R1_ERROR))
		return -EIO;

	mmc_host_clk_hold(host);
	/*
	 * The card should drive cmd and dat[0:3] low immediately
	 * after the response of cmd11, but wait 1 ms to be sure
	 */
	mmc_delay(1);
	if (host->ops->card_busy && !host->ops->card_busy(host)) {
		err = -EAGAIN;
		goto power_cycle;
	}
	/*
	 * During a signal voltage level switch, the clock must be gated
	 * for 5 ms according to the SD spec
	 */
	clock = host->ios.clock;
	host->ios.clock = 0;
	mmc_set_ios(host);

	if (__mmc_set_signal_voltage(host, signal_voltage)) {
		/*
		 * Voltages may not have been switched, but we've already
		 * sent CMD11, so a power cycle is required anyway
		 */
		err = -EAGAIN;
		goto power_cycle;
	}

	/* Keep clock gated for at least 5 ms */
	mmc_delay(5);
	host->ios.clock = clock;
	mmc_set_ios(host);

	/* Wait for at least 1 ms according to spec */
	mmc_delay(1);

	/*
	 * Failure to switch is indicated by the card holding
	 * dat[0:3] low
	 */
	if (host->ops->card_busy && host->ops->card_busy(host))
		err = -EAGAIN;

power_cycle:
	if (err) {
		pr_debug("%s: Signal voltage switch failed, "
			"power cycling card\n", mmc_hostname(host));
		mmc_power_cycle(host, ocr);
	}

	mmc_host_clk_release(host);

	return err;
}

/*
 * Select timing parameters for host.
 */
void mmc_set_timing(struct mmc_host *host, unsigned int timing)
{
	mmc_host_clk_hold(host);
	host->ios.timing = timing;
	mmc_set_ios(host);
	mmc_host_clk_release(host);
}

/*
 * Select appropriate driver type for host.
 */
void mmc_set_driver_type(struct mmc_host *host, unsigned int drv_type)
{
	mmc_host_clk_hold(host);
	host->ios.drv_type = drv_type;
	mmc_set_ios(host);
	mmc_host_clk_release(host);
}

/*
 * Apply power to the MMC stack.  This is a two-stage process.
 * First, we enable power to the card without the clock running.
 * We then wait a bit for the power to stabilise.  Finally,
 * enable the bus drivers and clock to the card.
 *
 * We must _NOT_ enable the clock prior to power stablising.
 *
 * If a host does all the power sequencing itself, ignore the
 * initial MMC_POWER_UP stage.
 */
void mmc_power_up(struct mmc_host *host, u32 ocr)
{
	if (host->ios.power_mode == MMC_POWER_ON)
		return;

	mmc_host_clk_hold(host);

	host->ios.vdd = fls(ocr) - 1;
	if (mmc_host_is_spi(host))
		host->ios.chip_select = MMC_CS_HIGH;
	else
		host->ios.chip_select = MMC_CS_DONTCARE;
	host->ios.bus_mode = MMC_BUSMODE_PUSHPULL;
	host->ios.power_mode = MMC_POWER_UP;
	host->ios.bus_width = MMC_BUS_WIDTH_1;
	host->ios.timing = MMC_TIMING_LEGACY;
	mmc_set_ios(host);

	/* Set signal voltage to 3.3V */
	__mmc_set_signal_voltage(host, MMC_SIGNAL_VOLTAGE_330);

	/*
	 * This delay should be sufficient to allow the power supply
	 * to reach the minimum voltage.
	 */
	mmc_delay(10);

	host->ios.clock = host->f_init;

	host->ios.power_mode = MMC_POWER_ON;
	mmc_set_ios(host);

	/*
	 * This delay must be at least 74 clock sizes, or 1 ms, or the
	 * time required to reach a stable voltage.
	 */
	mmc_delay(10);

	mmc_host_clk_release(host);
}

void mmc_power_off(struct mmc_host *host)
{
	if (host->ios.power_mode == MMC_POWER_OFF)
		return;

	mmc_host_clk_hold(host);

	host->ios.clock = 0;
	host->ios.vdd = 0;

	if (!mmc_host_is_spi(host)) {
		host->ios.bus_mode = MMC_BUSMODE_OPENDRAIN;
		host->ios.chip_select = MMC_CS_DONTCARE;
	}
	host->ios.power_mode = MMC_POWER_OFF;
	host->ios.bus_width = MMC_BUS_WIDTH_1;
	host->ios.timing = MMC_TIMING_LEGACY;
	mmc_set_ios(host);

	/*
	 * Some configurations, such as the 802.11 SDIO card in the OLPC
	 * XO-1.5, require a short delay after poweroff before the card
	 * can be successfully turned on again.
	 */
	mmc_delay(1);

	mmc_host_clk_release(host);
}

void mmc_power_cycle(struct mmc_host *host, u32 ocr)
{
	mmc_power_off(host);
	/* Wait at least 1 ms according to SD spec */
	mmc_delay(1);
	mmc_power_up(host, ocr);
}

/*
 * Cleanup when the last reference to the bus operator is dropped.
 */
static void __mmc_release_bus(struct mmc_host *host)
{
	BUG_ON(!host);
	BUG_ON(host->bus_refs);
	BUG_ON(!host->bus_dead);

	host->bus_ops = NULL;
}

/*
 * Increase reference count of bus operator
 */
static inline void mmc_bus_get(struct mmc_host *host)
{
	unsigned long flags;

	spin_lock_irqsave(&host->lock, flags);
	host->bus_refs++;
	spin_unlock_irqrestore(&host->lock, flags);
}

/*
 * Decrease reference count of bus operator and free it if
 * it is the last reference.
 */
static inline void mmc_bus_put(struct mmc_host *host)
{
	unsigned long flags;

	spin_lock_irqsave(&host->lock, flags);
	host->bus_refs--;
	if ((host->bus_refs == 0) && host->bus_ops)
		__mmc_release_bus(host);
	spin_unlock_irqrestore(&host->lock, flags);
}

/*
 * Assign a mmc bus handler to a host. Only one bus handler may control a
 * host at any given time.
 */
void mmc_attach_bus(struct mmc_host *host, const struct mmc_bus_ops *ops)
{
	unsigned long flags;

	BUG_ON(!host);
	BUG_ON(!ops);

	WARN_ON(!host->claimed);

	spin_lock_irqsave(&host->lock, flags);

	BUG_ON(host->bus_ops);
	BUG_ON(host->bus_refs);

	host->bus_ops = ops;
	host->bus_refs = 1;
	host->bus_dead = 0;

	spin_unlock_irqrestore(&host->lock, flags);
}

/*
 * Remove the current bus handler from a host.
 */
void mmc_detach_bus(struct mmc_host *host)
{
	unsigned long flags;

	BUG_ON(!host);

	WARN_ON(!host->claimed);
	WARN_ON(!host->bus_ops);

	spin_lock_irqsave(&host->lock, flags);

	host->bus_dead = 1;

	spin_unlock_irqrestore(&host->lock, flags);

	mmc_bus_put(host);
}

static void _mmc_detect_change(struct mmc_host *host, unsigned long delay,
				bool cd_irq)
{
#ifdef CONFIG_MMC_DEBUG
	unsigned long flags;
	spin_lock_irqsave(&host->lock, flags);
	WARN_ON(host->removed);
	spin_unlock_irqrestore(&host->lock, flags);
#endif

	/*
	 * If the device is configured as wakeup, we prevent a new sleep for
	 * 5 s to give provision for user space to consume the event.
	 */
	if (cd_irq && !(host->caps & MMC_CAP_NEEDS_POLL) &&
		device_can_wakeup(mmc_dev(host)))
		pm_wakeup_event(mmc_dev(host), 5000);

	host->detect_change = 1;
	mmc_schedule_delayed_work(&host->detect, delay);
}

/**
 *	mmc_detect_change - process change of state on a MMC socket
 *	@host: host which changed state.
 *	@delay: optional delay to wait before detection (jiffies)
 *
 *	MMC drivers should call this when they detect a card has been
 *	inserted or removed. The MMC layer will confirm that any
 *	present card is still functional, and initialize any newly
 *	inserted.
 */
void mmc_detect_change(struct mmc_host *host, unsigned long delay)
{
	_mmc_detect_change(host, delay, true);
}
EXPORT_SYMBOL(mmc_detect_change);

void mmc_init_erase(struct mmc_card *card)
{
	unsigned int sz;

	if (is_power_of_2(card->erase_size))
		card->erase_shift = ffs(card->erase_size) - 1;
	else
		card->erase_shift = 0;

	/*
	 * It is possible to erase an arbitrarily large area of an SD or MMC
	 * card.  That is not desirable because it can take a long time
	 * (minutes) potentially delaying more important I/O, and also the
	 * timeout calculations become increasingly hugely over-estimated.
	 * Consequently, 'pref_erase' is defined as a guide to limit erases
	 * to that size and alignment.
	 *
	 * For SD cards that define Allocation Unit size, limit erases to one
	 * Allocation Unit at a time.  For MMC cards that define High Capacity
	 * Erase Size, whether it is switched on or not, limit to that size.
	 * Otherwise just have a stab at a good value.  For modern cards it
	 * will end up being 4MiB.  Note that if the value is too small, it
	 * can end up taking longer to erase.
	 */
	if (mmc_card_sd(card) && card->ssr.au) {
		card->pref_erase = card->ssr.au;
		card->erase_shift = ffs(card->ssr.au) - 1;
	} else if (card->ext_csd.hc_erase_size) {
		card->pref_erase = card->ext_csd.hc_erase_size;
	} else {
		sz = (card->csd.capacity << (card->csd.read_blkbits - 9)) >> 11;
		if (sz < 128)
			card->pref_erase = 512 * 1024 / 512;
		else if (sz < 512)
			card->pref_erase = 1024 * 1024 / 512;
		else if (sz < 1024)
			card->pref_erase = 2 * 1024 * 1024 / 512;
		else
			card->pref_erase = 4 * 1024 * 1024 / 512;
		if (card->pref_erase < card->erase_size)
			card->pref_erase = card->erase_size;
		else {
			sz = card->pref_erase % card->erase_size;
			if (sz)
				card->pref_erase += card->erase_size - sz;
		}
	}
}

static unsigned int mmc_mmc_erase_timeout(struct mmc_card *card,
				          unsigned int arg, unsigned int qty)
{
	unsigned int erase_timeout;

	if (arg == MMC_DISCARD_ARG ||
	    (arg == MMC_TRIM_ARG && card->ext_csd.rev >= 6)) {
		erase_timeout = card->ext_csd.trim_timeout;
	} else if (card->ext_csd.erase_group_def & 1) {
		/* High Capacity Erase Group Size uses HC timeouts */
		if (arg == MMC_TRIM_ARG)
			erase_timeout = card->ext_csd.trim_timeout;
		else
			erase_timeout = card->ext_csd.hc_erase_timeout;
	} else {
		/* CSD Erase Group Size uses write timeout */
		unsigned int mult = (10 << card->csd.r2w_factor);
		unsigned int timeout_clks = card->csd.tacc_clks * mult;
		unsigned int timeout_us;

		/*
		 * Avoid over flow for some crappy cards.
		 * e.g. tacc_ns=80000000 mult=1280
		 */
		if ((UINT_MAX / mult) < card->csd.tacc_ns)
			timeout_us = (card->csd.tacc_ns / 1000) * mult;
		else
			timeout_us = (card->csd.tacc_ns * mult) / 1000;

		/*
		 * ios.clock is only a target.  The real clock rate might be
		 * less but not that much less, so fudge it by multiplying by 2.
		 */
		timeout_clks <<= 1;
		timeout_us += (timeout_clks * 1000) /
			      (mmc_host_clk_rate(card->host) / 1000);

		erase_timeout = timeout_us / 1000;

		/*
		 * Theoretically, the calculation could underflow so round up
		 * to 1ms in that case.
		 */
		if (!erase_timeout)
			erase_timeout = 1;
	}

	/* Multiplier for secure operations */
	if (arg & MMC_SECURE_ARGS) {
		if (arg == MMC_SECURE_ERASE_ARG)
			erase_timeout *= card->ext_csd.sec_erase_mult;
		else
			erase_timeout *= card->ext_csd.sec_trim_mult;
	}

	erase_timeout *= qty;

	/*
	 * Ensure at least a 1 second timeout for SPI as per
	 * 'mmc_set_data_timeout()'
	 */
	if (mmc_host_is_spi(card->host) && erase_timeout < 1000)
		erase_timeout = 1000;

	return erase_timeout;
}

static unsigned int mmc_sd_erase_timeout(struct mmc_card *card,
					 unsigned int arg,
					 unsigned int qty)
{
	unsigned int erase_timeout;

	if (card->ssr.erase_timeout) {
		/* Erase timeout specified in SD Status Register (SSR) */
		erase_timeout = card->ssr.erase_timeout * qty +
				card->ssr.erase_offset;
	} else {
		/*
		 * Erase timeout not specified in SD Status Register (SSR) so
		 * use 250ms per write block.
		 */
		erase_timeout = 250 * qty;
	}

	/* Must not be less than 1 second */
	if (erase_timeout < 1000)
		erase_timeout = 1000;

	return erase_timeout;
}

static unsigned int mmc_erase_timeout(struct mmc_card *card,
				      unsigned int arg,
				      unsigned int qty)
{
	if (mmc_card_sd(card))
		return mmc_sd_erase_timeout(card, arg, qty);
	else
		return mmc_mmc_erase_timeout(card, arg, qty);
}

static int mmc_do_erase(struct mmc_card *card, unsigned int from,
			unsigned int to, unsigned int arg)
{
	struct mmc_command cmd = {0};
	unsigned int qty = 0;
	unsigned long timeout;
	int err;

	/*
	 * qty is used to calculate the erase timeout which depends on how many
	 * erase groups (or allocation units in SD terminology) are affected.
	 * We count erasing part of an erase group as one erase group.
	 * For SD, the allocation units are always a power of 2.  For MMC, the
	 * erase group size is almost certainly also power of 2, but it does not
	 * seem to insist on that in the JEDEC standard, so we fall back to
	 * division in that case.  SD may not specify an allocation unit size,
	 * in which case the timeout is based on the number of write blocks.
	 *
	 * Note that the timeout for secure trim 2 will only be correct if the
	 * number of erase groups specified is the same as the total of all
	 * preceding secure trim 1 commands.  Since the power may have been
	 * lost since the secure trim 1 commands occurred, it is generally
	 * impossible to calculate the secure trim 2 timeout correctly.
	 */
	if (card->erase_shift)
		qty += ((to >> card->erase_shift) -
			(from >> card->erase_shift)) + 1;
	else if (mmc_card_sd(card))
		qty += to - from + 1;
	else
		qty += ((to / card->erase_size) -
			(from / card->erase_size)) + 1;

	if (!mmc_card_blockaddr(card)) {
		from <<= 9;
		to <<= 9;
	}

	if (mmc_card_sd(card))
		cmd.opcode = SD_ERASE_WR_BLK_START;
	else
		cmd.opcode = MMC_ERASE_GROUP_START;
	cmd.arg = from;
	cmd.flags = MMC_RSP_SPI_R1 | MMC_RSP_R1 | MMC_CMD_AC;
	err = mmc_wait_for_cmd(card->host, &cmd, 0);
	if (err) {
		pr_err("mmc_erase: group start error %d, "
		       "status %#x\n", err, cmd.resp[0]);
		err = -EIO;
		goto out;
	}

	memset(&cmd, 0, sizeof(struct mmc_command));
	if (mmc_card_sd(card))
		cmd.opcode = SD_ERASE_WR_BLK_END;
	else
		cmd.opcode = MMC_ERASE_GROUP_END;
	cmd.arg = to;
	cmd.flags = MMC_RSP_SPI_R1 | MMC_RSP_R1 | MMC_CMD_AC;
	err = mmc_wait_for_cmd(card->host, &cmd, 0);
	if (err) {
		pr_err("mmc_erase: group end error %d, status %#x\n",
		       err, cmd.resp[0]);
		err = -EIO;
		goto out;
	}

	memset(&cmd, 0, sizeof(struct mmc_command));
	cmd.opcode = MMC_ERASE;
	cmd.arg = arg;
	cmd.flags = MMC_RSP_SPI_R1B | MMC_RSP_R1B | MMC_CMD_AC;
	cmd.cmd_timeout_ms = mmc_erase_timeout(card, arg, qty);
	err = mmc_wait_for_cmd(card->host, &cmd, 0);
	if (err) {
		pr_err("mmc_erase: erase error %d, status %#x\n",
		       err, cmd.resp[0]);
		err = -EIO;
		goto out;
	}

	if (mmc_host_is_spi(card->host))
		goto out;

	timeout = jiffies + msecs_to_jiffies(MMC_CORE_TIMEOUT_MS);
	do {
		memset(&cmd, 0, sizeof(struct mmc_command));
		cmd.opcode = MMC_SEND_STATUS;
		cmd.arg = card->rca << 16;
		cmd.flags = MMC_RSP_R1 | MMC_CMD_AC;
		/* Do not retry else we can't see errors */
		err = mmc_wait_for_cmd(card->host, &cmd, 0);
		if (err || (cmd.resp[0] & 0xFDF92000)) {
			pr_err("error %d requesting status %#x\n",
				err, cmd.resp[0]);
			err = -EIO;
			goto out;
		}

		/* Timeout if the device never becomes ready for data and
		 * never leaves the program state.
		 */
		if (time_after(jiffies, timeout)) {
			pr_err("%s: Card stuck in programming state! %s\n",
				mmc_hostname(card->host), __func__);
			err =  -EIO;
			goto out;
		}

	} while (!(cmd.resp[0] & R1_READY_FOR_DATA) ||
		 (R1_CURRENT_STATE(cmd.resp[0]) == R1_STATE_PRG));
out:
	return err;
}

/**
 * mmc_erase - erase sectors.
 * @card: card to erase
 * @from: first sector to erase
 * @nr: number of sectors to erase
 * @arg: erase command argument (SD supports only %MMC_ERASE_ARG)
 *
 * Caller must claim host before calling this function.
 */
int mmc_erase(struct mmc_card *card, unsigned int from, unsigned int nr,
	      unsigned int arg)
{
	unsigned int rem, to = from + nr;

	if (!(card->host->caps & MMC_CAP_ERASE) ||
	    !(card->csd.cmdclass & CCC_ERASE))
		return -EOPNOTSUPP;

	if (!card->erase_size)
		return -EOPNOTSUPP;

	if (mmc_card_sd(card) && arg != MMC_ERASE_ARG)
		return -EOPNOTSUPP;

	if ((arg & MMC_SECURE_ARGS) &&
	    !(card->ext_csd.sec_feature_support & EXT_CSD_SEC_ER_EN))
		return -EOPNOTSUPP;

	if ((arg & MMC_TRIM_ARGS) &&
	    !(card->ext_csd.sec_feature_support & EXT_CSD_SEC_GB_CL_EN))
		return -EOPNOTSUPP;

	if (arg == MMC_SECURE_ERASE_ARG) {
		if (from % card->erase_size || nr % card->erase_size)
			return -EINVAL;
	}

	if (arg == MMC_ERASE_ARG) {
		rem = from % card->erase_size;
		if (rem) {
			rem = card->erase_size - rem;
			from += rem;
			if (nr > rem)
				nr -= rem;
			else
				return 0;
		}
		rem = nr % card->erase_size;
		if (rem)
			nr -= rem;
	}

	if (nr == 0)
		return 0;

	to = from + nr;

	if (to <= from)
		return -EINVAL;

	/* 'from' and 'to' are inclusive */
	to -= 1;

	return mmc_do_erase(card, from, to, arg);
}
EXPORT_SYMBOL(mmc_erase);

int mmc_can_erase(struct mmc_card *card)
{
	if ((card->host->caps & MMC_CAP_ERASE) &&
	    (card->csd.cmdclass & CCC_ERASE) && card->erase_size)
		return 1;
	return 0;
}
EXPORT_SYMBOL(mmc_can_erase);

int mmc_can_trim(struct mmc_card *card)
{
	if (card->ext_csd.sec_feature_support & EXT_CSD_SEC_GB_CL_EN)
		return 1;
	return 0;
}
EXPORT_SYMBOL(mmc_can_trim);

int mmc_can_discard(struct mmc_card *card)
{
	/*
	 * As there's no way to detect the discard support bit at v4.5
	 * use the s/w feature support filed.
	 */
	if (card->ext_csd.feature_support & MMC_DISCARD_FEATURE)
		return 1;
	return 0;
}
EXPORT_SYMBOL(mmc_can_discard);

int mmc_can_sanitize(struct mmc_card *card)
{
	if (!mmc_can_trim(card) && !mmc_can_erase(card))
		return 0;
	if (card->ext_csd.sec_feature_support & EXT_CSD_SEC_SANITIZE)
		return 1;
	return 0;
}
EXPORT_SYMBOL(mmc_can_sanitize);

int mmc_can_secure_erase_trim(struct mmc_card *card)
{
	if (card->ext_csd.sec_feature_support & EXT_CSD_SEC_ER_EN)
		return 1;
	return 0;
}
EXPORT_SYMBOL(mmc_can_secure_erase_trim);

int mmc_erase_group_aligned(struct mmc_card *card, unsigned int from,
			    unsigned int nr)
{
	if (!card->erase_size)
		return 0;
	if (from % card->erase_size || nr % card->erase_size)
		return 0;
	return 1;
}
EXPORT_SYMBOL(mmc_erase_group_aligned);

static unsigned int mmc_do_calc_max_discard(struct mmc_card *card,
					    unsigned int arg)
{
	struct mmc_host *host = card->host;
	unsigned int max_discard, x, y, qty = 0, max_qty, timeout;
	unsigned int last_timeout = 0;

	if (card->erase_shift)
		max_qty = UINT_MAX >> card->erase_shift;
	else if (mmc_card_sd(card))
		max_qty = UINT_MAX;
	else
		max_qty = UINT_MAX / card->erase_size;

	/* Find the largest qty with an OK timeout */
	do {
		y = 0;
		for (x = 1; x && x <= max_qty && max_qty - x >= qty; x <<= 1) {
			timeout = mmc_erase_timeout(card, arg, qty + x);
			if (timeout > host->max_discard_to)
				break;
			if (timeout < last_timeout)
				break;
			last_timeout = timeout;
			y = x;
		}
		qty += y;
	} while (y);

	if (!qty)
		return 0;

	if (qty == 1)
		return 1;

	/* Convert qty to sectors */
	if (card->erase_shift)
		max_discard = --qty << card->erase_shift;
	else if (mmc_card_sd(card))
		max_discard = qty;
	else
		max_discard = --qty * card->erase_size;

	return max_discard;
}

unsigned int mmc_calc_max_discard(struct mmc_card *card)
{
	struct mmc_host *host = card->host;
	unsigned int max_discard, max_trim;

	if (!host->max_discard_to) {

		/*
		 * Without erase_group_def set, MMC erase timeout depends
		 * on clock frequence which can change.  In that case, the
		 * best choice is just the preferred erase size.
		 */
		if (mmc_card_mmc(card) && !(card->ext_csd.erase_group_def & 1))
			return card->pref_erase;
		else
			return UINT_MAX;
	}

	max_discard = mmc_do_calc_max_discard(card, MMC_ERASE_ARG);
	if (mmc_can_trim(card)) {
		max_trim = mmc_do_calc_max_discard(card, MMC_TRIM_ARG);
		if (max_trim < max_discard)
			max_discard = max_trim;
	} else if (max_discard < card->erase_size) {
		max_discard = 0;
	}
	pr_debug("%s: calculated max. discard sectors %u for timeout %u ms\n",
		 mmc_hostname(host), max_discard, host->max_discard_to);
	return max_discard;
}
EXPORT_SYMBOL(mmc_calc_max_discard);

int mmc_set_blocklen(struct mmc_card *card, unsigned int blocklen)
{
	struct mmc_command cmd = {0};

	if (mmc_card_blockaddr(card) || mmc_card_ddr_mode(card))
		return 0;

	cmd.opcode = MMC_SET_BLOCKLEN;
	cmd.arg = blocklen;
	cmd.flags = MMC_RSP_SPI_R1 | MMC_RSP_R1 | MMC_CMD_AC;
	return mmc_wait_for_cmd(card->host, &cmd, 5);
}
EXPORT_SYMBOL(mmc_set_blocklen);

int mmc_set_blockcount(struct mmc_card *card, unsigned int blockcount,
			bool is_rel_write)
{
	struct mmc_command cmd = {0};

	cmd.opcode = MMC_SET_BLOCK_COUNT;
	cmd.arg = blockcount & 0x0000FFFF;
	if (is_rel_write)
		cmd.arg |= 1 << 31;
	cmd.flags = MMC_RSP_SPI_R1 | MMC_RSP_R1 | MMC_CMD_AC;
	return mmc_wait_for_cmd(card->host, &cmd, 5);
}
EXPORT_SYMBOL(mmc_set_blockcount);

static void mmc_hw_reset_for_init(struct mmc_host *host)
{
	if (!(host->caps & MMC_CAP_HW_RESET) || !host->ops->hw_reset)
		return;
	mmc_host_clk_hold(host);
	host->ops->hw_reset(host);
	mmc_host_clk_release(host);
}

int mmc_can_reset(struct mmc_card *card)
{
	u8 rst_n_function;

	if (!mmc_card_mmc(card))
		return 0;
	rst_n_function = card->ext_csd.rst_n_function;
	if ((rst_n_function & EXT_CSD_RST_N_EN_MASK) != EXT_CSD_RST_N_ENABLED)
		return 0;
	return 1;
}
EXPORT_SYMBOL(mmc_can_reset);

static int mmc_do_hw_reset(struct mmc_host *host, int check)
{
	struct mmc_card *card = host->card;

	if (!host->bus_ops->power_restore)
		return -EOPNOTSUPP;

	if (!(host->caps & MMC_CAP_HW_RESET) || !host->ops->hw_reset)
		return -EOPNOTSUPP;

	if (!card)
		return -EINVAL;

	if (!mmc_can_reset(card))
		return -EOPNOTSUPP;

	mmc_host_clk_hold(host);
	mmc_set_clock(host, host->f_init);

	host->ops->hw_reset(host);

	/* If the reset has happened, then a status command will fail */
	if (check) {
		struct mmc_command cmd = {0};
		int err;

		cmd.opcode = MMC_SEND_STATUS;
		if (!mmc_host_is_spi(card->host))
			cmd.arg = card->rca << 16;
		cmd.flags = MMC_RSP_SPI_R2 | MMC_RSP_R1 | MMC_CMD_AC;
		err = mmc_wait_for_cmd(card->host, &cmd, 0);
		if (!err) {
			mmc_host_clk_release(host);
			return -ENOSYS;
		}
	}

	host->card->state &= ~(MMC_STATE_HIGHSPEED | MMC_STATE_HIGHSPEED_DDR);
	if (mmc_host_is_spi(host)) {
		host->ios.chip_select = MMC_CS_HIGH;
		host->ios.bus_mode = MMC_BUSMODE_PUSHPULL;
	} else {
		host->ios.chip_select = MMC_CS_DONTCARE;
		host->ios.bus_mode = MMC_BUSMODE_OPENDRAIN;
	}
	host->ios.bus_width = MMC_BUS_WIDTH_1;
	host->ios.timing = MMC_TIMING_LEGACY;
	mmc_set_ios(host);

	mmc_host_clk_release(host);

	return host->bus_ops->power_restore(host);
}

int mmc_hw_reset(struct mmc_host *host)
{
	return mmc_do_hw_reset(host, 0);
}
EXPORT_SYMBOL(mmc_hw_reset);

int mmc_hw_reset_check(struct mmc_host *host)
{
	return mmc_do_hw_reset(host, 1);
}
EXPORT_SYMBOL(mmc_hw_reset_check);

static int mmc_rescan_try_freq(struct mmc_host *host, unsigned freq)
{
	host->f_init = freq;

#ifdef CONFIG_MMC_DEBUG
	pr_info("%s: %s: trying to init card at %u Hz\n",
		mmc_hostname(host), __func__, host->f_init);
#endif
	mmc_power_up(host, host->ocr_avail);

	/*
	 * Some eMMCs (with VCCQ always on) may not be reset after power up, so
	 * do a hardware reset if possible.
	 */
	mmc_hw_reset_for_init(host);

	/*
	 * sdio_reset sends CMD52 to reset card.  Since we do not know
	 * if the card is being re-initialized, just send it.  CMD52
	 * should be ignored by SD/eMMC cards.
	 */
	sdio_reset(host);
	mmc_go_idle(host);

	mmc_send_if_cond(host, host->ocr_avail);

	/* Order's important: probe SDIO, then SD, then MMC */
	if (!mmc_attach_sdio(host))
		return 0;
	if (!mmc_attach_sd(host))
		return 0;
	if (!mmc_attach_mmc(host))
		return 0;

	mmc_power_off(host);
	return -EIO;
}

int _mmc_detect_card_removed(struct mmc_host *host)
{
	int ret;

	if ((host->caps & MMC_CAP_NONREMOVABLE) || !host->bus_ops->alive)
		return 0;

	if (!host->card || mmc_card_removed(host->card))
		return 1;

	ret = host->bus_ops->alive(host);

	/*
	 * Card detect status and alive check may be out of sync if card is
	 * removed slowly, when card detect switch changes while card/slot
	 * pads are still contacted in hardware (refer to "SD Card Mechanical
	 * Addendum, Appendix C: Card Detection Switch"). So reschedule a
	 * detect work 200ms later for this case.
	 */
	if (!ret && host->ops->get_cd && !host->ops->get_cd(host)) {
		mmc_detect_change(host, msecs_to_jiffies(200));
		pr_debug("%s: card removed too slowly\n", mmc_hostname(host));
	}

	if (ret) {
		mmc_card_set_removed(host->card);
		pr_debug("%s: card remove detected\n", mmc_hostname(host));
	}

	return ret;
}

int mmc_detect_card_removed(struct mmc_host *host)
{
	struct mmc_card *card = host->card;
	int ret;
	unsigned long flags;

	WARN_ON(!host->claimed);

	if (!card)
		return 1;

	ret = mmc_card_removed(card);
	/*
	 * The card will be considered unchanged unless we have been asked to
	 * detect a change or host requires polling to provide card detection.
	 */
	if (!host->detect_change && !(host->caps & MMC_CAP_NEEDS_POLL))
		return ret;

	host->detect_change = 0;
	if (!ret) {
		ret = _mmc_detect_card_removed(host);
		if (ret && (host->caps & MMC_CAP_NEEDS_POLL)) {
			/*
			 * Schedule a detect work as soon as possible to let a
			 * rescan handle the card removal.
			 */
			spin_lock_irqsave(&host->lock, flags);
			host->rescan_disable = 0;
			spin_unlock_irqrestore(&host->lock, flags);

			cancel_delayed_work(&host->detect);
			_mmc_detect_change(host, 0, false);
		}
	}

	return ret;
}
EXPORT_SYMBOL(mmc_detect_card_removed);

void mmc_rescan(struct work_struct *work)
{
	struct mmc_host *host =
		container_of(work, struct mmc_host, detect.work);
	int i;

	if (host->rescan_disable)
		return;

	/* If there is a non-removable card registered, only scan once */
	if ((host->caps & MMC_CAP_NONREMOVABLE) && host->rescan_entered)
		return;
	host->rescan_entered = 1;

	mmc_bus_get(host);

	/*
	 * if there is a _removable_ card registered, check whether it is
	 * still present
	 */
	if (host->bus_ops && host->bus_ops->detect && !host->bus_dead
	    && !(host->caps & MMC_CAP_NONREMOVABLE))
		host->bus_ops->detect(host);

	host->detect_change = 0;

	/*
	 * Let mmc_bus_put() free the bus/bus_ops if we've found that
	 * the card is no longer present.
	 */
	mmc_bus_put(host);
	mmc_bus_get(host);

	/* if there still is a card present, stop here */
	if (host->bus_ops != NULL) {
		mmc_bus_put(host);
		goto out;
	}

	/*
	 * Only we can add a new handler, so it's safe to
	 * release the lock here.
	 */
	mmc_bus_put(host);

	if (host->ops->get_cd && host->ops->get_cd(host) == 0) {
		mmc_claim_host(host);
		mmc_power_off(host);
		mmc_release_host(host);
		goto out;
	}

	mmc_claim_host(host);
	for (i = 0; i < ARRAY_SIZE(freqs); i++) {
		if (!mmc_rescan_try_freq(host, max(freqs[i], host->f_min)))
			break;
		if (freqs[i] <= host->f_min)
			break;
	}
	mmc_release_host(host);

 out:
	if (host->caps & MMC_CAP_NEEDS_POLL)
		mmc_schedule_delayed_work(&host->detect, HZ);
}

void mmc_start_host(struct mmc_host *host)
{
	host->f_init = max(freqs[0], host->f_min);
	host->rescan_disable = 0;
	if (host->caps2 & MMC_CAP2_NO_PRESCAN_POWERUP)
		mmc_power_off(host);
	else
		mmc_power_up(host, host->ocr_avail);
	_mmc_detect_change(host, 0, false);
}

void mmc_stop_host(struct mmc_host *host)
{
#ifdef CONFIG_MMC_DEBUG
	unsigned long flags;
	spin_lock_irqsave(&host->lock, flags);
	host->removed = 1;
	spin_unlock_irqrestore(&host->lock, flags);
#endif

	host->rescan_disable = 1;
	cancel_delayed_work_sync(&host->detect);
	mmc_flush_scheduled_work();

	/* clear pm flags now and let card drivers set them as needed */
	host->pm_flags = 0;

	mmc_bus_get(host);
	if (host->bus_ops && !host->bus_dead) {
		/* Calling bus_ops->remove() with a claimed host can deadlock */
		host->bus_ops->remove(host);
		mmc_claim_host(host);
		mmc_detach_bus(host);
		mmc_power_off(host);
		mmc_release_host(host);
		mmc_bus_put(host);
		return;
	}
	mmc_bus_put(host);

	BUG_ON(host->card);

	mmc_power_off(host);
}

int mmc_power_save_host(struct mmc_host *host)
{
	int ret = 0;

#ifdef CONFIG_MMC_DEBUG
	pr_info("%s: %s: powering down\n", mmc_hostname(host), __func__);
#endif

	mmc_bus_get(host);

	if (!host->bus_ops || host->bus_dead || !host->bus_ops->power_restore) {
		mmc_bus_put(host);
		return -EINVAL;
	}

	if (host->bus_ops->power_save)
		ret = host->bus_ops->power_save(host);

	mmc_bus_put(host);

	mmc_power_off(host);

	return ret;
}
EXPORT_SYMBOL(mmc_power_save_host);

int mmc_power_restore_host(struct mmc_host *host)
{
	int ret;

#ifdef CONFIG_MMC_DEBUG
	pr_info("%s: %s: powering up\n", mmc_hostname(host), __func__);
#endif

	mmc_bus_get(host);

	if (!host->bus_ops || host->bus_dead || !host->bus_ops->power_restore) {
		mmc_bus_put(host);
		return -EINVAL;
	}

	mmc_power_up(host, host->card->ocr);
	ret = host->bus_ops->power_restore(host);

	mmc_bus_put(host);

	return ret;
}
EXPORT_SYMBOL(mmc_power_restore_host);

/*
 * Flush the cache to the non-volatile storage.
 */
int mmc_flush_cache(struct mmc_card *card)
{
	struct mmc_host *host = card->host;
	int err = 0;

	if (!(host->caps2 & MMC_CAP2_CACHE_CTRL))
		return err;

	if (mmc_card_mmc(card) &&
			(card->ext_csd.cache_size > 0) &&
			(card->ext_csd.cache_ctrl & 1)) {
		err = mmc_switch(card, EXT_CSD_CMD_SET_NORMAL,
				EXT_CSD_FLUSH_CACHE, 1, 0);
		if (err)
			pr_err("%s: cache flush error %d\n",
					mmc_hostname(card->host), err);
	}

	return err;
}
EXPORT_SYMBOL(mmc_flush_cache);

/*
 * Turn the cache ON/OFF.
 * Turning the cache OFF shall trigger flushing of the data
 * to the non-volatile storage.
 * This function should be called with host claimed
 */
int mmc_cache_ctrl(struct mmc_host *host, u8 enable)
{
	struct mmc_card *card = host->card;
	unsigned int timeout;
	int err = 0;

	if (!(host->caps2 & MMC_CAP2_CACHE_CTRL) ||
			mmc_card_is_removable(host))
		return err;

	if (card && mmc_card_mmc(card) &&
			(card->ext_csd.cache_size > 0)) {
		enable = !!enable;

		if (card->ext_csd.cache_ctrl ^ enable) {
			timeout = enable ? card->ext_csd.generic_cmd6_time : 0;
			err = mmc_switch(card, EXT_CSD_CMD_SET_NORMAL,
					EXT_CSD_CACHE_CTRL, enable, timeout);
			if (err)
				pr_err("%s: cache %s error %d\n",
						mmc_hostname(card->host),
						enable ? "on" : "off",
						err);
			else
				card->ext_csd.cache_ctrl = enable;
		}
	}

	return err;
}
EXPORT_SYMBOL(mmc_cache_ctrl);

#ifdef CONFIG_PM

/* Do the card removal on suspend if card is assumed removeable
 * Do that in pm notifier while userspace isn't yet frozen, so we will be able
   to sync the card.
*/
int mmc_pm_notify(struct notifier_block *notify_block,
					unsigned long mode, void *unused)
{
	struct mmc_host *host = container_of(
		notify_block, struct mmc_host, pm_notify);
	unsigned long flags;
	int err = 0;

	switch (mode) {
	case PM_HIBERNATION_PREPARE:
	case PM_SUSPEND_PREPARE:
		spin_lock_irqsave(&host->lock, flags);
		host->rescan_disable = 1;
		spin_unlock_irqrestore(&host->lock, flags);
		cancel_delayed_work_sync(&host->detect);

		if (!host->bus_ops)
			break;

		/* Validate prerequisites for suspend */
		if (host->bus_ops->pre_suspend)
			err = host->bus_ops->pre_suspend(host);
		if (!err && host->bus_ops->suspend)
			break;

		/* Calling bus_ops->remove() with a claimed host can deadlock */
		host->bus_ops->remove(host);
		mmc_claim_host(host);
		mmc_detach_bus(host);
		mmc_power_off(host);
		mmc_release_host(host);
		host->pm_flags = 0;
		break;

	case PM_POST_SUSPEND:
	case PM_POST_HIBERNATION:
	case PM_POST_RESTORE:

		spin_lock_irqsave(&host->lock, flags);
		host->rescan_disable = 0;
		spin_unlock_irqrestore(&host->lock, flags);
		_mmc_detect_change(host, 0, false);

	}

	return 0;
}
#endif

/**
 * mmc_init_context_info() - init synchronization context
 * @host: mmc host
 *
 * Init struct context_info needed to implement asynchronous
 * request mechanism, used by mmc core, host driver and mmc requests
 * supplier.
 */
void mmc_init_context_info(struct mmc_host *host)
{
	spin_lock_init(&host->context_info.lock);
	host->context_info.is_new_req = false;
	host->context_info.is_done_rcv = false;
	host->context_info.is_waiting_last_req = false;
	init_waitqueue_head(&host->context_info.wait);
}

static int __init mmc_init(void)
{
	int ret;

	workqueue = alloc_ordered_workqueue("kmmcd", 0);
	if (!workqueue)
		return -ENOMEM;

	ret = mmc_register_bus();
	if (ret)
		goto destroy_workqueue;

	ret = mmc_register_host_class();
	if (ret)
		goto unregister_bus;

	ret = sdio_register_bus();
	if (ret)
		goto unregister_host_class;

	return 0;

unregister_host_class:
	mmc_unregister_host_class();
unregister_bus:
	mmc_unregister_bus();
destroy_workqueue:
	destroy_workqueue(workqueue);

	return ret;
}

static void __exit mmc_exit(void)
{
	sdio_unregister_bus();
	mmc_unregister_host_class();
	mmc_unregister_bus();
	destroy_workqueue(workqueue);
}

subsys_initcall(mmc_init);
module_exit(mmc_exit);

MODULE_LICENSE("GPL");<|MERGE_RESOLUTION|>--- conflicted
+++ resolved
@@ -1216,11 +1216,7 @@
 				be32_to_cpu(voltage_ranges[j + 1]));
 		if (!ocr_mask) {
 			pr_err("%s: voltage-range #%d is invalid\n",
-<<<<<<< HEAD
-					np->full_name, i);
-=======
 				np->full_name, i);
->>>>>>> 78fd8223
 			return -EINVAL;
 		}
 		*mask |= ocr_mask;
