/*
 *  linux/drivers/mmc/core/core.c
 *
 *  Copyright (C) 2003-2004 Russell King, All Rights Reserved.
 *  SD support Copyright (C) 2004 Ian Molton, All Rights Reserved.
 *  Copyright (C) 2005-2008 Pierre Ossman, All Rights Reserved.
 *  MMCv4 support Copyright (C) 2006 Philip Langdale, All Rights Reserved.
 *
 * This program is free software; you can redistribute it and/or modify
 * it under the terms of the GNU General Public License version 2 as
 * published by the Free Software Foundation.
 */
#include <linux/module.h>
#include <linux/init.h>
#include <linux/interrupt.h>
#include <linux/completion.h>
#include <linux/device.h>
#include <linux/delay.h>
#include <linux/pagemap.h>
#include <linux/err.h>
#include <linux/leds.h>
#include <linux/scatterlist.h>
#include <linux/log2.h>
#include <linux/regulator/consumer.h>
#include <linux/pm_runtime.h>
#include <linux/suspend.h>
#include <linux/fault-inject.h>
#include <linux/random.h>
#include <linux/slab.h>
#include <linux/of.h>

#include <linux/mmc/card.h>
#include <linux/mmc/host.h>
#include <linux/mmc/mmc.h>
#include <linux/mmc/sd.h>

#include "core.h"
#include "bus.h"
#include "host.h"
#include "sdio_bus.h"

#include "mmc_ops.h"
#include "sd_ops.h"
#include "sdio_ops.h"

/* If the device is not responding */
#define MMC_CORE_TIMEOUT_MS	(10 * 60 * 1000) /* 10 minute timeout */

/*
 * Background operations can take a long time, depending on the housekeeping
 * operations the card has to perform.
 */
#define MMC_BKOPS_MAX_TIMEOUT	(4 * 60 * 1000) /* max time to wait in ms */

static struct workqueue_struct *workqueue;
static const unsigned freqs[] = { 400000, 300000, 200000, 100000 };

/*
 * Enabling software CRCs on the data blocks can be a significant (30%)
 * performance cost, and for other reasons may not always be desired.
 * So we allow it it to be disabled.
 */
bool use_spi_crc = 1;
module_param(use_spi_crc, bool, 0);

/*
 * We normally treat cards as removed during suspend if they are not
 * known to be on a non-removable bus, to avoid the risk of writing
 * back data to a different card after resume.  Allow this to be
 * overridden if necessary.
 */
#ifdef CONFIG_MMC_UNSAFE_RESUME
bool mmc_assume_removable;
#else
bool mmc_assume_removable = 1;
#endif
EXPORT_SYMBOL(mmc_assume_removable);
module_param_named(removable, mmc_assume_removable, bool, 0644);
MODULE_PARM_DESC(
	removable,
	"MMC/SD cards are removable and may be removed during suspend");

/*
 * Internal function. Schedule delayed work in the MMC work queue.
 */
static int mmc_schedule_delayed_work(struct delayed_work *work,
				     unsigned long delay)
{
	return queue_delayed_work(workqueue, work, delay);
}

/*
 * Internal function. Flush all scheduled work from the MMC work queue.
 */
static void mmc_flush_scheduled_work(void)
{
	flush_workqueue(workqueue);
}

#ifdef CONFIG_FAIL_MMC_REQUEST

/*
 * Internal function. Inject random data errors.
 * If mmc_data is NULL no errors are injected.
 */
static void mmc_should_fail_request(struct mmc_host *host,
				    struct mmc_request *mrq)
{
	struct mmc_command *cmd = mrq->cmd;
	struct mmc_data *data = mrq->data;
	static const int data_errors[] = {
		-ETIMEDOUT,
		-EILSEQ,
		-EIO,
	};

	if (!data)
		return;

	if (cmd->error || data->error ||
	    !should_fail(&host->fail_mmc_request, data->blksz * data->blocks))
		return;

	data->error = data_errors[prandom_u32() % ARRAY_SIZE(data_errors)];
	data->bytes_xfered = (prandom_u32() % (data->bytes_xfered >> 9)) << 9;
}

#else /* CONFIG_FAIL_MMC_REQUEST */

static inline void mmc_should_fail_request(struct mmc_host *host,
					   struct mmc_request *mrq)
{
}

#endif /* CONFIG_FAIL_MMC_REQUEST */

/**
 *	mmc_request_done - finish processing an MMC request
 *	@host: MMC host which completed request
 *	@mrq: MMC request which request
 *
 *	MMC drivers should call this function when they have completed
 *	their processing of a request.
 */
void mmc_request_done(struct mmc_host *host, struct mmc_request *mrq)
{
	struct mmc_command *cmd = mrq->cmd;
	int err = cmd->error;

	if (err && cmd->retries && mmc_host_is_spi(host)) {
		if (cmd->resp[0] & R1_SPI_ILLEGAL_COMMAND)
			cmd->retries = 0;
	}

	if (err && cmd->retries && !mmc_card_removed(host->card)) {
		/*
		 * Request starter must handle retries - see
		 * mmc_wait_for_req_done().
		 */
		if (mrq->done)
			mrq->done(mrq);
	} else {
		mmc_should_fail_request(host, mrq);

		led_trigger_event(host->led, LED_OFF);

		pr_debug("%s: req done (CMD%u): %d: %08x %08x %08x %08x\n",
			mmc_hostname(host), cmd->opcode, err,
			cmd->resp[0], cmd->resp[1],
			cmd->resp[2], cmd->resp[3]);

		if (mrq->data) {
			pr_debug("%s:     %d bytes transferred: %d\n",
				mmc_hostname(host),
				mrq->data->bytes_xfered, mrq->data->error);
		}

		if (mrq->stop) {
			pr_debug("%s:     (CMD%u): %d: %08x %08x %08x %08x\n",
				mmc_hostname(host), mrq->stop->opcode,
				mrq->stop->error,
				mrq->stop->resp[0], mrq->stop->resp[1],
				mrq->stop->resp[2], mrq->stop->resp[3]);
		}

		if (mrq->done)
			mrq->done(mrq);

		mmc_host_clk_release(host);
	}
}

EXPORT_SYMBOL(mmc_request_done);

static void
mmc_start_request(struct mmc_host *host, struct mmc_request *mrq)
{
#ifdef CONFIG_MMC_DEBUG
	unsigned int i, sz;
	struct scatterlist *sg;
#endif

	if (mrq->sbc) {
		pr_debug("<%s: starting CMD%u arg %08x flags %08x>\n",
			 mmc_hostname(host), mrq->sbc->opcode,
			 mrq->sbc->arg, mrq->sbc->flags);
	}

	pr_debug("%s: starting CMD%u arg %08x flags %08x\n",
		 mmc_hostname(host), mrq->cmd->opcode,
		 mrq->cmd->arg, mrq->cmd->flags);

	if (mrq->data) {
		pr_debug("%s:     blksz %d blocks %d flags %08x "
			"tsac %d ms nsac %d\n",
			mmc_hostname(host), mrq->data->blksz,
			mrq->data->blocks, mrq->data->flags,
			mrq->data->timeout_ns / 1000000,
			mrq->data->timeout_clks);
	}

	if (mrq->stop) {
		pr_debug("%s:     CMD%u arg %08x flags %08x\n",
			 mmc_hostname(host), mrq->stop->opcode,
			 mrq->stop->arg, mrq->stop->flags);
	}

	WARN_ON(!host->claimed);

	mrq->cmd->error = 0;
	mrq->cmd->mrq = mrq;
	if (mrq->data) {
		BUG_ON(mrq->data->blksz > host->max_blk_size);
		BUG_ON(mrq->data->blocks > host->max_blk_count);
		BUG_ON(mrq->data->blocks * mrq->data->blksz >
			host->max_req_size);

#ifdef CONFIG_MMC_DEBUG
		sz = 0;
		for_each_sg(mrq->data->sg, sg, mrq->data->sg_len, i)
			sz += sg->length;
		BUG_ON(sz != mrq->data->blocks * mrq->data->blksz);
#endif

		mrq->cmd->data = mrq->data;
		mrq->data->error = 0;
		mrq->data->mrq = mrq;
		if (mrq->stop) {
			mrq->data->stop = mrq->stop;
			mrq->stop->error = 0;
			mrq->stop->mrq = mrq;
		}
	}
	mmc_host_clk_hold(host);
	led_trigger_event(host->led, LED_FULL);
	host->ops->request(host, mrq);
}

/**
 *	mmc_start_bkops - start BKOPS for supported cards
 *	@card: MMC card to start BKOPS
 *	@form_exception: A flag to indicate if this function was
 *			 called due to an exception raised by the card
 *
 *	Start background operations whenever requested.
 *	When the urgent BKOPS bit is set in a R1 command response
 *	then background operations should be started immediately.
*/
void mmc_start_bkops(struct mmc_card *card, bool from_exception)
{
	int err;
	int timeout;
	bool use_busy_signal;

	BUG_ON(!card);

	if (!card->ext_csd.bkops_en || mmc_card_doing_bkops(card))
		return;

	err = mmc_read_bkops_status(card);
	if (err) {
		pr_err("%s: Failed to read bkops status: %d\n",
		       mmc_hostname(card->host), err);
		return;
	}

	if (!card->ext_csd.raw_bkops_status)
		return;

	if (card->ext_csd.raw_bkops_status < EXT_CSD_BKOPS_LEVEL_2 &&
	    from_exception)
		return;

	mmc_claim_host(card->host);
	if (card->ext_csd.raw_bkops_status >= EXT_CSD_BKOPS_LEVEL_2) {
		timeout = MMC_BKOPS_MAX_TIMEOUT;
		use_busy_signal = true;
	} else {
		timeout = 0;
		use_busy_signal = false;
	}

	err = __mmc_switch(card, EXT_CSD_CMD_SET_NORMAL,
			EXT_CSD_BKOPS_START, 1, timeout, use_busy_signal);
	if (err) {
		pr_warn("%s: Error %d starting bkops\n",
			mmc_hostname(card->host), err);
		goto out;
	}

	/*
	 * For urgent bkops status (LEVEL_2 and more)
	 * bkops executed synchronously, otherwise
	 * the operation is in progress
	 */
	if (!use_busy_signal)
		mmc_card_set_doing_bkops(card);
out:
	mmc_release_host(card->host);
}
EXPORT_SYMBOL(mmc_start_bkops);

/*
 * mmc_wait_data_done() - done callback for data request
 * @mrq: done data request
 *
 * Wakes up mmc context, passed as a callback to host controller driver
 */
static void mmc_wait_data_done(struct mmc_request *mrq)
{
	mrq->host->context_info.is_done_rcv = true;
	wake_up_interruptible(&mrq->host->context_info.wait);
}

static void mmc_wait_done(struct mmc_request *mrq)
{
	complete(&mrq->completion);
}

/*
 *__mmc_start_data_req() - starts data request
 * @host: MMC host to start the request
 * @mrq: data request to start
 *
 * Sets the done callback to be called when request is completed by the card.
 * Starts data mmc request execution
 */
static int __mmc_start_data_req(struct mmc_host *host, struct mmc_request *mrq)
{
	mrq->done = mmc_wait_data_done;
	mrq->host = host;
	if (mmc_card_removed(host->card)) {
		mrq->cmd->error = -ENOMEDIUM;
		mmc_wait_data_done(mrq);
		return -ENOMEDIUM;
	}
	mmc_start_request(host, mrq);

	return 0;
}

static int __mmc_start_req(struct mmc_host *host, struct mmc_request *mrq)
{
	init_completion(&mrq->completion);
	mrq->done = mmc_wait_done;
	if (mmc_card_removed(host->card)) {
		mrq->cmd->error = -ENOMEDIUM;
		complete(&mrq->completion);
		return -ENOMEDIUM;
	}
	mmc_start_request(host, mrq);
	return 0;
}

/*
 * mmc_wait_for_data_req_done() - wait for request completed
 * @host: MMC host to prepare the command.
 * @mrq: MMC request to wait for
 *
 * Blocks MMC context till host controller will ack end of data request
 * execution or new request notification arrives from the block layer.
 * Handles command retries.
 *
 * Returns enum mmc_blk_status after checking errors.
 */
static int mmc_wait_for_data_req_done(struct mmc_host *host,
				      struct mmc_request *mrq,
				      struct mmc_async_req *next_req)
{
	struct mmc_command *cmd;
	struct mmc_context_info *context_info = &host->context_info;
	int err;
	unsigned long flags;

	while (1) {
		wait_event_interruptible(context_info->wait,
				(context_info->is_done_rcv ||
				 context_info->is_new_req));
		spin_lock_irqsave(&context_info->lock, flags);
		context_info->is_waiting_last_req = false;
		spin_unlock_irqrestore(&context_info->lock, flags);
		if (context_info->is_done_rcv) {
			context_info->is_done_rcv = false;
			context_info->is_new_req = false;
			cmd = mrq->cmd;
			if (!cmd->error || !cmd->retries ||
			    mmc_card_removed(host->card)) {
				err = host->areq->err_check(host->card,
							    host->areq);
				break; /* return err */
			} else {
				pr_info("%s: req failed (CMD%u): %d, retrying...\n",
					mmc_hostname(host),
					cmd->opcode, cmd->error);
				cmd->retries--;
				cmd->error = 0;
				host->ops->request(host, mrq);
				continue; /* wait for done/new event again */
			}
		} else if (context_info->is_new_req) {
			context_info->is_new_req = false;
			if (!next_req) {
				err = MMC_BLK_NEW_REQUEST;
				break; /* return err */
			}
		}
	}
	return err;
}

static void mmc_wait_for_req_done(struct mmc_host *host,
				  struct mmc_request *mrq)
{
	struct mmc_command *cmd;

	while (1) {
		wait_for_completion(&mrq->completion);

		cmd = mrq->cmd;
		if (!cmd->error || !cmd->retries ||
		    mmc_card_removed(host->card))
			break;

		pr_debug("%s: req failed (CMD%u): %d, retrying...\n",
			 mmc_hostname(host), cmd->opcode, cmd->error);
		cmd->retries--;
		cmd->error = 0;
		host->ops->request(host, mrq);
	}
}

/**
 *	mmc_pre_req - Prepare for a new request
 *	@host: MMC host to prepare command
 *	@mrq: MMC request to prepare for
 *	@is_first_req: true if there is no previous started request
 *                     that may run in parellel to this call, otherwise false
 *
 *	mmc_pre_req() is called in prior to mmc_start_req() to let
 *	host prepare for the new request. Preparation of a request may be
 *	performed while another request is running on the host.
 */
static void mmc_pre_req(struct mmc_host *host, struct mmc_request *mrq,
		 bool is_first_req)
{
	if (host->ops->pre_req) {
		mmc_host_clk_hold(host);
		host->ops->pre_req(host, mrq, is_first_req);
		mmc_host_clk_release(host);
	}
}

/**
 *	mmc_post_req - Post process a completed request
 *	@host: MMC host to post process command
 *	@mrq: MMC request to post process for
 *	@err: Error, if non zero, clean up any resources made in pre_req
 *
 *	Let the host post process a completed request. Post processing of
 *	a request may be performed while another reuqest is running.
 */
static void mmc_post_req(struct mmc_host *host, struct mmc_request *mrq,
			 int err)
{
	if (host->ops->post_req) {
		mmc_host_clk_hold(host);
		host->ops->post_req(host, mrq, err);
		mmc_host_clk_release(host);
	}
}

/**
 *	mmc_start_req - start a non-blocking request
 *	@host: MMC host to start command
 *	@areq: async request to start
 *	@error: out parameter returns 0 for success, otherwise non zero
 *
 *	Start a new MMC custom command request for a host.
 *	If there is on ongoing async request wait for completion
 *	of that request and start the new one and return.
 *	Does not wait for the new request to complete.
 *
 *      Returns the completed request, NULL in case of none completed.
 *	Wait for the an ongoing request (previoulsy started) to complete and
 *	return the completed request. If there is no ongoing request, NULL
 *	is returned without waiting. NULL is not an error condition.
 */
struct mmc_async_req *mmc_start_req(struct mmc_host *host,
				    struct mmc_async_req *areq, int *error)
{
	int err = 0;
	int start_err = 0;
	struct mmc_async_req *data = host->areq;

	/* Prepare a new request */
	if (areq)
		mmc_pre_req(host, areq->mrq, !host->areq);

	if (host->areq) {
		err = mmc_wait_for_data_req_done(host, host->areq->mrq,	areq);
		if (err == MMC_BLK_NEW_REQUEST) {
			if (error)
				*error = err;
			/*
			 * The previous request was not completed,
			 * nothing to return
			 */
			return NULL;
		}
		/*
		 * Check BKOPS urgency for each R1 response
		 */
		if (host->card && mmc_card_mmc(host->card) &&
		    ((mmc_resp_type(host->areq->mrq->cmd) == MMC_RSP_R1) ||
		     (mmc_resp_type(host->areq->mrq->cmd) == MMC_RSP_R1B)) &&
		    (host->areq->mrq->cmd->resp[0] & R1_EXCEPTION_EVENT))
			mmc_start_bkops(host->card, true);
	}

	if (!err && areq)
		start_err = __mmc_start_data_req(host, areq->mrq);

	if (host->areq)
		mmc_post_req(host, host->areq->mrq, 0);

	 /* Cancel a prepared request if it was not started. */
	if ((err || start_err) && areq)
		mmc_post_req(host, areq->mrq, -EINVAL);

	if (err)
		host->areq = NULL;
	else
		host->areq = areq;

	if (error)
		*error = err;
	return data;
}
EXPORT_SYMBOL(mmc_start_req);

/**
 *	mmc_wait_for_req - start a request and wait for completion
 *	@host: MMC host to start command
 *	@mrq: MMC request to start
 *
 *	Start a new MMC custom command request for a host, and wait
 *	for the command to complete. Does not attempt to parse the
 *	response.
 */
void mmc_wait_for_req(struct mmc_host *host, struct mmc_request *mrq)
{
	__mmc_start_req(host, mrq);
	mmc_wait_for_req_done(host, mrq);
}
EXPORT_SYMBOL(mmc_wait_for_req);

/**
 *	mmc_interrupt_hpi - Issue for High priority Interrupt
 *	@card: the MMC card associated with the HPI transfer
 *
 *	Issued High Priority Interrupt, and check for card status
 *	until out-of prg-state.
 */
int mmc_interrupt_hpi(struct mmc_card *card)
{
	int err;
	u32 status;
	unsigned long prg_wait;

	BUG_ON(!card);

	if (!card->ext_csd.hpi_en) {
		pr_info("%s: HPI enable bit unset\n", mmc_hostname(card->host));
		return 1;
	}

	mmc_claim_host(card->host);
	err = mmc_send_status(card, &status);
	if (err) {
		pr_err("%s: Get card status fail\n", mmc_hostname(card->host));
		goto out;
	}

	switch (R1_CURRENT_STATE(status)) {
	case R1_STATE_IDLE:
	case R1_STATE_READY:
	case R1_STATE_STBY:
	case R1_STATE_TRAN:
		/*
		 * In idle and transfer states, HPI is not needed and the caller
		 * can issue the next intended command immediately
		 */
		goto out;
	case R1_STATE_PRG:
		break;
	default:
		/* In all other states, it's illegal to issue HPI */
		pr_debug("%s: HPI cannot be sent. Card state=%d\n",
			mmc_hostname(card->host), R1_CURRENT_STATE(status));
		err = -EINVAL;
		goto out;
	}

	err = mmc_send_hpi_cmd(card, &status);
	if (err)
		goto out;

	prg_wait = jiffies + msecs_to_jiffies(card->ext_csd.out_of_int_time);
	do {
		err = mmc_send_status(card, &status);

		if (!err && R1_CURRENT_STATE(status) == R1_STATE_TRAN)
			break;
		if (time_after(jiffies, prg_wait))
			err = -ETIMEDOUT;
	} while (!err);

out:
	mmc_release_host(card->host);
	return err;
}
EXPORT_SYMBOL(mmc_interrupt_hpi);

/**
 *	mmc_wait_for_cmd - start a command and wait for completion
 *	@host: MMC host to start command
 *	@cmd: MMC command to start
 *	@retries: maximum number of retries
 *
 *	Start a new MMC command for a host, and wait for the command
 *	to complete.  Return any error that occurred while the command
 *	was executing.  Do not attempt to parse the response.
 */
int mmc_wait_for_cmd(struct mmc_host *host, struct mmc_command *cmd, int retries)
{
	struct mmc_request mrq = {NULL};

	WARN_ON(!host->claimed);

	memset(cmd->resp, 0, sizeof(cmd->resp));
	cmd->retries = retries;

	mrq.cmd = cmd;
	cmd->data = NULL;

	mmc_wait_for_req(host, &mrq);

	return cmd->error;
}

EXPORT_SYMBOL(mmc_wait_for_cmd);

/**
 *	mmc_stop_bkops - stop ongoing BKOPS
 *	@card: MMC card to check BKOPS
 *
 *	Send HPI command to stop ongoing background operations to
 *	allow rapid servicing of foreground operations, e.g. read/
 *	writes. Wait until the card comes out of the programming state
 *	to avoid errors in servicing read/write requests.
 */
int mmc_stop_bkops(struct mmc_card *card)
{
	int err = 0;

	BUG_ON(!card);
	err = mmc_interrupt_hpi(card);

	/*
	 * If err is EINVAL, we can't issue an HPI.
	 * It should complete the BKOPS.
	 */
	if (!err || (err == -EINVAL)) {
		mmc_card_clr_doing_bkops(card);
		err = 0;
	}

	return err;
}
EXPORT_SYMBOL(mmc_stop_bkops);

int mmc_read_bkops_status(struct mmc_card *card)
{
	int err;
	u8 *ext_csd;

	/*
	 * In future work, we should consider storing the entire ext_csd.
	 */
	ext_csd = kmalloc(512, GFP_KERNEL);
	if (!ext_csd) {
		pr_err("%s: could not allocate buffer to receive the ext_csd.\n",
		       mmc_hostname(card->host));
		return -ENOMEM;
	}

	mmc_claim_host(card->host);
	err = mmc_send_ext_csd(card, ext_csd);
	mmc_release_host(card->host);
	if (err)
		goto out;

	card->ext_csd.raw_bkops_status = ext_csd[EXT_CSD_BKOPS_STATUS];
	card->ext_csd.raw_exception_status = ext_csd[EXT_CSD_EXP_EVENTS_STATUS];
out:
	kfree(ext_csd);
	return err;
}
EXPORT_SYMBOL(mmc_read_bkops_status);

/**
 *	mmc_set_data_timeout - set the timeout for a data command
 *	@data: data phase for command
 *	@card: the MMC card associated with the data transfer
 *
 *	Computes the data timeout parameters according to the
 *	correct algorithm given the card type.
 */
void mmc_set_data_timeout(struct mmc_data *data, const struct mmc_card *card)
{
	struct mmc_host *host = card->host;
	unsigned int mult;

	/*
	 * SDIO cards only define an upper 1 s limit on access.
	 */
	if (mmc_card_sdio(card)) {
		data->timeout_ns = 1000000000;
		data->timeout_clks = 0;
		return;
	}

	/*
	 * SD cards use a 100 multiplier rather than 10
	 */
	mult = mmc_card_sd(card) ? 100 : 10;

	/*
	 * Scale up the multiplier (and therefore the timeout) by
	 * the r2w factor for writes.
	 */
	if (data->flags & MMC_DATA_WRITE)
		mult <<= card->csd.r2w_factor;

	/* Avoid over flow for some crappy cards. */
	if ((UINT_MAX / mult) < card->csd.tacc_ns)
		data->timeout_ns = UINT_MAX;
	else
		data->timeout_ns = card->csd.tacc_ns * mult;

	data->timeout_clks = card->csd.tacc_clks * mult;

	/*
	 * SD cards also have an upper limit on the timeout.
	 */
	if (mmc_card_sd(card)) {
		unsigned int timeout_us, limit_us;

		timeout_us = data->timeout_ns / 1000;
		if (mmc_host_clk_rate(card->host))
			timeout_us += data->timeout_clks * 1000 /
				(mmc_host_clk_rate(card->host) / 1000);

		if (data->flags & MMC_DATA_WRITE)
			/*
			 * The MMC spec "It is strongly recommended
			 * for hosts to implement more than 500ms
			 * timeout value even if the card indicates
			 * the 250ms maximum busy length."  Even the
			 * previous value of 300ms is known to be
			 * insufficient for some cards.
			 */
			limit_us = 3000000;
		else
			limit_us = 100000;

		/*
		 * SDHC cards always use these fixed values.
		 */
		if (timeout_us > limit_us || mmc_card_blockaddr(card)) {
			data->timeout_ns = limit_us * 1000;
			data->timeout_clks = 0;
		}
	}

	/*
	 * Some cards require longer data read timeout than indicated in CSD.
	 * Address this by setting the read timeout to a "reasonably high"
	 * value. For the cards tested, 300ms has proven enough. If necessary,
	 * this value can be increased if other problematic cards require this.
	 */
	if (mmc_card_long_read_time(card) && data->flags & MMC_DATA_READ) {
		data->timeout_ns = 300000000;
		data->timeout_clks = 0;
	}

	/*
	 * Some cards need very high timeouts if driven in SPI mode.
	 * The worst observed timeout was 900ms after writing a
	 * continuous stream of data until the internal logic
	 * overflowed.
	 */
	if (mmc_host_is_spi(card->host)) {
		if (data->flags & MMC_DATA_WRITE) {
			if (data->timeout_ns < 1000000000)
				data->timeout_ns = 1000000000;	/* 1s */
		} else {
			if (data->timeout_ns < 100000000)
				data->timeout_ns =  100000000;	/* 100ms */
		}
	}

	if (host->max_discard_to &&
			(host->max_discard_to <
			(data->timeout_ns / 1000000)))
		data->timeout_ns = host->max_discard_to * 1000000;

}
EXPORT_SYMBOL(mmc_set_data_timeout);

/**
 *	mmc_align_data_size - pads a transfer size to a more optimal value
 *	@card: the MMC card associated with the data transfer
 *	@sz: original transfer size
 *
 *	Pads the original data size with a number of extra bytes in
 *	order to avoid controller bugs and/or performance hits
 *	(e.g. some controllers revert to PIO for certain sizes).
 *
 *	Returns the improved size, which might be unmodified.
 *
 *	Note that this function is only relevant when issuing a
 *	single scatter gather entry.
 */
unsigned int mmc_align_data_size(struct mmc_card *card, unsigned int sz)
{
	/*
	 * FIXME: We don't have a system for the controller to tell
	 * the core about its problems yet, so for now we just 32-bit
	 * align the size.
	 */
	sz = ((sz + 3) / 4) * 4;

	return sz;
}
EXPORT_SYMBOL(mmc_align_data_size);

/**
 *	__mmc_claim_host - exclusively claim a host
 *	@host: mmc host to claim
 *	@abort: whether or not the operation should be aborted
 *
 *	Claim a host for a set of operations.  If @abort is non null and
 *	dereference a non-zero value then this will return prematurely with
 *	that non-zero value without acquiring the lock.  Returns zero
 *	with the lock held otherwise.
 */
int __mmc_claim_host(struct mmc_host *host, atomic_t *abort)
{
	DECLARE_WAITQUEUE(wait, current);
	unsigned long flags;
	int stop;

	might_sleep();

	add_wait_queue(&host->wq, &wait);
	spin_lock_irqsave(&host->lock, flags);
	while (1) {
		set_current_state(TASK_UNINTERRUPTIBLE);
		stop = abort ? atomic_read(abort) : 0;
		if (stop || !host->claimed || host->claimer == current)
			break;
		spin_unlock_irqrestore(&host->lock, flags);
		schedule();
		spin_lock_irqsave(&host->lock, flags);
	}
	set_current_state(TASK_RUNNING);
	if (!stop) {
		host->claimed = 1;
		host->claimer = current;
		host->claim_cnt += 1;
	} else
		wake_up(&host->wq);
	spin_unlock_irqrestore(&host->lock, flags);
	remove_wait_queue(&host->wq, &wait);
	if (host->ops->enable && !stop && host->claim_cnt == 1)
		host->ops->enable(host);
	return stop;
}

EXPORT_SYMBOL(__mmc_claim_host);

/**
 *	mmc_try_claim_host - try exclusively to claim a host
 *	@host: mmc host to claim
 *
 *	Returns %1 if the host is claimed, %0 otherwise.
 */
int mmc_try_claim_host(struct mmc_host *host)
{
	int claimed_host = 0;
	unsigned long flags;

	spin_lock_irqsave(&host->lock, flags);
	if (!host->claimed || host->claimer == current) {
		host->claimed = 1;
		host->claimer = current;
		host->claim_cnt += 1;
		claimed_host = 1;
	}
	spin_unlock_irqrestore(&host->lock, flags);
	if (host->ops->enable && claimed_host && host->claim_cnt == 1)
		host->ops->enable(host);
	return claimed_host;
}
EXPORT_SYMBOL(mmc_try_claim_host);

/**
 *	mmc_release_host - release a host
 *	@host: mmc host to release
 *
 *	Release a MMC host, allowing others to claim the host
 *	for their operations.
 */
void mmc_release_host(struct mmc_host *host)
{
	unsigned long flags;

	WARN_ON(!host->claimed);

	if (host->ops->disable && host->claim_cnt == 1)
		host->ops->disable(host);

	spin_lock_irqsave(&host->lock, flags);
	if (--host->claim_cnt) {
		/* Release for nested claim */
		spin_unlock_irqrestore(&host->lock, flags);
	} else {
		host->claimed = 0;
		host->claimer = NULL;
		spin_unlock_irqrestore(&host->lock, flags);
		wake_up(&host->wq);
	}
}
EXPORT_SYMBOL(mmc_release_host);

/*
 * Internal function that does the actual ios call to the host driver,
 * optionally printing some debug output.
 */
static inline void mmc_set_ios(struct mmc_host *host)
{
	struct mmc_ios *ios = &host->ios;

	pr_debug("%s: clock %uHz busmode %u powermode %u cs %u Vdd %u "
		"width %u timing %u\n",
		 mmc_hostname(host), ios->clock, ios->bus_mode,
		 ios->power_mode, ios->chip_select, ios->vdd,
		 ios->bus_width, ios->timing);

	if (ios->clock > 0)
		mmc_set_ungated(host);
	host->ops->set_ios(host, ios);
}

/*
 * Control chip select pin on a host.
 */
void mmc_set_chip_select(struct mmc_host *host, int mode)
{
	mmc_host_clk_hold(host);
	host->ios.chip_select = mode;
	mmc_set_ios(host);
	mmc_host_clk_release(host);
}

/*
 * Sets the host clock to the highest possible frequency that
 * is below "hz".
 */
static void __mmc_set_clock(struct mmc_host *host, unsigned int hz)
{
	WARN_ON(hz < host->f_min);

	if (hz > host->f_max)
		hz = host->f_max;

	host->ios.clock = hz;
	mmc_set_ios(host);
}

void mmc_set_clock(struct mmc_host *host, unsigned int hz)
{
	mmc_host_clk_hold(host);
	__mmc_set_clock(host, hz);
	mmc_host_clk_release(host);
}

#ifdef CONFIG_MMC_CLKGATE
/*
 * This gates the clock by setting it to 0 Hz.
 */
void mmc_gate_clock(struct mmc_host *host)
{
	unsigned long flags;

	spin_lock_irqsave(&host->clk_lock, flags);
	host->clk_old = host->ios.clock;
	host->ios.clock = 0;
	host->clk_gated = true;
	spin_unlock_irqrestore(&host->clk_lock, flags);
	mmc_set_ios(host);
}

/*
 * This restores the clock from gating by using the cached
 * clock value.
 */
void mmc_ungate_clock(struct mmc_host *host)
{
	/*
	 * We should previously have gated the clock, so the clock shall
	 * be 0 here! The clock may however be 0 during initialization,
	 * when some request operations are performed before setting
	 * the frequency. When ungate is requested in that situation
	 * we just ignore the call.
	 */
	if (host->clk_old) {
		BUG_ON(host->ios.clock);
		/* This call will also set host->clk_gated to false */
		__mmc_set_clock(host, host->clk_old);
	}
}

void mmc_set_ungated(struct mmc_host *host)
{
	unsigned long flags;

	/*
	 * We've been given a new frequency while the clock is gated,
	 * so make sure we regard this as ungating it.
	 */
	spin_lock_irqsave(&host->clk_lock, flags);
	host->clk_gated = false;
	spin_unlock_irqrestore(&host->clk_lock, flags);
}

#else
void mmc_set_ungated(struct mmc_host *host)
{
}
#endif

/*
 * Change the bus mode (open drain/push-pull) of a host.
 */
void mmc_set_bus_mode(struct mmc_host *host, unsigned int mode)
{
	mmc_host_clk_hold(host);
	host->ios.bus_mode = mode;
	mmc_set_ios(host);
	mmc_host_clk_release(host);
}

/*
 * Change data bus width of a host.
 */
void mmc_set_bus_width(struct mmc_host *host, unsigned int width)
{
	mmc_host_clk_hold(host);
	host->ios.bus_width = width;
	mmc_set_ios(host);
	mmc_host_clk_release(host);
}

/**
 * mmc_vdd_to_ocrbitnum - Convert a voltage to the OCR bit number
 * @vdd:	voltage (mV)
 * @low_bits:	prefer low bits in boundary cases
 *
 * This function returns the OCR bit number according to the provided @vdd
 * value. If conversion is not possible a negative errno value returned.
 *
 * Depending on the @low_bits flag the function prefers low or high OCR bits
 * on boundary voltages. For example,
 * with @low_bits = true, 3300 mV translates to ilog2(MMC_VDD_32_33);
 * with @low_bits = false, 3300 mV translates to ilog2(MMC_VDD_33_34);
 *
 * Any value in the [1951:1999] range translates to the ilog2(MMC_VDD_20_21).
 */
static int mmc_vdd_to_ocrbitnum(int vdd, bool low_bits)
{
	const int max_bit = ilog2(MMC_VDD_35_36);
	int bit;

	if (vdd < 1650 || vdd > 3600)
		return -EINVAL;

	if (vdd >= 1650 && vdd <= 1950)
		return ilog2(MMC_VDD_165_195);

	if (low_bits)
		vdd -= 1;

	/* Base 2000 mV, step 100 mV, bit's base 8. */
	bit = (vdd - 2000) / 100 + 8;
	if (bit > max_bit)
		return max_bit;
	return bit;
}

/**
 * mmc_vddrange_to_ocrmask - Convert a voltage range to the OCR mask
 * @vdd_min:	minimum voltage value (mV)
 * @vdd_max:	maximum voltage value (mV)
 *
 * This function returns the OCR mask bits according to the provided @vdd_min
 * and @vdd_max values. If conversion is not possible the function returns 0.
 *
 * Notes wrt boundary cases:
 * This function sets the OCR bits for all boundary voltages, for example
 * [3300:3400] range is translated to MMC_VDD_32_33 | MMC_VDD_33_34 |
 * MMC_VDD_34_35 mask.
 */
u32 mmc_vddrange_to_ocrmask(int vdd_min, int vdd_max)
{
	u32 mask = 0;

	if (vdd_max < vdd_min)
		return 0;

	/* Prefer high bits for the boundary vdd_max values. */
	vdd_max = mmc_vdd_to_ocrbitnum(vdd_max, false);
	if (vdd_max < 0)
		return 0;

	/* Prefer low bits for the boundary vdd_min values. */
	vdd_min = mmc_vdd_to_ocrbitnum(vdd_min, true);
	if (vdd_min < 0)
		return 0;

	/* Fill the mask, from max bit to min bit. */
	while (vdd_max >= vdd_min)
		mask |= 1 << vdd_max--;

	return mask;
}
EXPORT_SYMBOL(mmc_vddrange_to_ocrmask);

#ifdef CONFIG_OF

/**
 * mmc_of_parse_voltage - return mask of supported voltages
 * @np: The device node need to be parsed.
 * @mask: mask of voltages available for MMC/SD/SDIO
 *
 * 1. Return zero on success.
 * 2. Return negative errno: voltage-range is invalid.
 */
int mmc_of_parse_voltage(struct device_node *np, u32 *mask)
{
	const u32 *voltage_ranges;
	int num_ranges, i;

	voltage_ranges = of_get_property(np, "voltage-ranges", &num_ranges);
	num_ranges = num_ranges / sizeof(*voltage_ranges) / 2;
	if (!voltage_ranges || !num_ranges) {
		pr_info("%s: voltage-ranges unspecified\n", np->full_name);
		return -EINVAL;
	}

	for (i = 0; i < num_ranges; i++) {
		const int j = i * 2;
		u32 ocr_mask;

		ocr_mask = mmc_vddrange_to_ocrmask(
				be32_to_cpu(voltage_ranges[j]),
				be32_to_cpu(voltage_ranges[j + 1]));
		if (!ocr_mask) {
			pr_err("%s: voltage-range #%d is invalid\n",
					np->full_name, i);
			return -EINVAL;
		}
		*mask |= ocr_mask;
	}

	return 0;
}
EXPORT_SYMBOL(mmc_of_parse_voltage);

#endif /* CONFIG_OF */

#ifdef CONFIG_REGULATOR

/**
 * mmc_regulator_get_ocrmask - return mask of supported voltages
 * @supply: regulator to use
 *
 * This returns either a negative errno, or a mask of voltages that
 * can be provided to MMC/SD/SDIO devices using the specified voltage
 * regulator.  This would normally be called before registering the
 * MMC host adapter.
 */
int mmc_regulator_get_ocrmask(struct regulator *supply)
{
	int			result = 0;
	int			count;
	int			i;

	count = regulator_count_voltages(supply);
	if (count < 0)
		return count;

	for (i = 0; i < count; i++) {
		int		vdd_uV;
		int		vdd_mV;

		vdd_uV = regulator_list_voltage(supply, i);
		if (vdd_uV <= 0)
			continue;

		vdd_mV = vdd_uV / 1000;
		result |= mmc_vddrange_to_ocrmask(vdd_mV, vdd_mV);
	}

	return result;
}
EXPORT_SYMBOL_GPL(mmc_regulator_get_ocrmask);

/**
 * mmc_regulator_set_ocr - set regulator to match host->ios voltage
 * @mmc: the host to regulate
 * @supply: regulator to use
 * @vdd_bit: zero for power off, else a bit number (host->ios.vdd)
 *
 * Returns zero on success, else negative errno.
 *
 * MMC host drivers may use this to enable or disable a regulator using
 * a particular supply voltage.  This would normally be called from the
 * set_ios() method.
 */
int mmc_regulator_set_ocr(struct mmc_host *mmc,
			struct regulator *supply,
			unsigned short vdd_bit)
{
	int			result = 0;
	int			min_uV, max_uV;

	if (vdd_bit) {
		int		tmp;
		int		voltage;

		/*
		 * REVISIT mmc_vddrange_to_ocrmask() may have set some
		 * bits this regulator doesn't quite support ... don't
		 * be too picky, most cards and regulators are OK with
		 * a 0.1V range goof (it's a small error percentage).
		 */
		tmp = vdd_bit - ilog2(MMC_VDD_165_195);
		if (tmp == 0) {
			min_uV = 1650 * 1000;
			max_uV = 1950 * 1000;
		} else {
			min_uV = 1900 * 1000 + tmp * 100 * 1000;
			max_uV = min_uV + 100 * 1000;
		}

		/*
		 * If we're using a fixed/static regulator, don't call
		 * regulator_set_voltage; it would fail.
		 */
		voltage = regulator_get_voltage(supply);

		if (!regulator_can_change_voltage(supply))
			min_uV = max_uV = voltage;

		if (voltage < 0)
			result = voltage;
		else if (voltage < min_uV || voltage > max_uV)
			result = regulator_set_voltage(supply, min_uV, max_uV);
		else
			result = 0;

		if (result == 0 && !mmc->regulator_enabled) {
			result = regulator_enable(supply);
			if (!result)
				mmc->regulator_enabled = true;
		}
	} else if (mmc->regulator_enabled) {
		result = regulator_disable(supply);
		if (result == 0)
			mmc->regulator_enabled = false;
	}

	if (result)
		dev_err(mmc_dev(mmc),
			"could not set regulator OCR (%d)\n", result);
	return result;
}
EXPORT_SYMBOL_GPL(mmc_regulator_set_ocr);

int mmc_regulator_get_supply(struct mmc_host *mmc)
{
	struct device *dev = mmc_dev(mmc);
	struct regulator *supply;
	int ret;

	supply = devm_regulator_get(dev, "vmmc");
	mmc->supply.vmmc = supply;
	mmc->supply.vqmmc = devm_regulator_get(dev, "vqmmc");

	if (IS_ERR(supply))
		return PTR_ERR(supply);

	ret = mmc_regulator_get_ocrmask(supply);
	if (ret > 0)
		mmc->ocr_avail = ret;
	else
		dev_warn(mmc_dev(mmc), "Failed getting OCR mask: %d\n", ret);

	return 0;
}
EXPORT_SYMBOL_GPL(mmc_regulator_get_supply);

#endif /* CONFIG_REGULATOR */

/*
 * Mask off any voltages we don't support and select
 * the lowest voltage
 */
u32 mmc_select_voltage(struct mmc_host *host, u32 ocr)
{
	int bit;

	ocr &= host->ocr_avail;

	bit = ffs(ocr);
	if (bit) {
		bit -= 1;

		ocr &= 3 << bit;

		mmc_host_clk_hold(host);
		host->ios.vdd = bit;
		mmc_set_ios(host);
		mmc_host_clk_release(host);
	} else {
		pr_warning("%s: host doesn't support card's voltages\n",
				mmc_hostname(host));
		ocr = 0;
	}

	return ocr;
}

int __mmc_set_signal_voltage(struct mmc_host *host, int signal_voltage)
{
	int err = 0;
	int old_signal_voltage = host->ios.signal_voltage;

	host->ios.signal_voltage = signal_voltage;
	if (host->ops->start_signal_voltage_switch) {
		mmc_host_clk_hold(host);
		err = host->ops->start_signal_voltage_switch(host, &host->ios);
		mmc_host_clk_release(host);
	}

	if (err)
		host->ios.signal_voltage = old_signal_voltage;

	return err;

}

int mmc_set_signal_voltage(struct mmc_host *host, int signal_voltage)
{
	struct mmc_command cmd = {0};
	int err = 0;
	u32 clock;

	BUG_ON(!host);

	/*
	 * Send CMD11 only if the request is to switch the card to
	 * 1.8V signalling.
	 */
	if (signal_voltage == MMC_SIGNAL_VOLTAGE_330)
		return __mmc_set_signal_voltage(host, signal_voltage);

	/*
	 * If we cannot switch voltages, return failure so the caller
	 * can continue without UHS mode
	 */
	if (!host->ops->start_signal_voltage_switch)
		return -EPERM;
	if (!host->ops->card_busy)
		pr_warning("%s: cannot verify signal voltage switch\n",
				mmc_hostname(host));

	cmd.opcode = SD_SWITCH_VOLTAGE;
	cmd.arg = 0;
	cmd.flags = MMC_RSP_R1 | MMC_CMD_AC;

	err = mmc_wait_for_cmd(host, &cmd, 0);
	if (err)
		return err;

	if (!mmc_host_is_spi(host) && (cmd.resp[0] & R1_ERROR))
		return -EIO;

	mmc_host_clk_hold(host);
	/*
	 * The card should drive cmd and dat[0:3] low immediately
	 * after the response of cmd11, but wait 1 ms to be sure
	 */
	mmc_delay(1);
	if (host->ops->card_busy && !host->ops->card_busy(host)) {
		err = -EAGAIN;
		goto power_cycle;
	}
	/*
	 * During a signal voltage level switch, the clock must be gated
	 * for 5 ms according to the SD spec
	 */
	clock = host->ios.clock;
	host->ios.clock = 0;
	mmc_set_ios(host);

	if (__mmc_set_signal_voltage(host, signal_voltage)) {
		/*
		 * Voltages may not have been switched, but we've already
		 * sent CMD11, so a power cycle is required anyway
		 */
		err = -EAGAIN;
		goto power_cycle;
	}

	/* Keep clock gated for at least 5 ms */
	mmc_delay(5);
	host->ios.clock = clock;
	mmc_set_ios(host);

	/* Wait for at least 1 ms according to spec */
	mmc_delay(1);

	/*
	 * Failure to switch is indicated by the card holding
	 * dat[0:3] low
	 */
	if (host->ops->card_busy && host->ops->card_busy(host))
		err = -EAGAIN;

power_cycle:
	if (err) {
		pr_debug("%s: Signal voltage switch failed, "
			"power cycling card\n", mmc_hostname(host));
		mmc_power_cycle(host);
	}

	mmc_host_clk_release(host);

	return err;
}

/*
 * Select timing parameters for host.
 */
void mmc_set_timing(struct mmc_host *host, unsigned int timing)
{
	mmc_host_clk_hold(host);
	host->ios.timing = timing;
	mmc_set_ios(host);
	mmc_host_clk_release(host);
}

/*
 * Select appropriate driver type for host.
 */
void mmc_set_driver_type(struct mmc_host *host, unsigned int drv_type)
{
	mmc_host_clk_hold(host);
	host->ios.drv_type = drv_type;
	mmc_set_ios(host);
	mmc_host_clk_release(host);
}

/*
 * Apply power to the MMC stack.  This is a two-stage process.
 * First, we enable power to the card without the clock running.
 * We then wait a bit for the power to stabilise.  Finally,
 * enable the bus drivers and clock to the card.
 *
 * We must _NOT_ enable the clock prior to power stablising.
 *
 * If a host does all the power sequencing itself, ignore the
 * initial MMC_POWER_UP stage.
 */
static void mmc_power_up(struct mmc_host *host)
{
	int bit;

	if (host->ios.power_mode == MMC_POWER_ON)
		return;

	mmc_host_clk_hold(host);

	/* If ocr is set, we use it */
	if (host->ocr)
		bit = ffs(host->ocr) - 1;
	else
		bit = fls(host->ocr_avail) - 1;

	host->ios.vdd = bit;
	if (mmc_host_is_spi(host))
		host->ios.chip_select = MMC_CS_HIGH;
	else
		host->ios.chip_select = MMC_CS_DONTCARE;
	host->ios.bus_mode = MMC_BUSMODE_PUSHPULL;
	host->ios.power_mode = MMC_POWER_UP;
	host->ios.bus_width = MMC_BUS_WIDTH_1;
	host->ios.timing = MMC_TIMING_LEGACY;
	mmc_set_ios(host);

	/* Set signal voltage to 3.3V */
	__mmc_set_signal_voltage(host, MMC_SIGNAL_VOLTAGE_330);

	/*
	 * This delay should be sufficient to allow the power supply
	 * to reach the minimum voltage.
	 */
	mmc_delay(10);

	host->ios.clock = host->f_init;

	host->ios.power_mode = MMC_POWER_ON;
	mmc_set_ios(host);

	/*
	 * This delay must be at least 74 clock sizes, or 1 ms, or the
	 * time required to reach a stable voltage.
	 */
	mmc_delay(10);

	mmc_host_clk_release(host);
}

void mmc_power_off(struct mmc_host *host)
{
	if (host->ios.power_mode == MMC_POWER_OFF)
		return;

	mmc_host_clk_hold(host);

	host->ios.clock = 0;
	host->ios.vdd = 0;


	/*
	 * Reset ocr mask to be the highest possible voltage supported for
	 * this mmc host. This value will be used at next power up.
	 */
	host->ocr = 1 << (fls(host->ocr_avail) - 1);

	if (!mmc_host_is_spi(host)) {
		host->ios.bus_mode = MMC_BUSMODE_OPENDRAIN;
		host->ios.chip_select = MMC_CS_DONTCARE;
	}
	host->ios.power_mode = MMC_POWER_OFF;
	host->ios.bus_width = MMC_BUS_WIDTH_1;
	host->ios.timing = MMC_TIMING_LEGACY;
	mmc_set_ios(host);

	/*
	 * Some configurations, such as the 802.11 SDIO card in the OLPC
	 * XO-1.5, require a short delay after poweroff before the card
	 * can be successfully turned on again.
	 */
	mmc_delay(1);

	mmc_host_clk_release(host);
}

void mmc_power_cycle(struct mmc_host *host)
{
	mmc_power_off(host);
	/* Wait at least 1 ms according to SD spec */
	mmc_delay(1);
	mmc_power_up(host);
}

/*
 * Cleanup when the last reference to the bus operator is dropped.
 */
static void __mmc_release_bus(struct mmc_host *host)
{
	BUG_ON(!host);
	BUG_ON(host->bus_refs);
	BUG_ON(!host->bus_dead);

	host->bus_ops = NULL;
}

/*
 * Increase reference count of bus operator
 */
static inline void mmc_bus_get(struct mmc_host *host)
{
	unsigned long flags;

	spin_lock_irqsave(&host->lock, flags);
	host->bus_refs++;
	spin_unlock_irqrestore(&host->lock, flags);
}

/*
 * Decrease reference count of bus operator and free it if
 * it is the last reference.
 */
static inline void mmc_bus_put(struct mmc_host *host)
{
	unsigned long flags;

	spin_lock_irqsave(&host->lock, flags);
	host->bus_refs--;
	if ((host->bus_refs == 0) && host->bus_ops)
		__mmc_release_bus(host);
	spin_unlock_irqrestore(&host->lock, flags);
}

/*
 * Assign a mmc bus handler to a host. Only one bus handler may control a
 * host at any given time.
 */
void mmc_attach_bus(struct mmc_host *host, const struct mmc_bus_ops *ops)
{
	unsigned long flags;

	BUG_ON(!host);
	BUG_ON(!ops);

	WARN_ON(!host->claimed);

	spin_lock_irqsave(&host->lock, flags);

	BUG_ON(host->bus_ops);
	BUG_ON(host->bus_refs);

	host->bus_ops = ops;
	host->bus_refs = 1;
	host->bus_dead = 0;

	spin_unlock_irqrestore(&host->lock, flags);
}

/*
 * Remove the current bus handler from a host.
 */
void mmc_detach_bus(struct mmc_host *host)
{
	unsigned long flags;

	BUG_ON(!host);

	WARN_ON(!host->claimed);
	WARN_ON(!host->bus_ops);

	spin_lock_irqsave(&host->lock, flags);

	host->bus_dead = 1;

	spin_unlock_irqrestore(&host->lock, flags);

	mmc_bus_put(host);
}

/**
 *	mmc_detect_change - process change of state on a MMC socket
 *	@host: host which changed state.
 *	@delay: optional delay to wait before detection (jiffies)
 *
 *	MMC drivers should call this when they detect a card has been
 *	inserted or removed. The MMC layer will confirm that any
 *	present card is still functional, and initialize any newly
 *	inserted.
 */
void mmc_detect_change(struct mmc_host *host, unsigned long delay)
{
#ifdef CONFIG_MMC_DEBUG
	unsigned long flags;
	spin_lock_irqsave(&host->lock, flags);
	WARN_ON(host->removed);
	spin_unlock_irqrestore(&host->lock, flags);
#endif
	host->detect_change = 1;
	mmc_schedule_delayed_work(&host->detect, delay);
}

EXPORT_SYMBOL(mmc_detect_change);

void mmc_init_erase(struct mmc_card *card)
{
	unsigned int sz;

	if (is_power_of_2(card->erase_size))
		card->erase_shift = ffs(card->erase_size) - 1;
	else
		card->erase_shift = 0;

	/*
	 * It is possible to erase an arbitrarily large area of an SD or MMC
	 * card.  That is not desirable because it can take a long time
	 * (minutes) potentially delaying more important I/O, and also the
	 * timeout calculations become increasingly hugely over-estimated.
	 * Consequently, 'pref_erase' is defined as a guide to limit erases
	 * to that size and alignment.
	 *
	 * For SD cards that define Allocation Unit size, limit erases to one
	 * Allocation Unit at a time.  For MMC cards that define High Capacity
	 * Erase Size, whether it is switched on or not, limit to that size.
	 * Otherwise just have a stab at a good value.  For modern cards it
	 * will end up being 4MiB.  Note that if the value is too small, it
	 * can end up taking longer to erase.
	 */
	if (mmc_card_sd(card) && card->ssr.au) {
		card->pref_erase = card->ssr.au;
		card->erase_shift = ffs(card->ssr.au) - 1;
	} else if (card->ext_csd.hc_erase_size) {
		card->pref_erase = card->ext_csd.hc_erase_size;
	} else {
		sz = (card->csd.capacity << (card->csd.read_blkbits - 9)) >> 11;
		if (sz < 128)
			card->pref_erase = 512 * 1024 / 512;
		else if (sz < 512)
			card->pref_erase = 1024 * 1024 / 512;
		else if (sz < 1024)
			card->pref_erase = 2 * 1024 * 1024 / 512;
		else
			card->pref_erase = 4 * 1024 * 1024 / 512;
		if (card->pref_erase < card->erase_size)
			card->pref_erase = card->erase_size;
		else {
			sz = card->pref_erase % card->erase_size;
			if (sz)
				card->pref_erase += card->erase_size - sz;
		}
	}
}

static unsigned int mmc_mmc_erase_timeout(struct mmc_card *card,
				          unsigned int arg, unsigned int qty)
{
	unsigned int erase_timeout;

	if (arg == MMC_DISCARD_ARG ||
	    (arg == MMC_TRIM_ARG && card->ext_csd.rev >= 6)) {
		erase_timeout = card->ext_csd.trim_timeout;
	} else if (card->ext_csd.erase_group_def & 1) {
		/* High Capacity Erase Group Size uses HC timeouts */
		if (arg == MMC_TRIM_ARG)
			erase_timeout = card->ext_csd.trim_timeout;
		else
			erase_timeout = card->ext_csd.hc_erase_timeout;
	} else {
		/* CSD Erase Group Size uses write timeout */
		unsigned int mult = (10 << card->csd.r2w_factor);
		unsigned int timeout_clks = card->csd.tacc_clks * mult;
		unsigned int timeout_us;

		/*
		 * Avoid over flow for some crappy cards.
		 * e.g. tacc_ns=80000000 mult=1280
		 */
		if ((UINT_MAX / mult) < card->csd.tacc_ns)
			timeout_us = (card->csd.tacc_ns / 1000) * mult;
		else
			timeout_us = (card->csd.tacc_ns * mult) / 1000;

		/*
		 * ios.clock is only a target.  The real clock rate might be
		 * less but not that much less, so fudge it by multiplying by 2.
		 */
		timeout_clks <<= 1;
		timeout_us += (timeout_clks * 1000) /
			      (mmc_host_clk_rate(card->host) / 1000);

		erase_timeout = timeout_us / 1000;

		/*
		 * Theoretically, the calculation could underflow so round up
		 * to 1ms in that case.
		 */
		if (!erase_timeout)
			erase_timeout = 1;
	}

	/* Multiplier for secure operations */
	if (arg & MMC_SECURE_ARGS) {
		if (arg == MMC_SECURE_ERASE_ARG)
			erase_timeout *= card->ext_csd.sec_erase_mult;
		else
			erase_timeout *= card->ext_csd.sec_trim_mult;
	}

	erase_timeout *= qty;

	/*
	 * Ensure at least a 1 second timeout for SPI as per
	 * 'mmc_set_data_timeout()'
	 */
	if (mmc_host_is_spi(card->host) && erase_timeout < 1000)
		erase_timeout = 1000;

	return erase_timeout;
}

static unsigned int mmc_sd_erase_timeout(struct mmc_card *card,
					 unsigned int arg,
					 unsigned int qty)
{
	unsigned int erase_timeout;

	if (card->ssr.erase_timeout) {
		/* Erase timeout specified in SD Status Register (SSR) */
		erase_timeout = card->ssr.erase_timeout * qty +
				card->ssr.erase_offset;
	} else {
		/*
		 * Erase timeout not specified in SD Status Register (SSR) so
		 * use 250ms per write block.
		 */
		erase_timeout = 250 * qty;
	}

	/* Must not be less than 1 second */
	if (erase_timeout < 1000)
		erase_timeout = 1000;

	return erase_timeout;
}

static unsigned int mmc_erase_timeout(struct mmc_card *card,
				      unsigned int arg,
				      unsigned int qty)
{
	if (mmc_card_sd(card))
		return mmc_sd_erase_timeout(card, arg, qty);
	else
		return mmc_mmc_erase_timeout(card, arg, qty);
}

static int mmc_do_erase(struct mmc_card *card, unsigned int from,
			unsigned int to, unsigned int arg)
{
	struct mmc_command cmd = {0};
	unsigned int qty = 0;
	unsigned long timeout;
	int err;

	/*
	 * qty is used to calculate the erase timeout which depends on how many
	 * erase groups (or allocation units in SD terminology) are affected.
	 * We count erasing part of an erase group as one erase group.
	 * For SD, the allocation units are always a power of 2.  For MMC, the
	 * erase group size is almost certainly also power of 2, but it does not
	 * seem to insist on that in the JEDEC standard, so we fall back to
	 * division in that case.  SD may not specify an allocation unit size,
	 * in which case the timeout is based on the number of write blocks.
	 *
	 * Note that the timeout for secure trim 2 will only be correct if the
	 * number of erase groups specified is the same as the total of all
	 * preceding secure trim 1 commands.  Since the power may have been
	 * lost since the secure trim 1 commands occurred, it is generally
	 * impossible to calculate the secure trim 2 timeout correctly.
	 */
	if (card->erase_shift)
		qty += ((to >> card->erase_shift) -
			(from >> card->erase_shift)) + 1;
	else if (mmc_card_sd(card))
		qty += to - from + 1;
	else
		qty += ((to / card->erase_size) -
			(from / card->erase_size)) + 1;

	if (!mmc_card_blockaddr(card)) {
		from <<= 9;
		to <<= 9;
	}

	if (mmc_card_sd(card))
		cmd.opcode = SD_ERASE_WR_BLK_START;
	else
		cmd.opcode = MMC_ERASE_GROUP_START;
	cmd.arg = from;
	cmd.flags = MMC_RSP_SPI_R1 | MMC_RSP_R1 | MMC_CMD_AC;
	err = mmc_wait_for_cmd(card->host, &cmd, 0);
	if (err) {
		pr_err("mmc_erase: group start error %d, "
		       "status %#x\n", err, cmd.resp[0]);
		err = -EIO;
		goto out;
	}

	memset(&cmd, 0, sizeof(struct mmc_command));
	if (mmc_card_sd(card))
		cmd.opcode = SD_ERASE_WR_BLK_END;
	else
		cmd.opcode = MMC_ERASE_GROUP_END;
	cmd.arg = to;
	cmd.flags = MMC_RSP_SPI_R1 | MMC_RSP_R1 | MMC_CMD_AC;
	err = mmc_wait_for_cmd(card->host, &cmd, 0);
	if (err) {
		pr_err("mmc_erase: group end error %d, status %#x\n",
		       err, cmd.resp[0]);
		err = -EIO;
		goto out;
	}

	memset(&cmd, 0, sizeof(struct mmc_command));
	cmd.opcode = MMC_ERASE;
	cmd.arg = arg;
	cmd.flags = MMC_RSP_SPI_R1B | MMC_RSP_R1B | MMC_CMD_AC;
	cmd.cmd_timeout_ms = mmc_erase_timeout(card, arg, qty);
	err = mmc_wait_for_cmd(card->host, &cmd, 0);
	if (err) {
		pr_err("mmc_erase: erase error %d, status %#x\n",
		       err, cmd.resp[0]);
		err = -EIO;
		goto out;
	}

	if (mmc_host_is_spi(card->host))
		goto out;

	timeout = jiffies + msecs_to_jiffies(MMC_CORE_TIMEOUT_MS);
	do {
		memset(&cmd, 0, sizeof(struct mmc_command));
		cmd.opcode = MMC_SEND_STATUS;
		cmd.arg = card->rca << 16;
		cmd.flags = MMC_RSP_R1 | MMC_CMD_AC;
		/* Do not retry else we can't see errors */
		err = mmc_wait_for_cmd(card->host, &cmd, 0);
		if (err || (cmd.resp[0] & 0xFDF92000)) {
			pr_err("error %d requesting status %#x\n",
				err, cmd.resp[0]);
			err = -EIO;
			goto out;
		}

		/* Timeout if the device never becomes ready for data and
		 * never leaves the program state.
		 */
		if (time_after(jiffies, timeout)) {
			pr_err("%s: Card stuck in programming state! %s\n",
				mmc_hostname(card->host), __func__);
			err =  -EIO;
			goto out;
		}

	} while (!(cmd.resp[0] & R1_READY_FOR_DATA) ||
		 (R1_CURRENT_STATE(cmd.resp[0]) == R1_STATE_PRG));
out:
	return err;
}

/**
 * mmc_erase - erase sectors.
 * @card: card to erase
 * @from: first sector to erase
 * @nr: number of sectors to erase
 * @arg: erase command argument (SD supports only %MMC_ERASE_ARG)
 *
 * Caller must claim host before calling this function.
 */
int mmc_erase(struct mmc_card *card, unsigned int from, unsigned int nr,
	      unsigned int arg)
{
	unsigned int rem, to = from + nr;

	if (!(card->host->caps & MMC_CAP_ERASE) ||
	    !(card->csd.cmdclass & CCC_ERASE))
		return -EOPNOTSUPP;

	if (!card->erase_size)
		return -EOPNOTSUPP;

	if (mmc_card_sd(card) && arg != MMC_ERASE_ARG)
		return -EOPNOTSUPP;

	if ((arg & MMC_SECURE_ARGS) &&
	    !(card->ext_csd.sec_feature_support & EXT_CSD_SEC_ER_EN))
		return -EOPNOTSUPP;

	if ((arg & MMC_TRIM_ARGS) &&
	    !(card->ext_csd.sec_feature_support & EXT_CSD_SEC_GB_CL_EN))
		return -EOPNOTSUPP;

	if (arg == MMC_SECURE_ERASE_ARG) {
		if (from % card->erase_size || nr % card->erase_size)
			return -EINVAL;
	}

	if (arg == MMC_ERASE_ARG) {
		rem = from % card->erase_size;
		if (rem) {
			rem = card->erase_size - rem;
			from += rem;
			if (nr > rem)
				nr -= rem;
			else
				return 0;
		}
		rem = nr % card->erase_size;
		if (rem)
			nr -= rem;
	}

	if (nr == 0)
		return 0;

	to = from + nr;

	if (to <= from)
		return -EINVAL;

	/* 'from' and 'to' are inclusive */
	to -= 1;

	return mmc_do_erase(card, from, to, arg);
}
EXPORT_SYMBOL(mmc_erase);

int mmc_can_erase(struct mmc_card *card)
{
	if ((card->host->caps & MMC_CAP_ERASE) &&
	    (card->csd.cmdclass & CCC_ERASE) && card->erase_size)
		return 1;
	return 0;
}
EXPORT_SYMBOL(mmc_can_erase);

int mmc_can_trim(struct mmc_card *card)
{
	if (card->ext_csd.sec_feature_support & EXT_CSD_SEC_GB_CL_EN)
		return 1;
	return 0;
}
EXPORT_SYMBOL(mmc_can_trim);

int mmc_can_discard(struct mmc_card *card)
{
	/*
	 * As there's no way to detect the discard support bit at v4.5
	 * use the s/w feature support filed.
	 */
	if (card->ext_csd.feature_support & MMC_DISCARD_FEATURE)
		return 1;
	return 0;
}
EXPORT_SYMBOL(mmc_can_discard);

int mmc_can_sanitize(struct mmc_card *card)
{
	if (!mmc_can_trim(card) && !mmc_can_erase(card))
		return 0;
	if (card->ext_csd.sec_feature_support & EXT_CSD_SEC_SANITIZE)
		return 1;
	return 0;
}
EXPORT_SYMBOL(mmc_can_sanitize);

int mmc_can_secure_erase_trim(struct mmc_card *card)
{
	if (card->ext_csd.sec_feature_support & EXT_CSD_SEC_ER_EN)
		return 1;
	return 0;
}
EXPORT_SYMBOL(mmc_can_secure_erase_trim);

int mmc_erase_group_aligned(struct mmc_card *card, unsigned int from,
			    unsigned int nr)
{
	if (!card->erase_size)
		return 0;
	if (from % card->erase_size || nr % card->erase_size)
		return 0;
	return 1;
}
EXPORT_SYMBOL(mmc_erase_group_aligned);

static unsigned int mmc_do_calc_max_discard(struct mmc_card *card,
					    unsigned int arg)
{
	struct mmc_host *host = card->host;
	unsigned int max_discard, x, y, qty = 0, max_qty, timeout;
	unsigned int last_timeout = 0;

	if (card->erase_shift)
		max_qty = UINT_MAX >> card->erase_shift;
	else if (mmc_card_sd(card))
		max_qty = UINT_MAX;
	else
		max_qty = UINT_MAX / card->erase_size;

	/* Find the largest qty with an OK timeout */
	do {
		y = 0;
		for (x = 1; x && x <= max_qty && max_qty - x >= qty; x <<= 1) {
			timeout = mmc_erase_timeout(card, arg, qty + x);
			if (timeout > host->max_discard_to)
				break;
			if (timeout < last_timeout)
				break;
			last_timeout = timeout;
			y = x;
		}
		qty += y;
	} while (y);

	if (!qty)
		return 0;

	if (qty == 1)
		return 1;

	/* Convert qty to sectors */
	if (card->erase_shift)
		max_discard = --qty << card->erase_shift;
	else if (mmc_card_sd(card))
		max_discard = qty;
	else
		max_discard = --qty * card->erase_size;

	return max_discard;
}

unsigned int mmc_calc_max_discard(struct mmc_card *card)
{
	struct mmc_host *host = card->host;
	unsigned int max_discard, max_trim;

	if (!host->max_discard_to) {

		/*
		 * Without erase_group_def set, MMC erase timeout depends
		 * on clock frequence which can change.  In that case, the
		 * best choice is just the preferred erase size.
		 */
		if (mmc_card_mmc(card) && !(card->ext_csd.erase_group_def & 1))
			return card->pref_erase;
		else
			return UINT_MAX;
	}

	max_discard = mmc_do_calc_max_discard(card, MMC_ERASE_ARG);
	if (mmc_can_trim(card)) {
		max_trim = mmc_do_calc_max_discard(card, MMC_TRIM_ARG);
		if (max_trim < max_discard)
			max_discard = max_trim;
	} else if (max_discard < card->erase_size) {
		max_discard = 0;
	}
	pr_debug("%s: calculated max. discard sectors %u for timeout %u ms\n",
		 mmc_hostname(host), max_discard, host->max_discard_to);
	return max_discard;
}
EXPORT_SYMBOL(mmc_calc_max_discard);

int mmc_set_blocklen(struct mmc_card *card, unsigned int blocklen)
{
	struct mmc_command cmd = {0};

	if (mmc_card_blockaddr(card) || mmc_card_ddr_mode(card))
		return 0;

	cmd.opcode = MMC_SET_BLOCKLEN;
	cmd.arg = blocklen;
	cmd.flags = MMC_RSP_SPI_R1 | MMC_RSP_R1 | MMC_CMD_AC;
	return mmc_wait_for_cmd(card->host, &cmd, 5);
}
EXPORT_SYMBOL(mmc_set_blocklen);

int mmc_set_blockcount(struct mmc_card *card, unsigned int blockcount,
			bool is_rel_write)
{
	struct mmc_command cmd = {0};

	cmd.opcode = MMC_SET_BLOCK_COUNT;
	cmd.arg = blockcount & 0x0000FFFF;
	if (is_rel_write)
		cmd.arg |= 1 << 31;
	cmd.flags = MMC_RSP_SPI_R1 | MMC_RSP_R1 | MMC_CMD_AC;
	return mmc_wait_for_cmd(card->host, &cmd, 5);
}
EXPORT_SYMBOL(mmc_set_blockcount);

static void mmc_hw_reset_for_init(struct mmc_host *host)
{
	if (!(host->caps & MMC_CAP_HW_RESET) || !host->ops->hw_reset)
		return;
	mmc_host_clk_hold(host);
	host->ops->hw_reset(host);
	mmc_host_clk_release(host);
}

int mmc_can_reset(struct mmc_card *card)
{
	u8 rst_n_function;

	if (!mmc_card_mmc(card))
		return 0;
	rst_n_function = card->ext_csd.rst_n_function;
	if ((rst_n_function & EXT_CSD_RST_N_EN_MASK) != EXT_CSD_RST_N_ENABLED)
		return 0;
	return 1;
}
EXPORT_SYMBOL(mmc_can_reset);

static int mmc_do_hw_reset(struct mmc_host *host, int check)
{
	struct mmc_card *card = host->card;

	if (!host->bus_ops->power_restore)
		return -EOPNOTSUPP;

	if (!(host->caps & MMC_CAP_HW_RESET) || !host->ops->hw_reset)
		return -EOPNOTSUPP;

	if (!card)
		return -EINVAL;

	if (!mmc_can_reset(card))
		return -EOPNOTSUPP;

	mmc_host_clk_hold(host);
	mmc_set_clock(host, host->f_init);

	host->ops->hw_reset(host);

	/* If the reset has happened, then a status command will fail */
	if (check) {
		struct mmc_command cmd = {0};
		int err;

		cmd.opcode = MMC_SEND_STATUS;
		if (!mmc_host_is_spi(card->host))
			cmd.arg = card->rca << 16;
		cmd.flags = MMC_RSP_SPI_R2 | MMC_RSP_R1 | MMC_CMD_AC;
		err = mmc_wait_for_cmd(card->host, &cmd, 0);
		if (!err) {
			mmc_host_clk_release(host);
			return -ENOSYS;
		}
	}

	host->card->state &= ~(MMC_STATE_HIGHSPEED | MMC_STATE_HIGHSPEED_DDR);
	if (mmc_host_is_spi(host)) {
		host->ios.chip_select = MMC_CS_HIGH;
		host->ios.bus_mode = MMC_BUSMODE_PUSHPULL;
	} else {
		host->ios.chip_select = MMC_CS_DONTCARE;
		host->ios.bus_mode = MMC_BUSMODE_OPENDRAIN;
	}
	host->ios.bus_width = MMC_BUS_WIDTH_1;
	host->ios.timing = MMC_TIMING_LEGACY;
	mmc_set_ios(host);

	mmc_host_clk_release(host);

	return host->bus_ops->power_restore(host);
}

int mmc_hw_reset(struct mmc_host *host)
{
	return mmc_do_hw_reset(host, 0);
}
EXPORT_SYMBOL(mmc_hw_reset);

int mmc_hw_reset_check(struct mmc_host *host)
{
	return mmc_do_hw_reset(host, 1);
}
EXPORT_SYMBOL(mmc_hw_reset_check);

static int mmc_rescan_try_freq(struct mmc_host *host, unsigned freq)
{
	host->f_init = freq;

#ifdef CONFIG_MMC_DEBUG
	pr_info("%s: %s: trying to init card at %u Hz\n",
		mmc_hostname(host), __func__, host->f_init);
#endif
	mmc_power_up(host);

	/*
	 * Some eMMCs (with VCCQ always on) may not be reset after power up, so
	 * do a hardware reset if possible.
	 */
	mmc_hw_reset_for_init(host);

	/*
	 * sdio_reset sends CMD52 to reset card.  Since we do not know
	 * if the card is being re-initialized, just send it.  CMD52
	 * should be ignored by SD/eMMC cards.
	 */
	sdio_reset(host);
	mmc_go_idle(host);

	mmc_send_if_cond(host, host->ocr_avail);

	/* Order's important: probe SDIO, then SD, then MMC */
	if (!mmc_attach_sdio(host))
		return 0;
	if (!mmc_attach_sd(host))
		return 0;
	if (!mmc_attach_mmc(host))
		return 0;

	mmc_power_off(host);
	return -EIO;
}

int _mmc_detect_card_removed(struct mmc_host *host)
{
	int ret = -ENOSYS;

	if ((host->caps & MMC_CAP_NONREMOVABLE) || !host->bus_ops->alive)
		return 0;

	if (!host->card || mmc_card_removed(host->card))
		return 1;

<<<<<<< HEAD
	/* First, try host-controller's card detect callback */
	if (host->ops->get_cd) {
		ret = host->ops->get_cd(host);
		/*
		 * The return value from get_cd: 1 for present, 0 for absent,
		 * we need to convert it to: 1 for absent, 0 for present.
		 */
		if (ret >= 0)
			ret = !ret;
	}
	/* If failed, back to the bus_ops alive() callback */
	if (ret < 0)
		ret = host->bus_ops->alive(host);
=======
	ret = host->bus_ops->alive(host);

	/*
	 * Card detect status and alive check may be out of sync if card is
	 * removed slowly, when card detect switch changes while card/slot
	 * pads are still contacted in hardware (refer to "SD Card Mechanical
	 * Addendum, Appendix C: Card Detection Switch"). So reschedule a
	 * detect work 200ms later for this case.
	 */
	if (!ret && host->ops->get_cd && !host->ops->get_cd(host)) {
		mmc_detect_change(host, msecs_to_jiffies(200));
		pr_debug("%s: card removed too slowly\n", mmc_hostname(host));
	}

>>>>>>> 8bb495e3
	if (ret) {
		mmc_card_set_removed(host->card);
		pr_debug("%s: card remove detected\n", mmc_hostname(host));
	}

	return ret;
}

int mmc_detect_card_removed(struct mmc_host *host)
{
	struct mmc_card *card = host->card;
	int ret;
	unsigned long flags;

	WARN_ON(!host->claimed);

	if (!card)
		return 1;

	ret = mmc_card_removed(card);
	/*
	 * The card will be considered unchanged unless we have been asked to
	 * detect a change or host requires polling to provide card detection.
	 */
	if (!host->detect_change && !(host->caps & MMC_CAP_NEEDS_POLL) &&
	    !(host->caps2 & MMC_CAP2_DETECT_ON_ERR))
		return ret;

	host->detect_change = 0;
	if (!ret) {
		ret = _mmc_detect_card_removed(host);
		if (ret && (host->caps2 & MMC_CAP2_DETECT_ON_ERR)) {
			/*
			 * Schedule a detect work as soon as possible to let a
			 * rescan handle the card removal.
			 */
			spin_lock_irqsave(&host->lock, flags);
			host->rescan_disable = 0;
			spin_unlock_irqrestore(&host->lock, flags);

			cancel_delayed_work(&host->detect);
			mmc_detect_change(host, 0);
		}
	}

	return ret;
}
EXPORT_SYMBOL(mmc_detect_card_removed);

void mmc_rescan(struct work_struct *work)
{
	struct mmc_host *host =
		container_of(work, struct mmc_host, detect.work);
	int i;

	if (host->rescan_disable)
		return;

	/* If there is a non-removable card registered, only scan once */
	if ((host->caps & MMC_CAP_NONREMOVABLE) && host->rescan_entered)
		return;
	host->rescan_entered = 1;

	mmc_bus_get(host);

	/*
	 * if there is a _removable_ card registered, check whether it is
	 * still present
	 */
	if (host->bus_ops && host->bus_ops->detect && !host->bus_dead
	    && !(host->caps & MMC_CAP_NONREMOVABLE))
		host->bus_ops->detect(host);

	host->detect_change = 0;

	/*
	 * Let mmc_bus_put() free the bus/bus_ops if we've found that
	 * the card is no longer present.
	 */
	mmc_bus_put(host);
	mmc_bus_get(host);

	/* if there still is a card present, stop here */
	if (host->bus_ops != NULL) {
		mmc_bus_put(host);
		goto out;
	}

	/*
	 * Only we can add a new handler, so it's safe to
	 * release the lock here.
	 */
	mmc_bus_put(host);

	if (host->ops->get_cd && host->ops->get_cd(host) == 0) {
		mmc_claim_host(host);
		mmc_power_off(host);
		mmc_release_host(host);
		goto out;
	}

	mmc_claim_host(host);
	for (i = 0; i < ARRAY_SIZE(freqs); i++) {
		if (!mmc_rescan_try_freq(host, max(freqs[i], host->f_min)))
			break;
		if (freqs[i] <= host->f_min)
			break;
	}
	mmc_release_host(host);

 out:
	if (host->caps & MMC_CAP_NEEDS_POLL)
		mmc_schedule_delayed_work(&host->detect, HZ);
}

void mmc_start_host(struct mmc_host *host)
{
	host->f_init = max(freqs[0], host->f_min);
	host->rescan_disable = 0;
	if (host->caps2 & MMC_CAP2_NO_PRESCAN_POWERUP)
		mmc_power_off(host);
	else
		mmc_power_up(host);
	mmc_detect_change(host, 0);
}

void mmc_stop_host(struct mmc_host *host)
{
#ifdef CONFIG_MMC_DEBUG
	unsigned long flags;
	spin_lock_irqsave(&host->lock, flags);
	host->removed = 1;
	spin_unlock_irqrestore(&host->lock, flags);
#endif

	host->rescan_disable = 1;
	cancel_delayed_work_sync(&host->detect);
	mmc_flush_scheduled_work();

	/* clear pm flags now and let card drivers set them as needed */
	host->pm_flags = 0;

	mmc_bus_get(host);
	if (host->bus_ops && !host->bus_dead) {
		/* Calling bus_ops->remove() with a claimed host can deadlock */
		if (host->bus_ops->remove)
			host->bus_ops->remove(host);

		mmc_claim_host(host);
		mmc_detach_bus(host);
		mmc_power_off(host);
		mmc_release_host(host);
		mmc_bus_put(host);
		return;
	}
	mmc_bus_put(host);

	BUG_ON(host->card);

	mmc_power_off(host);
}

int mmc_power_save_host(struct mmc_host *host)
{
	int ret = 0;

#ifdef CONFIG_MMC_DEBUG
	pr_info("%s: %s: powering down\n", mmc_hostname(host), __func__);
#endif

	mmc_bus_get(host);

	if (!host->bus_ops || host->bus_dead || !host->bus_ops->power_restore) {
		mmc_bus_put(host);
		return -EINVAL;
	}

	if (host->bus_ops->power_save)
		ret = host->bus_ops->power_save(host);

	mmc_bus_put(host);

	mmc_power_off(host);

	return ret;
}
EXPORT_SYMBOL(mmc_power_save_host);

int mmc_power_restore_host(struct mmc_host *host)
{
	int ret;

#ifdef CONFIG_MMC_DEBUG
	pr_info("%s: %s: powering up\n", mmc_hostname(host), __func__);
#endif

	mmc_bus_get(host);

	if (!host->bus_ops || host->bus_dead || !host->bus_ops->power_restore) {
		mmc_bus_put(host);
		return -EINVAL;
	}

	mmc_power_up(host);
	ret = host->bus_ops->power_restore(host);

	mmc_bus_put(host);

	return ret;
}
EXPORT_SYMBOL(mmc_power_restore_host);

int mmc_card_awake(struct mmc_host *host)
{
	int err = -ENOSYS;

	if (host->caps2 & MMC_CAP2_NO_SLEEP_CMD)
		return 0;

	mmc_bus_get(host);

	if (host->bus_ops && !host->bus_dead && host->bus_ops->awake)
		err = host->bus_ops->awake(host);

	mmc_bus_put(host);

	return err;
}
EXPORT_SYMBOL(mmc_card_awake);

int mmc_card_sleep(struct mmc_host *host)
{
	int err = -ENOSYS;

	if (host->caps2 & MMC_CAP2_NO_SLEEP_CMD)
		return 0;

	mmc_bus_get(host);

	if (host->bus_ops && !host->bus_dead && host->bus_ops->sleep)
		err = host->bus_ops->sleep(host);

	mmc_bus_put(host);

	return err;
}
EXPORT_SYMBOL(mmc_card_sleep);

int mmc_card_can_sleep(struct mmc_host *host)
{
	struct mmc_card *card = host->card;

	if (card && mmc_card_mmc(card) && card->ext_csd.rev >= 3)
		return 1;
	return 0;
}
EXPORT_SYMBOL(mmc_card_can_sleep);

/*
 * Flush the cache to the non-volatile storage.
 */
int mmc_flush_cache(struct mmc_card *card)
{
	struct mmc_host *host = card->host;
	int err = 0;

	if (!(host->caps2 & MMC_CAP2_CACHE_CTRL))
		return err;

	if (mmc_card_mmc(card) &&
			(card->ext_csd.cache_size > 0) &&
			(card->ext_csd.cache_ctrl & 1)) {
		err = mmc_switch(card, EXT_CSD_CMD_SET_NORMAL,
				EXT_CSD_FLUSH_CACHE, 1, 0);
		if (err)
			pr_err("%s: cache flush error %d\n",
					mmc_hostname(card->host), err);
	}

	return err;
}
EXPORT_SYMBOL(mmc_flush_cache);

/*
 * Turn the cache ON/OFF.
 * Turning the cache OFF shall trigger flushing of the data
 * to the non-volatile storage.
 * This function should be called with host claimed
 */
int mmc_cache_ctrl(struct mmc_host *host, u8 enable)
{
	struct mmc_card *card = host->card;
	unsigned int timeout;
	int err = 0;

	if (!(host->caps2 & MMC_CAP2_CACHE_CTRL) ||
			mmc_card_is_removable(host))
		return err;

	if (card && mmc_card_mmc(card) &&
			(card->ext_csd.cache_size > 0)) {
		enable = !!enable;

		if (card->ext_csd.cache_ctrl ^ enable) {
			timeout = enable ? card->ext_csd.generic_cmd6_time : 0;
			err = mmc_switch(card, EXT_CSD_CMD_SET_NORMAL,
					EXT_CSD_CACHE_CTRL, enable, timeout);
			if (err)
				pr_err("%s: cache %s error %d\n",
						mmc_hostname(card->host),
						enable ? "on" : "off",
						err);
			else
				card->ext_csd.cache_ctrl = enable;
		}
	}

	return err;
}
EXPORT_SYMBOL(mmc_cache_ctrl);

#ifdef CONFIG_PM

/**
 *	mmc_suspend_host - suspend a host
 *	@host: mmc host
 */
int mmc_suspend_host(struct mmc_host *host)
{
	int err = 0;

	cancel_delayed_work(&host->detect);
	mmc_flush_scheduled_work();

	mmc_bus_get(host);
	if (host->bus_ops && !host->bus_dead) {
		if (host->bus_ops->suspend) {
			if (mmc_card_doing_bkops(host->card)) {
				err = mmc_stop_bkops(host->card);
				if (err)
					goto out;
			}
			err = host->bus_ops->suspend(host);
		}

		if (err == -ENOSYS || !host->bus_ops->resume) {
			/*
			 * We simply "remove" the card in this case.
			 * It will be redetected on resume.  (Calling
			 * bus_ops->remove() with a claimed host can
			 * deadlock.)
			 */
			if (host->bus_ops->remove)
				host->bus_ops->remove(host);
			mmc_claim_host(host);
			mmc_detach_bus(host);
			mmc_power_off(host);
			mmc_release_host(host);
			host->pm_flags = 0;
			err = 0;
		}
	}
	mmc_bus_put(host);

	if (!err && !mmc_card_keep_power(host))
		mmc_power_off(host);

out:
	return err;
}

EXPORT_SYMBOL(mmc_suspend_host);

/**
 *	mmc_resume_host - resume a previously suspended host
 *	@host: mmc host
 */
int mmc_resume_host(struct mmc_host *host)
{
	int err = 0;

	mmc_bus_get(host);
	if (host->bus_ops && !host->bus_dead) {
		if (!mmc_card_keep_power(host)) {
			mmc_power_up(host);
			mmc_select_voltage(host, host->ocr);
			/*
			 * Tell runtime PM core we just powered up the card,
			 * since it still believes the card is powered off.
			 * Note that currently runtime PM is only enabled
			 * for SDIO cards that are MMC_CAP_POWER_OFF_CARD
			 */
			if (mmc_card_sdio(host->card) &&
			    (host->caps & MMC_CAP_POWER_OFF_CARD)) {
				pm_runtime_disable(&host->card->dev);
				pm_runtime_set_active(&host->card->dev);
				pm_runtime_enable(&host->card->dev);
			}
		}
		BUG_ON(!host->bus_ops->resume);
		err = host->bus_ops->resume(host);
		if (err) {
			pr_warning("%s: error %d during resume "
					    "(card was removed?)\n",
					    mmc_hostname(host), err);
			err = 0;
		}
	}
	host->pm_flags &= ~MMC_PM_KEEP_POWER;
	mmc_bus_put(host);

	return err;
}
EXPORT_SYMBOL(mmc_resume_host);

/* Do the card removal on suspend if card is assumed removeable
 * Do that in pm notifier while userspace isn't yet frozen, so we will be able
   to sync the card.
*/
int mmc_pm_notify(struct notifier_block *notify_block,
					unsigned long mode, void *unused)
{
	struct mmc_host *host = container_of(
		notify_block, struct mmc_host, pm_notify);
	unsigned long flags;
	int err = 0;

	switch (mode) {
	case PM_HIBERNATION_PREPARE:
	case PM_SUSPEND_PREPARE:
		if (host->card && mmc_card_mmc(host->card) &&
		    mmc_card_doing_bkops(host->card)) {
			err = mmc_stop_bkops(host->card);
			if (err) {
				pr_err("%s: didn't stop bkops\n",
					mmc_hostname(host));
				return err;
			}
			mmc_card_clr_doing_bkops(host->card);
		}

		spin_lock_irqsave(&host->lock, flags);
		host->rescan_disable = 1;
		spin_unlock_irqrestore(&host->lock, flags);
		cancel_delayed_work_sync(&host->detect);

		if (!host->bus_ops || host->bus_ops->suspend)
			break;

		/* Calling bus_ops->remove() with a claimed host can deadlock */
		if (host->bus_ops->remove)
			host->bus_ops->remove(host);

		mmc_claim_host(host);
		mmc_detach_bus(host);
		mmc_power_off(host);
		mmc_release_host(host);
		host->pm_flags = 0;
		break;

	case PM_POST_SUSPEND:
	case PM_POST_HIBERNATION:
	case PM_POST_RESTORE:

		spin_lock_irqsave(&host->lock, flags);
		host->rescan_disable = 0;
		spin_unlock_irqrestore(&host->lock, flags);
		mmc_detect_change(host, 0);

	}

	return 0;
}
#endif

/**
 * mmc_init_context_info() - init synchronization context
 * @host: mmc host
 *
 * Init struct context_info needed to implement asynchronous
 * request mechanism, used by mmc core, host driver and mmc requests
 * supplier.
 */
void mmc_init_context_info(struct mmc_host *host)
{
	spin_lock_init(&host->context_info.lock);
	host->context_info.is_new_req = false;
	host->context_info.is_done_rcv = false;
	host->context_info.is_waiting_last_req = false;
	init_waitqueue_head(&host->context_info.wait);
}

static int __init mmc_init(void)
{
	int ret;

	workqueue = alloc_ordered_workqueue("kmmcd", 0);
	if (!workqueue)
		return -ENOMEM;

	ret = mmc_register_bus();
	if (ret)
		goto destroy_workqueue;

	ret = mmc_register_host_class();
	if (ret)
		goto unregister_bus;

	ret = sdio_register_bus();
	if (ret)
		goto unregister_host_class;

	return 0;

unregister_host_class:
	mmc_unregister_host_class();
unregister_bus:
	mmc_unregister_bus();
destroy_workqueue:
	destroy_workqueue(workqueue);

	return ret;
}

static void __exit mmc_exit(void)
{
	sdio_unregister_bus();
	mmc_unregister_host_class();
	mmc_unregister_bus();
	destroy_workqueue(workqueue);
}

subsys_initcall(mmc_init);
module_exit(mmc_exit);

MODULE_LICENSE("GPL");<|MERGE_RESOLUTION|>--- conflicted
+++ resolved
@@ -2341,7 +2341,7 @@
 
 int _mmc_detect_card_removed(struct mmc_host *host)
 {
-	int ret = -ENOSYS;
+	int ret;
 
 	if ((host->caps & MMC_CAP_NONREMOVABLE) || !host->bus_ops->alive)
 		return 0;
@@ -2349,21 +2349,6 @@
 	if (!host->card || mmc_card_removed(host->card))
 		return 1;
 
-<<<<<<< HEAD
-	/* First, try host-controller's card detect callback */
-	if (host->ops->get_cd) {
-		ret = host->ops->get_cd(host);
-		/*
-		 * The return value from get_cd: 1 for present, 0 for absent,
-		 * we need to convert it to: 1 for absent, 0 for present.
-		 */
-		if (ret >= 0)
-			ret = !ret;
-	}
-	/* If failed, back to the bus_ops alive() callback */
-	if (ret < 0)
-		ret = host->bus_ops->alive(host);
-=======
 	ret = host->bus_ops->alive(host);
 
 	/*
@@ -2378,7 +2363,6 @@
 		pr_debug("%s: card removed too slowly\n", mmc_hostname(host));
 	}
 
->>>>>>> 8bb495e3
 	if (ret) {
 		mmc_card_set_removed(host->card);
 		pr_debug("%s: card remove detected\n", mmc_hostname(host));
