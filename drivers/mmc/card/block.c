/*
 * Block driver for media (i.e., flash cards)
 *
 * Copyright 2002 Hewlett-Packard Company
 * Copyright 2005-2008 Pierre Ossman
 *
 * Use consistent with the GNU GPL is permitted,
 * provided that this copyright notice is
 * preserved in its entirety in all copies and derived works.
 *
 * HEWLETT-PACKARD COMPANY MAKES NO WARRANTIES, EXPRESSED OR IMPLIED,
 * AS TO THE USEFULNESS OR CORRECTNESS OF THIS CODE OR ITS
 * FITNESS FOR ANY PARTICULAR PURPOSE.
 *
 * Many thanks to Alessandro Rubini and Jonathan Corbet!
 *
 * Author:  Andrew Christian
 *          28 May 2002
 */
#include <linux/moduleparam.h>
#include <linux/module.h>
#include <linux/init.h>

#include <linux/kernel.h>
#include <linux/fs.h>
#include <linux/slab.h>
#include <linux/errno.h>
#include <linux/hdreg.h>
#include <linux/kdev_t.h>
#include <linux/blkdev.h>
#include <linux/mutex.h>
#include <linux/scatterlist.h>
#include <linux/string_helpers.h>
#include <linux/delay.h>
#include <linux/capability.h>
#include <linux/compat.h>
#include <linux/pm_runtime.h>

#include <linux/mmc/ioctl.h>
#include <linux/mmc/card.h>
#include <linux/mmc/host.h>
#include <linux/mmc/mmc.h>
#include <linux/mmc/sd.h>

#include <asm/uaccess.h>

#include "queue.h"

MODULE_ALIAS("mmc:block");
#ifdef MODULE_PARAM_PREFIX
#undef MODULE_PARAM_PREFIX
#endif
#define MODULE_PARAM_PREFIX "mmcblk."

#define INAND_CMD38_ARG_EXT_CSD  113
#define INAND_CMD38_ARG_ERASE    0x00
#define INAND_CMD38_ARG_TRIM     0x01
#define INAND_CMD38_ARG_SECERASE 0x80
#define INAND_CMD38_ARG_SECTRIM1 0x81
#define INAND_CMD38_ARG_SECTRIM2 0x88
#define MMC_BLK_TIMEOUT_MS  (10 * 60 * 1000)        /* 10 minute timeout */
<<<<<<< HEAD
#define MMC_MIN_QUEUE_BOUNCESZ 4096
#define MMC_MAX_QUEUE_BOUNCESZ 4194304
=======
#define MMC_SANITIZE_REQ_TIMEOUT 240000
#define MMC_EXTRACT_INDEX_FROM_ARG(x) ((x & 0x00FF0000) >> 16)
>>>>>>> 78fd8223

#define mmc_req_rel_wr(req)	(((req->cmd_flags & REQ_FUA) || \
				  (req->cmd_flags & REQ_META)) && \
				  (rq_data_dir(req) == WRITE))
#define PACKED_CMD_VER	0x01
#define PACKED_CMD_WR	0x02

static DEFINE_MUTEX(block_mutex);

/*
 * The defaults come from config options but can be overriden by module
 * or bootarg options.
 */
static int perdev_minors = CONFIG_MMC_BLOCK_MINORS;

/*
 * We've only got one major, so number of mmcblk devices is
 * limited to 256 / number of minors per device.
 */
static int max_devices;

/* 256 minors, so at most 256 separate devices */
static DECLARE_BITMAP(dev_use, 256);
static DECLARE_BITMAP(name_use, 256);

/*
 * There is one mmc_blk_data per slot.
 */
struct mmc_blk_data {
	spinlock_t	lock;
	struct gendisk	*disk;
	struct mmc_queue queue;
	struct list_head part;

	unsigned int	flags;
#define MMC_BLK_CMD23	(1 << 0)	/* Can do SET_BLOCK_COUNT for multiblock */
#define MMC_BLK_REL_WR	(1 << 1)	/* MMC Reliable write support */
#define MMC_BLK_PACKED_CMD	(1 << 2)	/* MMC packed command support */

	unsigned int	usage;
	unsigned int	read_only;
	unsigned int	part_type;
	unsigned int	name_idx;
	unsigned int	reset_done;
#define MMC_BLK_READ		BIT(0)
#define MMC_BLK_WRITE		BIT(1)
#define MMC_BLK_DISCARD		BIT(2)
#define MMC_BLK_SECDISCARD	BIT(3)

	/*
	 * Only set in main mmc_blk_data associated
	 * with mmc_card with mmc_set_drvdata, and keeps
	 * track of the current selected device partition.
	 */
	unsigned int	part_curr;
	struct device_attribute force_ro;
	struct device_attribute power_ro_lock;
	struct device_attribute bouncesz;
	int	area_type;
};

static DEFINE_MUTEX(open_lock);

enum {
	MMC_PACKED_NR_IDX = -1,
	MMC_PACKED_NR_ZERO,
	MMC_PACKED_NR_SINGLE,
};

module_param(perdev_minors, int, 0444);
MODULE_PARM_DESC(perdev_minors, "Minors numbers to allocate per device");

static inline int mmc_blk_part_switch(struct mmc_card *card,
				      struct mmc_blk_data *md);
static int get_card_status(struct mmc_card *card, u32 *status, int retries);

static inline void mmc_blk_clear_packed(struct mmc_queue_req *mqrq)
{
	struct mmc_packed *packed = mqrq->packed;

	BUG_ON(!packed);

	mqrq->cmd_type = MMC_PACKED_NONE;
	packed->nr_entries = MMC_PACKED_NR_ZERO;
	packed->idx_failure = MMC_PACKED_NR_IDX;
	packed->retries = 0;
	packed->blocks = 0;
}

static struct mmc_blk_data *mmc_blk_get(struct gendisk *disk)
{
	struct mmc_blk_data *md;

	mutex_lock(&open_lock);
	md = disk->private_data;
	if (md && md->usage == 0)
		md = NULL;
	if (md)
		md->usage++;
	mutex_unlock(&open_lock);

	return md;
}

static inline int mmc_get_devidx(struct gendisk *disk)
{
	int devmaj = MAJOR(disk_devt(disk));
	int devidx = MINOR(disk_devt(disk)) / perdev_minors;

	if (!devmaj)
		devidx = disk->first_minor / perdev_minors;
	return devidx;
}

static void mmc_blk_put(struct mmc_blk_data *md)
{
	mutex_lock(&open_lock);
	md->usage--;
	if (md->usage == 0) {
		int devidx = mmc_get_devidx(md->disk);
		blk_cleanup_queue(md->queue.queue);

		__clear_bit(devidx, dev_use);

		put_disk(md->disk);
		kfree(md);
	}
	mutex_unlock(&open_lock);
}

static ssize_t power_ro_lock_show(struct device *dev,
		struct device_attribute *attr, char *buf)
{
	int ret;
	struct mmc_blk_data *md = mmc_blk_get(dev_to_disk(dev));
	struct mmc_card *card = md->queue.card;
	int locked = 0;

	if (card->ext_csd.boot_ro_lock & EXT_CSD_BOOT_WP_B_PERM_WP_EN)
		locked = 2;
	else if (card->ext_csd.boot_ro_lock & EXT_CSD_BOOT_WP_B_PWR_WP_EN)
		locked = 1;

	ret = snprintf(buf, PAGE_SIZE, "%d\n", locked);

	return ret;
}

static ssize_t power_ro_lock_store(struct device *dev,
		struct device_attribute *attr, const char *buf, size_t count)
{
	int ret;
	struct mmc_blk_data *md, *part_md;
	struct mmc_card *card;
	unsigned long set;

	if (kstrtoul(buf, 0, &set))
		return -EINVAL;

	if (set != 1)
		return count;

	md = mmc_blk_get(dev_to_disk(dev));
	card = md->queue.card;

	mmc_get_card(card);

	ret = mmc_switch(card, EXT_CSD_CMD_SET_NORMAL, EXT_CSD_BOOT_WP,
				card->ext_csd.boot_ro_lock |
				EXT_CSD_BOOT_WP_B_PWR_WP_EN,
				card->ext_csd.part_time);
	if (ret)
		pr_err("%s: Locking boot partition ro until next power on failed: %d\n", md->disk->disk_name, ret);
	else
		card->ext_csd.boot_ro_lock |= EXT_CSD_BOOT_WP_B_PWR_WP_EN;

	mmc_put_card(card);

	if (!ret) {
		pr_info("%s: Locking boot partition ro until next power on\n",
			md->disk->disk_name);
		set_disk_ro(md->disk, 1);

		list_for_each_entry(part_md, &md->part, part)
			if (part_md->area_type == MMC_BLK_DATA_AREA_BOOT) {
				pr_info("%s: Locking boot partition ro until next power on\n", part_md->disk->disk_name);
				set_disk_ro(part_md->disk, 1);
			}
	}

	mmc_blk_put(md);
	return count;
}

static ssize_t force_ro_show(struct device *dev, struct device_attribute *attr,
			     char *buf)
{
	int ret;
	struct mmc_blk_data *md = mmc_blk_get(dev_to_disk(dev));

	ret = snprintf(buf, PAGE_SIZE, "%d",
		       get_disk_ro(dev_to_disk(dev)) ^
		       md->read_only);
	mmc_blk_put(md);
	return ret;
}

static ssize_t force_ro_store(struct device *dev, struct device_attribute *attr,
			      const char *buf, size_t count)
{
	int ret;
	char *end;
	struct mmc_blk_data *md = mmc_blk_get(dev_to_disk(dev));
	unsigned long set = simple_strtoul(buf, &end, 0);
	if (end == buf) {
		ret = -EINVAL;
		goto out;
	}

	set_disk_ro(dev_to_disk(dev), set || md->read_only);
	ret = count;
out:
	mmc_blk_put(md);
	return ret;
}

static int mmc_blk_open(struct block_device *bdev, fmode_t mode)
{
	struct mmc_blk_data *md = mmc_blk_get(bdev->bd_disk);
	int ret = -ENXIO;

	mutex_lock(&block_mutex);
	if (md) {
		if (md->usage == 2)
			check_disk_change(bdev);
		ret = 0;

		if ((mode & FMODE_WRITE) && md->read_only) {
			mmc_blk_put(md);
			ret = -EROFS;
		}
	}
	mutex_unlock(&block_mutex);

	return ret;
}

static void mmc_blk_release(struct gendisk *disk, fmode_t mode)
{
	struct mmc_blk_data *md = disk->private_data;

	mutex_lock(&block_mutex);
	mmc_blk_put(md);
	mutex_unlock(&block_mutex);
}

static int
mmc_blk_getgeo(struct block_device *bdev, struct hd_geometry *geo)
{
	geo->cylinders = get_capacity(bdev->bd_disk) / (4 * 16);
	geo->heads = 4;
	geo->sectors = 16;
	return 0;
}

struct mmc_blk_ioc_data {
	struct mmc_ioc_cmd ic;
	unsigned char *buf;
	u64 buf_bytes;
};

static struct mmc_blk_ioc_data *mmc_blk_ioctl_copy_from_user(
	struct mmc_ioc_cmd __user *user)
{
	struct mmc_blk_ioc_data *idata;
	int err;

	idata = kzalloc(sizeof(*idata), GFP_KERNEL);
	if (!idata) {
		err = -ENOMEM;
		goto out;
	}

	if (copy_from_user(&idata->ic, user, sizeof(idata->ic))) {
		err = -EFAULT;
		goto idata_err;
	}

	idata->buf_bytes = (u64) idata->ic.blksz * idata->ic.blocks;
	if (idata->buf_bytes > MMC_IOC_MAX_BYTES) {
		err = -EOVERFLOW;
		goto idata_err;
	}

	if (!idata->buf_bytes)
		return idata;

	idata->buf = kzalloc(idata->buf_bytes, GFP_KERNEL);
	if (!idata->buf) {
		err = -ENOMEM;
		goto idata_err;
	}

	if (copy_from_user(idata->buf, (void __user *)(unsigned long)
					idata->ic.data_ptr, idata->buf_bytes)) {
		err = -EFAULT;
		goto copy_err;
	}

	return idata;

copy_err:
	kfree(idata->buf);
idata_err:
	kfree(idata);
out:
	return ERR_PTR(err);
}

static int ioctl_rpmb_card_status_poll(struct mmc_card *card, u32 *status,
				       u32 retries_max)
{
	int err;
	u32 retry_count = 0;

	if (!status || !retries_max)
		return -EINVAL;

	do {
		err = get_card_status(card, status, 5);
		if (err)
			break;

		if (!R1_STATUS(*status) &&
				(R1_CURRENT_STATE(*status) != R1_STATE_PRG))
			break; /* RPMB programming operation complete */

		/*
		 * Rechedule to give the MMC device a chance to continue
		 * processing the previous command without being polled too
		 * frequently.
		 */
		usleep_range(1000, 5000);
	} while (++retry_count < retries_max);

	if (retry_count == retries_max)
		err = -EPERM;

	return err;
}

static int ioctl_do_sanitize(struct mmc_card *card)
{
	int err;

	if (!(mmc_can_sanitize(card) &&
	      (card->host->caps2 & MMC_CAP2_SANITIZE))) {
			pr_warn("%s: %s - SANITIZE is not supported\n",
				mmc_hostname(card->host), __func__);
			err = -EOPNOTSUPP;
			goto out;
	}

	pr_debug("%s: %s - SANITIZE IN PROGRESS...\n",
		mmc_hostname(card->host), __func__);

	err = mmc_switch(card, EXT_CSD_CMD_SET_NORMAL,
					EXT_CSD_SANITIZE_START, 1,
					MMC_SANITIZE_REQ_TIMEOUT);

	if (err)
		pr_err("%s: %s - EXT_CSD_SANITIZE_START failed. err=%d\n",
		       mmc_hostname(card->host), __func__, err);

	pr_debug("%s: %s - SANITIZE COMPLETED\n", mmc_hostname(card->host),
					     __func__);
out:
	return err;
}

static int mmc_blk_ioctl_cmd(struct block_device *bdev,
	struct mmc_ioc_cmd __user *ic_ptr)
{
	struct mmc_blk_ioc_data *idata;
	struct mmc_blk_data *md;
	struct mmc_card *card;
	struct mmc_command cmd = {0};
	struct mmc_data data = {0};
	struct mmc_request mrq = {NULL};
	struct scatterlist sg;
	int err;
	int is_rpmb = false;
	u32 status = 0;

	/*
	 * The caller must have CAP_SYS_RAWIO, and must be calling this on the
	 * whole block device, not on a partition.  This prevents overspray
	 * between sibling partitions.
	 */
	if ((!capable(CAP_SYS_RAWIO)) || (bdev != bdev->bd_contains))
		return -EPERM;

	idata = mmc_blk_ioctl_copy_from_user(ic_ptr);
	if (IS_ERR(idata))
		return PTR_ERR(idata);

	md = mmc_blk_get(bdev->bd_disk);
	if (!md) {
		err = -EINVAL;
		goto cmd_err;
	}

	if (md->area_type & MMC_BLK_DATA_AREA_RPMB)
		is_rpmb = true;

	card = md->queue.card;
	if (IS_ERR(card)) {
		err = PTR_ERR(card);
		goto cmd_done;
	}

	cmd.opcode = idata->ic.opcode;
	cmd.arg = idata->ic.arg;
	cmd.flags = idata->ic.flags;

	if (idata->buf_bytes) {
		data.sg = &sg;
		data.sg_len = 1;
		data.blksz = idata->ic.blksz;
		data.blocks = idata->ic.blocks;

		sg_init_one(data.sg, idata->buf, idata->buf_bytes);

		if (idata->ic.write_flag)
			data.flags = MMC_DATA_WRITE;
		else
			data.flags = MMC_DATA_READ;

		/* data.flags must already be set before doing this. */
		mmc_set_data_timeout(&data, card);

		/* Allow overriding the timeout_ns for empirical tuning. */
		if (idata->ic.data_timeout_ns)
			data.timeout_ns = idata->ic.data_timeout_ns;

		if ((cmd.flags & MMC_RSP_R1B) == MMC_RSP_R1B) {
			/*
			 * Pretend this is a data transfer and rely on the
			 * host driver to compute timeout.  When all host
			 * drivers support cmd.cmd_timeout for R1B, this
			 * can be changed to:
			 *
			 *     mrq.data = NULL;
			 *     cmd.cmd_timeout = idata->ic.cmd_timeout_ms;
			 */
			data.timeout_ns = idata->ic.cmd_timeout_ms * 1000000;
		}

		mrq.data = &data;
	}

	mrq.cmd = &cmd;

	mmc_get_card(card);

	err = mmc_blk_part_switch(card, md);
	if (err)
		goto cmd_rel_host;

	if (idata->ic.is_acmd) {
		err = mmc_app_cmd(card->host, card);
		if (err)
			goto cmd_rel_host;
	}

	if (is_rpmb) {
		err = mmc_set_blockcount(card, data.blocks,
			idata->ic.write_flag & (1 << 31));
		if (err)
			goto cmd_rel_host;
	}

	if ((MMC_EXTRACT_INDEX_FROM_ARG(cmd.arg) == EXT_CSD_SANITIZE_START) &&
	    (cmd.opcode == MMC_SWITCH)) {
		err = ioctl_do_sanitize(card);

		if (err)
			pr_err("%s: ioctl_do_sanitize() failed. err = %d",
			       __func__, err);

		goto cmd_rel_host;
	}

	mmc_wait_for_req(card->host, &mrq);

	if (cmd.error) {
		dev_err(mmc_dev(card->host), "%s: cmd error %d\n",
						__func__, cmd.error);
		err = cmd.error;
		goto cmd_rel_host;
	}
	if (data.error) {
		dev_err(mmc_dev(card->host), "%s: data error %d\n",
						__func__, data.error);
		err = data.error;
		goto cmd_rel_host;
	}

	/*
	 * According to the SD specs, some commands require a delay after
	 * issuing the command.
	 */
	if (idata->ic.postsleep_min_us)
		usleep_range(idata->ic.postsleep_min_us, idata->ic.postsleep_max_us);

	if (copy_to_user(&(ic_ptr->response), cmd.resp, sizeof(cmd.resp))) {
		err = -EFAULT;
		goto cmd_rel_host;
	}

	if (!idata->ic.write_flag) {
		if (copy_to_user((void __user *)(unsigned long) idata->ic.data_ptr,
						idata->buf, idata->buf_bytes)) {
			err = -EFAULT;
			goto cmd_rel_host;
		}
	}

	if (is_rpmb) {
		/*
		 * Ensure RPMB command has completed by polling CMD13
		 * "Send Status".
		 */
		err = ioctl_rpmb_card_status_poll(card, &status, 5);
		if (err)
			dev_err(mmc_dev(card->host),
					"%s: Card Status=0x%08X, error %d\n",
					__func__, status, err);
	}

cmd_rel_host:
	mmc_put_card(card);

cmd_done:
	mmc_blk_put(md);
cmd_err:
	kfree(idata->buf);
	kfree(idata);
	return err;
}

static int mmc_blk_ioctl(struct block_device *bdev, fmode_t mode,
	unsigned int cmd, unsigned long arg)
{
	int ret = -EINVAL;
	if (cmd == MMC_IOC_CMD)
		ret = mmc_blk_ioctl_cmd(bdev, (struct mmc_ioc_cmd __user *)arg);
	return ret;
}

#ifdef CONFIG_COMPAT
static int mmc_blk_compat_ioctl(struct block_device *bdev, fmode_t mode,
	unsigned int cmd, unsigned long arg)
{
	return mmc_blk_ioctl(bdev, mode, cmd, (unsigned long) compat_ptr(arg));
}
#endif

static const struct block_device_operations mmc_bdops = {
	.open			= mmc_blk_open,
	.release		= mmc_blk_release,
	.getgeo			= mmc_blk_getgeo,
	.owner			= THIS_MODULE,
	.ioctl			= mmc_blk_ioctl,
#ifdef CONFIG_COMPAT
	.compat_ioctl		= mmc_blk_compat_ioctl,
#endif
};

static inline int mmc_blk_part_switch(struct mmc_card *card,
				      struct mmc_blk_data *md)
{
	int ret;
	struct mmc_blk_data *main_md = mmc_get_drvdata(card);

	if (main_md->part_curr == md->part_type)
		return 0;

	if (mmc_card_mmc(card)) {
		u8 part_config = card->ext_csd.part_config;

		part_config &= ~EXT_CSD_PART_CONFIG_ACC_MASK;
		part_config |= md->part_type;

		ret = mmc_switch(card, EXT_CSD_CMD_SET_NORMAL,
				 EXT_CSD_PART_CONFIG, part_config,
				 card->ext_csd.part_time);
		if (ret)
			return ret;

		card->ext_csd.part_config = part_config;
	}

	main_md->part_curr = md->part_type;
	return 0;
}

static u32 mmc_sd_num_wr_blocks(struct mmc_card *card)
{
	int err;
	u32 result;
	__be32 *blocks;

	struct mmc_request mrq = {NULL};
	struct mmc_command cmd = {0};
	struct mmc_data data = {0};

	struct scatterlist sg;

	cmd.opcode = MMC_APP_CMD;
	cmd.arg = card->rca << 16;
	cmd.flags = MMC_RSP_SPI_R1 | MMC_RSP_R1 | MMC_CMD_AC;

	err = mmc_wait_for_cmd(card->host, &cmd, 0);
	if (err)
		return (u32)-1;
	if (!mmc_host_is_spi(card->host) && !(cmd.resp[0] & R1_APP_CMD))
		return (u32)-1;

	memset(&cmd, 0, sizeof(struct mmc_command));

	cmd.opcode = SD_APP_SEND_NUM_WR_BLKS;
	cmd.arg = 0;
	cmd.flags = MMC_RSP_SPI_R1 | MMC_RSP_R1 | MMC_CMD_ADTC;

	data.blksz = 4;
	data.blocks = 1;
	data.flags = MMC_DATA_READ;
	data.sg = &sg;
	data.sg_len = 1;
	mmc_set_data_timeout(&data, card);

	mrq.cmd = &cmd;
	mrq.data = &data;

	blocks = kmalloc(4, GFP_KERNEL);
	if (!blocks)
		return (u32)-1;

	sg_init_one(&sg, blocks, 4);

	mmc_wait_for_req(card->host, &mrq);

	result = ntohl(*blocks);
	kfree(blocks);

	if (cmd.error || data.error)
		result = (u32)-1;

	return result;
}

static int send_stop(struct mmc_card *card, u32 *status)
{
	struct mmc_command cmd = {0};
	int err;

	cmd.opcode = MMC_STOP_TRANSMISSION;
	cmd.flags = MMC_RSP_SPI_R1B | MMC_RSP_R1B | MMC_CMD_AC;
	err = mmc_wait_for_cmd(card->host, &cmd, 5);
	if (err == 0)
		*status = cmd.resp[0];
	return err;
}

static int get_card_status(struct mmc_card *card, u32 *status, int retries)
{
	struct mmc_command cmd = {0};
	int err;

	cmd.opcode = MMC_SEND_STATUS;
	if (!mmc_host_is_spi(card->host))
		cmd.arg = card->rca << 16;
	cmd.flags = MMC_RSP_SPI_R2 | MMC_RSP_R1 | MMC_CMD_AC;
	err = mmc_wait_for_cmd(card->host, &cmd, retries);
	if (err == 0)
		*status = cmd.resp[0];
	return err;
}

#define ERR_NOMEDIUM	3
#define ERR_RETRY	2
#define ERR_ABORT	1
#define ERR_CONTINUE	0

static int mmc_blk_cmd_error(struct request *req, const char *name, int error,
	bool status_valid, u32 status)
{
	switch (error) {
	case -EILSEQ:
		/* response crc error, retry the r/w cmd */
		pr_err("%s: %s sending %s command, card status %#x\n",
			req->rq_disk->disk_name, "response CRC error",
			name, status);
		return ERR_RETRY;

	case -ETIMEDOUT:
		pr_err("%s: %s sending %s command, card status %#x\n",
			req->rq_disk->disk_name, "timed out", name, status);

		/* If the status cmd initially failed, retry the r/w cmd */
		if (!status_valid)
			return ERR_RETRY;

		/*
		 * If it was a r/w cmd crc error, or illegal command
		 * (eg, issued in wrong state) then retry - we should
		 * have corrected the state problem above.
		 */
		if (status & (R1_COM_CRC_ERROR | R1_ILLEGAL_COMMAND))
			return ERR_RETRY;

		/* Otherwise abort the command */
		return ERR_ABORT;

	default:
		/* We don't understand the error code the driver gave us */
		pr_err("%s: unknown error %d sending read/write command, card status %#x\n",
		       req->rq_disk->disk_name, error, status);
		return ERR_ABORT;
	}
}

/*
 * Initial r/w and stop cmd error recovery.
 * We don't know whether the card received the r/w cmd or not, so try to
 * restore things back to a sane state.  Essentially, we do this as follows:
 * - Obtain card status.  If the first attempt to obtain card status fails,
 *   the status word will reflect the failed status cmd, not the failed
 *   r/w cmd.  If we fail to obtain card status, it suggests we can no
 *   longer communicate with the card.
 * - Check the card state.  If the card received the cmd but there was a
 *   transient problem with the response, it might still be in a data transfer
 *   mode.  Try to send it a stop command.  If this fails, we can't recover.
 * - If the r/w cmd failed due to a response CRC error, it was probably
 *   transient, so retry the cmd.
 * - If the r/w cmd timed out, but we didn't get the r/w cmd status, retry.
 * - If the r/w cmd timed out, and the r/w cmd failed due to CRC error or
 *   illegal cmd, retry.
 * Otherwise we don't understand what happened, so abort.
 */
static int mmc_blk_cmd_recovery(struct mmc_card *card, struct request *req,
	struct mmc_blk_request *brq, int *ecc_err, int *gen_err)
{
	bool prev_cmd_status_valid = true;
	u32 status, stop_status = 0;
	int err, retry;

	if (mmc_card_removed(card))
		return ERR_NOMEDIUM;

	/*
	 * Try to get card status which indicates both the card state
	 * and why there was no response.  If the first attempt fails,
	 * we can't be sure the returned status is for the r/w command.
	 */
	for (retry = 2; retry >= 0; retry--) {
		err = get_card_status(card, &status, 0);
		if (!err)
			break;

		prev_cmd_status_valid = false;
		pr_err("%s: error %d sending status command, %sing\n",
		       req->rq_disk->disk_name, err, retry ? "retry" : "abort");
	}

	/* We couldn't get a response from the card.  Give up. */
	if (err) {
		/* Check if the card is removed */
		if (mmc_detect_card_removed(card->host))
			return ERR_NOMEDIUM;
		return ERR_ABORT;
	}

	/* Flag ECC errors */
	if ((status & R1_CARD_ECC_FAILED) ||
	    (brq->stop.resp[0] & R1_CARD_ECC_FAILED) ||
	    (brq->cmd.resp[0] & R1_CARD_ECC_FAILED))
		*ecc_err = 1;

	/* Flag General errors */
	if (!mmc_host_is_spi(card->host) && rq_data_dir(req) != READ)
		if ((status & R1_ERROR) ||
			(brq->stop.resp[0] & R1_ERROR)) {
			pr_err("%s: %s: general error sending stop or status command, stop cmd response %#x, card status %#x\n",
			       req->rq_disk->disk_name, __func__,
			       brq->stop.resp[0], status);
			*gen_err = 1;
		}

	/*
	 * Check the current card state.  If it is in some data transfer
	 * mode, tell it to stop (and hopefully transition back to TRAN.)
	 */
	if (R1_CURRENT_STATE(status) == R1_STATE_DATA ||
	    R1_CURRENT_STATE(status) == R1_STATE_RCV) {
		err = send_stop(card, &stop_status);
		if (err)
			pr_err("%s: error %d sending stop command\n",
			       req->rq_disk->disk_name, err);

		/*
		 * If the stop cmd also timed out, the card is probably
		 * not present, so abort.  Other errors are bad news too.
		 */
		if (err)
			return ERR_ABORT;
		if (stop_status & R1_CARD_ECC_FAILED)
			*ecc_err = 1;
		if (!mmc_host_is_spi(card->host) && rq_data_dir(req) != READ)
			if (stop_status & R1_ERROR) {
				pr_err("%s: %s: general error sending stop command, stop cmd response %#x\n",
				       req->rq_disk->disk_name, __func__,
				       stop_status);
				*gen_err = 1;
			}
	}

	/* Check for set block count errors */
	if (brq->sbc.error)
		return mmc_blk_cmd_error(req, "SET_BLOCK_COUNT", brq->sbc.error,
				prev_cmd_status_valid, status);

	/* Check for r/w command errors */
	if (brq->cmd.error)
		return mmc_blk_cmd_error(req, "r/w cmd", brq->cmd.error,
				prev_cmd_status_valid, status);

	/* Data errors */
	if (!brq->stop.error)
		return ERR_CONTINUE;

	/* Now for stop errors.  These aren't fatal to the transfer. */
	pr_err("%s: error %d sending stop command, original cmd response %#x, card status %#x\n",
	       req->rq_disk->disk_name, brq->stop.error,
	       brq->cmd.resp[0], status);

	/*
	 * Subsitute in our own stop status as this will give the error
	 * state which happened during the execution of the r/w command.
	 */
	if (stop_status) {
		brq->stop.resp[0] = stop_status;
		brq->stop.error = 0;
	}
	return ERR_CONTINUE;
}

static int mmc_blk_reset(struct mmc_blk_data *md, struct mmc_host *host,
			 int type)
{
	int err;

	if (md->reset_done & type)
		return -EEXIST;

	md->reset_done |= type;
	err = mmc_hw_reset(host);
	/* Ensure we switch back to the correct partition */
	if (err != -EOPNOTSUPP) {
		struct mmc_blk_data *main_md = mmc_get_drvdata(host->card);
		int part_err;

		main_md->part_curr = main_md->part_type;
		part_err = mmc_blk_part_switch(host->card, md);
		if (part_err) {
			/*
			 * We have failed to get back into the correct
			 * partition, so we need to abort the whole request.
			 */
			return -ENODEV;
		}
	}
	return err;
}

static inline void mmc_blk_reset_success(struct mmc_blk_data *md, int type)
{
	md->reset_done &= ~type;
}

static int mmc_blk_issue_discard_rq(struct mmc_queue *mq, struct request *req)
{
	struct mmc_blk_data *md = mq->data;
	struct mmc_card *card = md->queue.card;
	unsigned int from, nr, arg;
	int err = 0, type = MMC_BLK_DISCARD;

	if (!mmc_can_erase(card)) {
		err = -EOPNOTSUPP;
		goto out;
	}

	from = blk_rq_pos(req);
	nr = blk_rq_sectors(req);

	if (mmc_can_discard(card))
		arg = MMC_DISCARD_ARG;
	else if (mmc_can_trim(card))
		arg = MMC_TRIM_ARG;
	else
		arg = MMC_ERASE_ARG;
retry:
	if (card->quirks & MMC_QUIRK_INAND_CMD38) {
		err = mmc_switch(card, EXT_CSD_CMD_SET_NORMAL,
				 INAND_CMD38_ARG_EXT_CSD,
				 arg == MMC_TRIM_ARG ?
				 INAND_CMD38_ARG_TRIM :
				 INAND_CMD38_ARG_ERASE,
				 0);
		if (err)
			goto out;
	}
	err = mmc_erase(card, from, nr, arg);
out:
	if (err == -EIO && !mmc_blk_reset(md, card->host, type))
		goto retry;
	if (!err)
		mmc_blk_reset_success(md, type);
	blk_end_request(req, err, blk_rq_bytes(req));

	return err ? 0 : 1;
}

static int mmc_blk_issue_secdiscard_rq(struct mmc_queue *mq,
				       struct request *req)
{
	struct mmc_blk_data *md = mq->data;
	struct mmc_card *card = md->queue.card;
	unsigned int from, nr, arg;
	int err = 0, type = MMC_BLK_SECDISCARD;

	if (!(mmc_can_secure_erase_trim(card))) {
		err = -EOPNOTSUPP;
		goto out;
	}

	from = blk_rq_pos(req);
	nr = blk_rq_sectors(req);

	if (mmc_can_trim(card) && !mmc_erase_group_aligned(card, from, nr))
		arg = MMC_SECURE_TRIM1_ARG;
	else
		arg = MMC_SECURE_ERASE_ARG;

retry:
	if (card->quirks & MMC_QUIRK_INAND_CMD38) {
		err = mmc_switch(card, EXT_CSD_CMD_SET_NORMAL,
				 INAND_CMD38_ARG_EXT_CSD,
				 arg == MMC_SECURE_TRIM1_ARG ?
				 INAND_CMD38_ARG_SECTRIM1 :
				 INAND_CMD38_ARG_SECERASE,
				 0);
		if (err)
			goto out_retry;
	}

	err = mmc_erase(card, from, nr, arg);
	if (err == -EIO)
		goto out_retry;
	if (err)
		goto out;

	if (arg == MMC_SECURE_TRIM1_ARG) {
		if (card->quirks & MMC_QUIRK_INAND_CMD38) {
			err = mmc_switch(card, EXT_CSD_CMD_SET_NORMAL,
					 INAND_CMD38_ARG_EXT_CSD,
					 INAND_CMD38_ARG_SECTRIM2,
					 0);
			if (err)
				goto out_retry;
		}

		err = mmc_erase(card, from, nr, MMC_SECURE_TRIM2_ARG);
		if (err == -EIO)
			goto out_retry;
		if (err)
			goto out;
	}

out_retry:
	if (err && !mmc_blk_reset(md, card->host, type))
		goto retry;
	if (!err)
		mmc_blk_reset_success(md, type);
out:
	blk_end_request(req, err, blk_rq_bytes(req));

	return err ? 0 : 1;
}

static int mmc_blk_issue_flush(struct mmc_queue *mq, struct request *req)
{
	struct mmc_blk_data *md = mq->data;
	struct mmc_card *card = md->queue.card;
	int ret = 0;

	ret = mmc_flush_cache(card);
	if (ret)
		ret = -EIO;

	blk_end_request_all(req, ret);

	return ret ? 0 : 1;
}

/*
 * Reformat current write as a reliable write, supporting
 * both legacy and the enhanced reliable write MMC cards.
 * In each transfer we'll handle only as much as a single
 * reliable write can handle, thus finish the request in
 * partial completions.
 */
static inline void mmc_apply_rel_rw(struct mmc_blk_request *brq,
				    struct mmc_card *card,
				    struct request *req)
{
	if (!(card->ext_csd.rel_param & EXT_CSD_WR_REL_PARAM_EN)) {
		/* Legacy mode imposes restrictions on transfers. */
		if (!IS_ALIGNED(brq->cmd.arg, card->ext_csd.rel_sectors))
			brq->data.blocks = 1;

		if (brq->data.blocks > card->ext_csd.rel_sectors)
			brq->data.blocks = card->ext_csd.rel_sectors;
		else if (brq->data.blocks < card->ext_csd.rel_sectors)
			brq->data.blocks = 1;
	}
}

#define CMD_ERRORS							\
	(R1_OUT_OF_RANGE |	/* Command argument out of range */	\
	 R1_ADDRESS_ERROR |	/* Misaligned address */		\
	 R1_BLOCK_LEN_ERROR |	/* Transferred block length incorrect */\
	 R1_WP_VIOLATION |	/* Tried to write to protected block */	\
	 R1_CC_ERROR |		/* Card controller error */		\
	 R1_ERROR)		/* General/unknown error */

static int mmc_blk_err_check(struct mmc_card *card,
			     struct mmc_async_req *areq)
{
	struct mmc_queue_req *mq_mrq = container_of(areq, struct mmc_queue_req,
						    mmc_active);
	struct mmc_blk_request *brq = &mq_mrq->brq;
	struct request *req = mq_mrq->req;
	int ecc_err = 0, gen_err = 0;

	/*
	 * sbc.error indicates a problem with the set block count
	 * command.  No data will have been transferred.
	 *
	 * cmd.error indicates a problem with the r/w command.  No
	 * data will have been transferred.
	 *
	 * stop.error indicates a problem with the stop command.  Data
	 * may have been transferred, or may still be transferring.
	 */
	if (brq->sbc.error || brq->cmd.error || brq->stop.error ||
	    brq->data.error) {
		switch (mmc_blk_cmd_recovery(card, req, brq, &ecc_err, &gen_err)) {
		case ERR_RETRY:
			return MMC_BLK_RETRY;
		case ERR_ABORT:
			return MMC_BLK_ABORT;
		case ERR_NOMEDIUM:
			return MMC_BLK_NOMEDIUM;
		case ERR_CONTINUE:
			break;
		}
	}

	/*
	 * Check for errors relating to the execution of the
	 * initial command - such as address errors.  No data
	 * has been transferred.
	 */
	if (brq->cmd.resp[0] & CMD_ERRORS) {
		pr_err("%s: r/w command failed, status = %#x\n",
		       req->rq_disk->disk_name, brq->cmd.resp[0]);
		return MMC_BLK_ABORT;
	}

	/*
	 * Everything else is either success, or a data error of some
	 * kind.  If it was a write, we may have transitioned to
	 * program mode, which we have to wait for it to complete.
	 */
	if (!mmc_host_is_spi(card->host) && rq_data_dir(req) != READ) {
		u32 status;
		unsigned long timeout;

		/* Check stop command response */
		if (brq->stop.resp[0] & R1_ERROR) {
			pr_err("%s: %s: general error sending stop command, stop cmd response %#x\n",
			       req->rq_disk->disk_name, __func__,
			       brq->stop.resp[0]);
			gen_err = 1;
		}

		timeout = jiffies + msecs_to_jiffies(MMC_BLK_TIMEOUT_MS);
		do {
			int err = get_card_status(card, &status, 5);
			if (err) {
				pr_err("%s: error %d requesting status\n",
				       req->rq_disk->disk_name, err);
				return MMC_BLK_CMD_ERR;
			}

			if (status & R1_ERROR) {
				pr_err("%s: %s: general error sending status command, card status %#x\n",
				       req->rq_disk->disk_name, __func__,
				       status);
				gen_err = 1;
			}

			/* Timeout if the device never becomes ready for data
			 * and never leaves the program state.
			 */
			if (time_after(jiffies, timeout)) {
				pr_err("%s: Card stuck in programming state!"\
					" %s %s\n", mmc_hostname(card->host),
					req->rq_disk->disk_name, __func__);

				return MMC_BLK_CMD_ERR;
			}
			/*
			 * Some cards mishandle the status bits,
			 * so make sure to check both the busy
			 * indication and the card state.
			 */
		} while (!(status & R1_READY_FOR_DATA) ||
			 (R1_CURRENT_STATE(status) == R1_STATE_PRG));
	}

	/* if general error occurs, retry the write operation. */
	if (gen_err) {
		pr_warn("%s: retrying write for general error\n",
				req->rq_disk->disk_name);
		return MMC_BLK_RETRY;
	}

	if (brq->data.error) {
		pr_err("%s: error %d transferring data, sector %u, nr %u, cmd response %#x, card status %#x\n",
		       req->rq_disk->disk_name, brq->data.error,
		       (unsigned)blk_rq_pos(req),
		       (unsigned)blk_rq_sectors(req),
		       brq->cmd.resp[0], brq->stop.resp[0]);

		if (rq_data_dir(req) == READ) {
			if (ecc_err)
				return MMC_BLK_ECC_ERR;
			return MMC_BLK_DATA_ERR;
		} else {
			return MMC_BLK_CMD_ERR;
		}
	}

	if (!brq->data.bytes_xfered)
		return MMC_BLK_RETRY;

	if (mmc_packed_cmd(mq_mrq->cmd_type)) {
		if (unlikely(brq->data.blocks << 9 != brq->data.bytes_xfered))
			return MMC_BLK_PARTIAL;
		else
			return MMC_BLK_SUCCESS;
	}

	if (blk_rq_bytes(req) != brq->data.bytes_xfered)
		return MMC_BLK_PARTIAL;

	return MMC_BLK_SUCCESS;
}

static int mmc_blk_packed_err_check(struct mmc_card *card,
				    struct mmc_async_req *areq)
{
	struct mmc_queue_req *mq_rq = container_of(areq, struct mmc_queue_req,
			mmc_active);
	struct request *req = mq_rq->req;
	struct mmc_packed *packed = mq_rq->packed;
	int err, check, status;
	u8 *ext_csd;

	BUG_ON(!packed);

	packed->retries--;
	check = mmc_blk_err_check(card, areq);
	err = get_card_status(card, &status, 0);
	if (err) {
		pr_err("%s: error %d sending status command\n",
		       req->rq_disk->disk_name, err);
		return MMC_BLK_ABORT;
	}

	if (status & R1_EXCEPTION_EVENT) {
		ext_csd = kzalloc(512, GFP_KERNEL);
		if (!ext_csd) {
			pr_err("%s: unable to allocate buffer for ext_csd\n",
			       req->rq_disk->disk_name);
			return -ENOMEM;
		}

		err = mmc_send_ext_csd(card, ext_csd);
		if (err) {
			pr_err("%s: error %d sending ext_csd\n",
			       req->rq_disk->disk_name, err);
			check = MMC_BLK_ABORT;
			goto free;
		}

		if ((ext_csd[EXT_CSD_EXP_EVENTS_STATUS] &
		     EXT_CSD_PACKED_FAILURE) &&
		    (ext_csd[EXT_CSD_PACKED_CMD_STATUS] &
		     EXT_CSD_PACKED_GENERIC_ERROR)) {
			if (ext_csd[EXT_CSD_PACKED_CMD_STATUS] &
			    EXT_CSD_PACKED_INDEXED_ERROR) {
				packed->idx_failure =
				  ext_csd[EXT_CSD_PACKED_FAILURE_INDEX] - 1;
				check = MMC_BLK_PARTIAL;
			}
			pr_err("%s: packed cmd failed, nr %u, sectors %u, "
			       "failure index: %d\n",
			       req->rq_disk->disk_name, packed->nr_entries,
			       packed->blocks, packed->idx_failure);
		}
free:
		kfree(ext_csd);
	}

	return check;
}

static void mmc_blk_rw_rq_prep(struct mmc_queue_req *mqrq,
			       struct mmc_card *card,
			       int disable_multi,
			       struct mmc_queue *mq)
{
	u32 readcmd, writecmd;
	struct mmc_blk_request *brq = &mqrq->brq;
	struct request *req = mqrq->req;
	struct mmc_blk_data *md = mq->data;
	bool do_data_tag;

	/*
	 * Reliable writes are used to implement Forced Unit Access and
	 * REQ_META accesses, and are supported only on MMCs.
	 *
	 * XXX: this really needs a good explanation of why REQ_META
	 * is treated special.
	 */
	bool do_rel_wr = ((req->cmd_flags & REQ_FUA) ||
			  (req->cmd_flags & REQ_META)) &&
		(rq_data_dir(req) == WRITE) &&
		(md->flags & MMC_BLK_REL_WR);

	memset(brq, 0, sizeof(struct mmc_blk_request));
	brq->mrq.cmd = &brq->cmd;
	brq->mrq.data = &brq->data;

	brq->cmd.arg = blk_rq_pos(req);
	if (!mmc_card_blockaddr(card))
		brq->cmd.arg <<= 9;
	brq->cmd.flags = MMC_RSP_SPI_R1 | MMC_RSP_R1 | MMC_CMD_ADTC;
	brq->data.blksz = 512;
	brq->stop.opcode = MMC_STOP_TRANSMISSION;
	brq->stop.arg = 0;
	brq->stop.flags = MMC_RSP_SPI_R1B | MMC_RSP_R1B | MMC_CMD_AC;
	brq->data.blocks = blk_rq_sectors(req);

	/*
	 * The block layer doesn't support all sector count
	 * restrictions, so we need to be prepared for too big
	 * requests.
	 */
	if (brq->data.blocks > card->host->max_blk_count)
		brq->data.blocks = card->host->max_blk_count;

	if (brq->data.blocks > 1) {
		/*
		 * After a read error, we redo the request one sector
		 * at a time in order to accurately determine which
		 * sectors can be read successfully.
		 */
		if (disable_multi)
			brq->data.blocks = 1;

		/* Some controllers can't do multiblock reads due to hw bugs */
		if (card->host->caps2 & MMC_CAP2_NO_MULTI_READ &&
		    rq_data_dir(req) == READ)
			brq->data.blocks = 1;
	}

	if (brq->data.blocks > 1 || do_rel_wr) {
		/* SPI multiblock writes terminate using a special
		 * token, not a STOP_TRANSMISSION request.
		 */
		if (!mmc_host_is_spi(card->host) ||
		    rq_data_dir(req) == READ)
			brq->mrq.stop = &brq->stop;
		readcmd = MMC_READ_MULTIPLE_BLOCK;
		writecmd = MMC_WRITE_MULTIPLE_BLOCK;
	} else {
		brq->mrq.stop = NULL;
		readcmd = MMC_READ_SINGLE_BLOCK;
		writecmd = MMC_WRITE_BLOCK;
	}
	if (rq_data_dir(req) == READ) {
		brq->cmd.opcode = readcmd;
		brq->data.flags |= MMC_DATA_READ;
	} else {
		brq->cmd.opcode = writecmd;
		brq->data.flags |= MMC_DATA_WRITE;
	}

	if (do_rel_wr)
		mmc_apply_rel_rw(brq, card, req);

	/*
	 * Data tag is used only during writing meta data to speed
	 * up write and any subsequent read of this meta data
	 */
	do_data_tag = (card->ext_csd.data_tag_unit_size) &&
		(req->cmd_flags & REQ_META) &&
		(rq_data_dir(req) == WRITE) &&
		((brq->data.blocks * brq->data.blksz) >=
		 card->ext_csd.data_tag_unit_size);

	/*
	 * Pre-defined multi-block transfers are preferable to
	 * open ended-ones (and necessary for reliable writes).
	 * However, it is not sufficient to just send CMD23,
	 * and avoid the final CMD12, as on an error condition
	 * CMD12 (stop) needs to be sent anyway. This, coupled
	 * with Auto-CMD23 enhancements provided by some
	 * hosts, means that the complexity of dealing
	 * with this is best left to the host. If CMD23 is
	 * supported by card and host, we'll fill sbc in and let
	 * the host deal with handling it correctly. This means
	 * that for hosts that don't expose MMC_CAP_CMD23, no
	 * change of behavior will be observed.
	 *
	 * N.B: Some MMC cards experience perf degradation.
	 * We'll avoid using CMD23-bounded multiblock writes for
	 * these, while retaining features like reliable writes.
	 */
	if ((md->flags & MMC_BLK_CMD23) && mmc_op_multi(brq->cmd.opcode) &&
	    (do_rel_wr || !(card->quirks & MMC_QUIRK_BLK_NO_CMD23) ||
	     do_data_tag)) {
		brq->sbc.opcode = MMC_SET_BLOCK_COUNT;
		brq->sbc.arg = brq->data.blocks |
			(do_rel_wr ? (1 << 31) : 0) |
			(do_data_tag ? (1 << 29) : 0);
		brq->sbc.flags = MMC_RSP_R1 | MMC_CMD_AC;
		brq->mrq.sbc = &brq->sbc;
	}

	mmc_set_data_timeout(&brq->data, card);

	brq->data.sg = mqrq->sg;
	brq->data.sg_len = mmc_queue_map_sg(mq, mqrq);

	/*
	 * Adjust the sg list so it is the same size as the
	 * request.
	 */
	if (brq->data.blocks != blk_rq_sectors(req)) {
		int i, data_size = brq->data.blocks << 9;
		struct scatterlist *sg;

		for_each_sg(brq->data.sg, sg, brq->data.sg_len, i) {
			data_size -= sg->length;
			if (data_size <= 0) {
				sg->length += data_size;
				i++;
				break;
			}
		}
		brq->data.sg_len = i;
	}

	mqrq->mmc_active.mrq = &brq->mrq;
	mqrq->mmc_active.err_check = mmc_blk_err_check;

	mmc_queue_bounce_pre(mqrq);
}

static inline u8 mmc_calc_packed_hdr_segs(struct request_queue *q,
					  struct mmc_card *card)
{
	unsigned int hdr_sz = mmc_large_sector(card) ? 4096 : 512;
	unsigned int max_seg_sz = queue_max_segment_size(q);
	unsigned int len, nr_segs = 0;

	do {
		len = min(hdr_sz, max_seg_sz);
		hdr_sz -= len;
		nr_segs++;
	} while (hdr_sz);

	return nr_segs;
}

static u8 mmc_blk_prep_packed_list(struct mmc_queue *mq, struct request *req)
{
	struct request_queue *q = mq->queue;
	struct mmc_card *card = mq->card;
	struct request *cur = req, *next = NULL;
	struct mmc_blk_data *md = mq->data;
	struct mmc_queue_req *mqrq = mq->mqrq_cur;
	bool en_rel_wr = card->ext_csd.rel_param & EXT_CSD_WR_REL_PARAM_EN;
	unsigned int req_sectors = 0, phys_segments = 0;
	unsigned int max_blk_count, max_phys_segs;
	bool put_back = true;
	u8 max_packed_rw = 0;
	u8 reqs = 0;

	if (!(md->flags & MMC_BLK_PACKED_CMD))
		goto no_packed;

	if ((rq_data_dir(cur) == WRITE) &&
	    mmc_host_packed_wr(card->host))
		max_packed_rw = card->ext_csd.max_packed_writes;

	if (max_packed_rw == 0)
		goto no_packed;

	if (mmc_req_rel_wr(cur) &&
	    (md->flags & MMC_BLK_REL_WR) && !en_rel_wr)
		goto no_packed;

	if (mmc_large_sector(card) &&
	    !IS_ALIGNED(blk_rq_sectors(cur), 8))
		goto no_packed;

	mmc_blk_clear_packed(mqrq);

	max_blk_count = min(card->host->max_blk_count,
			    card->host->max_req_size >> 9);
	if (unlikely(max_blk_count > 0xffff))
		max_blk_count = 0xffff;

	max_phys_segs = queue_max_segments(q);
	req_sectors += blk_rq_sectors(cur);
	phys_segments += cur->nr_phys_segments;

	if (rq_data_dir(cur) == WRITE) {
		req_sectors += mmc_large_sector(card) ? 8 : 1;
		phys_segments += mmc_calc_packed_hdr_segs(q, card);
	}

	do {
		if (reqs >= max_packed_rw - 1) {
			put_back = false;
			break;
		}

		spin_lock_irq(q->queue_lock);
		next = blk_fetch_request(q);
		spin_unlock_irq(q->queue_lock);
		if (!next) {
			put_back = false;
			break;
		}

		if (mmc_large_sector(card) &&
		    !IS_ALIGNED(blk_rq_sectors(next), 8))
			break;

		if (next->cmd_flags & REQ_DISCARD ||
		    next->cmd_flags & REQ_FLUSH)
			break;

		if (rq_data_dir(cur) != rq_data_dir(next))
			break;

		if (mmc_req_rel_wr(next) &&
		    (md->flags & MMC_BLK_REL_WR) && !en_rel_wr)
			break;

		req_sectors += blk_rq_sectors(next);
		if (req_sectors > max_blk_count)
			break;

		phys_segments +=  next->nr_phys_segments;
		if (phys_segments > max_phys_segs)
			break;

		list_add_tail(&next->queuelist, &mqrq->packed->list);
		cur = next;
		reqs++;
	} while (1);

	if (put_back) {
		spin_lock_irq(q->queue_lock);
		blk_requeue_request(q, next);
		spin_unlock_irq(q->queue_lock);
	}

	if (reqs > 0) {
		list_add(&req->queuelist, &mqrq->packed->list);
		mqrq->packed->nr_entries = ++reqs;
		mqrq->packed->retries = reqs;
		return reqs;
	}

no_packed:
	mqrq->cmd_type = MMC_PACKED_NONE;
	return 0;
}

static void mmc_blk_packed_hdr_wrq_prep(struct mmc_queue_req *mqrq,
					struct mmc_card *card,
					struct mmc_queue *mq)
{
	struct mmc_blk_request *brq = &mqrq->brq;
	struct request *req = mqrq->req;
	struct request *prq;
	struct mmc_blk_data *md = mq->data;
	struct mmc_packed *packed = mqrq->packed;
	bool do_rel_wr, do_data_tag;
	u32 *packed_cmd_hdr;
	u8 hdr_blocks;
	u8 i = 1;

	BUG_ON(!packed);

	mqrq->cmd_type = MMC_PACKED_WRITE;
	packed->blocks = 0;
	packed->idx_failure = MMC_PACKED_NR_IDX;

	packed_cmd_hdr = packed->cmd_hdr;
	memset(packed_cmd_hdr, 0, sizeof(packed->cmd_hdr));
	packed_cmd_hdr[0] = (packed->nr_entries << 16) |
		(PACKED_CMD_WR << 8) | PACKED_CMD_VER;
	hdr_blocks = mmc_large_sector(card) ? 8 : 1;

	/*
	 * Argument for each entry of packed group
	 */
	list_for_each_entry(prq, &packed->list, queuelist) {
		do_rel_wr = mmc_req_rel_wr(prq) && (md->flags & MMC_BLK_REL_WR);
		do_data_tag = (card->ext_csd.data_tag_unit_size) &&
			(prq->cmd_flags & REQ_META) &&
			(rq_data_dir(prq) == WRITE) &&
			((brq->data.blocks * brq->data.blksz) >=
			 card->ext_csd.data_tag_unit_size);
		/* Argument of CMD23 */
		packed_cmd_hdr[(i * 2)] =
			(do_rel_wr ? MMC_CMD23_ARG_REL_WR : 0) |
			(do_data_tag ? MMC_CMD23_ARG_TAG_REQ : 0) |
			blk_rq_sectors(prq);
		/* Argument of CMD18 or CMD25 */
		packed_cmd_hdr[((i * 2)) + 1] =
			mmc_card_blockaddr(card) ?
			blk_rq_pos(prq) : blk_rq_pos(prq) << 9;
		packed->blocks += blk_rq_sectors(prq);
		i++;
	}

	memset(brq, 0, sizeof(struct mmc_blk_request));
	brq->mrq.cmd = &brq->cmd;
	brq->mrq.data = &brq->data;
	brq->mrq.sbc = &brq->sbc;
	brq->mrq.stop = &brq->stop;

	brq->sbc.opcode = MMC_SET_BLOCK_COUNT;
	brq->sbc.arg = MMC_CMD23_ARG_PACKED | (packed->blocks + hdr_blocks);
	brq->sbc.flags = MMC_RSP_R1 | MMC_CMD_AC;

	brq->cmd.opcode = MMC_WRITE_MULTIPLE_BLOCK;
	brq->cmd.arg = blk_rq_pos(req);
	if (!mmc_card_blockaddr(card))
		brq->cmd.arg <<= 9;
	brq->cmd.flags = MMC_RSP_SPI_R1 | MMC_RSP_R1 | MMC_CMD_ADTC;

	brq->data.blksz = 512;
	brq->data.blocks = packed->blocks + hdr_blocks;
	brq->data.flags |= MMC_DATA_WRITE;

	brq->stop.opcode = MMC_STOP_TRANSMISSION;
	brq->stop.arg = 0;
	brq->stop.flags = MMC_RSP_SPI_R1B | MMC_RSP_R1B | MMC_CMD_AC;

	mmc_set_data_timeout(&brq->data, card);

	brq->data.sg = mqrq->sg;
	brq->data.sg_len = mmc_queue_map_sg(mq, mqrq);

	mqrq->mmc_active.mrq = &brq->mrq;
	mqrq->mmc_active.err_check = mmc_blk_packed_err_check;

	mmc_queue_bounce_pre(mqrq);
}

static int mmc_blk_cmd_err(struct mmc_blk_data *md, struct mmc_card *card,
			   struct mmc_blk_request *brq, struct request *req,
			   int ret)
{
	struct mmc_queue_req *mq_rq;
	mq_rq = container_of(brq, struct mmc_queue_req, brq);

	/*
	 * If this is an SD card and we're writing, we can first
	 * mark the known good sectors as ok.
	 *
	 * If the card is not SD, we can still ok written sectors
	 * as reported by the controller (which might be less than
	 * the real number of written sectors, but never more).
	 */
	if (mmc_card_sd(card)) {
		u32 blocks;

		blocks = mmc_sd_num_wr_blocks(card);
		if (blocks != (u32)-1) {
			ret = blk_end_request(req, 0, blocks << 9);
		}
	} else {
		if (!mmc_packed_cmd(mq_rq->cmd_type))
			ret = blk_end_request(req, 0, brq->data.bytes_xfered);
	}
	return ret;
}

static int mmc_blk_end_packed_req(struct mmc_queue_req *mq_rq)
{
	struct request *prq;
	struct mmc_packed *packed = mq_rq->packed;
	int idx = packed->idx_failure, i = 0;
	int ret = 0;

	BUG_ON(!packed);

	while (!list_empty(&packed->list)) {
		prq = list_entry_rq(packed->list.next);
		if (idx == i) {
			/* retry from error index */
			packed->nr_entries -= idx;
			mq_rq->req = prq;
			ret = 1;

			if (packed->nr_entries == MMC_PACKED_NR_SINGLE) {
				list_del_init(&prq->queuelist);
				mmc_blk_clear_packed(mq_rq);
			}
			return ret;
		}
		list_del_init(&prq->queuelist);
		blk_end_request(prq, 0, blk_rq_bytes(prq));
		i++;
	}

	mmc_blk_clear_packed(mq_rq);
	return ret;
}

static void mmc_blk_abort_packed_req(struct mmc_queue_req *mq_rq)
{
	struct request *prq;
	struct mmc_packed *packed = mq_rq->packed;

	BUG_ON(!packed);

	while (!list_empty(&packed->list)) {
		prq = list_entry_rq(packed->list.next);
		list_del_init(&prq->queuelist);
		blk_end_request(prq, -EIO, blk_rq_bytes(prq));
	}

	mmc_blk_clear_packed(mq_rq);
}

static void mmc_blk_revert_packed_req(struct mmc_queue *mq,
				      struct mmc_queue_req *mq_rq)
{
	struct request *prq;
	struct request_queue *q = mq->queue;
	struct mmc_packed *packed = mq_rq->packed;

	BUG_ON(!packed);

	while (!list_empty(&packed->list)) {
		prq = list_entry_rq(packed->list.prev);
		if (prq->queuelist.prev != &packed->list) {
			list_del_init(&prq->queuelist);
			spin_lock_irq(q->queue_lock);
			blk_requeue_request(mq->queue, prq);
			spin_unlock_irq(q->queue_lock);
		} else {
			list_del_init(&prq->queuelist);
		}
	}

	mmc_blk_clear_packed(mq_rq);
}

static int mmc_blk_issue_rw_rq(struct mmc_queue *mq, struct request *rqc)
{
	struct mmc_blk_data *md = mq->data;
	struct mmc_card *card = md->queue.card;
	struct mmc_blk_request *brq = &mq->mqrq_cur->brq;
	int ret = 1, disable_multi = 0, retry = 0, type;
	enum mmc_blk_status status;
	struct mmc_queue_req *mq_rq;
	struct request *req = rqc;
	struct mmc_async_req *areq;
	const u8 packed_nr = 2;
	u8 reqs = 0;

	if (!rqc && !mq->mqrq_prev->req)
		return 0;

	if (rqc)
		reqs = mmc_blk_prep_packed_list(mq, rqc);

	do {
		if (rqc) {
			/*
			 * When 4KB native sector is enabled, only 8 blocks
			 * multiple read or write is allowed
			 */
			if ((brq->data.blocks & 0x07) &&
			    (card->ext_csd.data_sector_size == 4096)) {
				pr_err("%s: Transfer size is not 4KB sector size aligned\n",
					req->rq_disk->disk_name);
				mq_rq = mq->mqrq_cur;
				goto cmd_abort;
			}

			if (reqs >= packed_nr)
				mmc_blk_packed_hdr_wrq_prep(mq->mqrq_cur,
							    card, mq);
			else
				mmc_blk_rw_rq_prep(mq->mqrq_cur, card, 0, mq);
			areq = &mq->mqrq_cur->mmc_active;
		} else
			areq = NULL;
		areq = mmc_start_req(card->host, areq, (int *) &status);
		if (!areq) {
			if (status == MMC_BLK_NEW_REQUEST)
				mq->flags |= MMC_QUEUE_NEW_REQUEST;
			return 0;
		}

		mq_rq = container_of(areq, struct mmc_queue_req, mmc_active);
		brq = &mq_rq->brq;
		req = mq_rq->req;
		type = rq_data_dir(req) == READ ? MMC_BLK_READ : MMC_BLK_WRITE;
		mmc_queue_bounce_post(mq_rq);

		switch (status) {
		case MMC_BLK_SUCCESS:
		case MMC_BLK_PARTIAL:
			/*
			 * A block was successfully transferred.
			 */
			mmc_blk_reset_success(md, type);

			if (mmc_packed_cmd(mq_rq->cmd_type)) {
				ret = mmc_blk_end_packed_req(mq_rq);
				break;
			} else {
				ret = blk_end_request(req, 0,
						brq->data.bytes_xfered);
			}

			/*
			 * If the blk_end_request function returns non-zero even
			 * though all data has been transferred and no errors
			 * were returned by the host controller, it's a bug.
			 */
			if (status == MMC_BLK_SUCCESS && ret) {
				pr_err("%s BUG rq_tot %d d_xfer %d\n",
				       __func__, blk_rq_bytes(req),
				       brq->data.bytes_xfered);
				rqc = NULL;
				goto cmd_abort;
			}
			break;
		case MMC_BLK_CMD_ERR:
			ret = mmc_blk_cmd_err(md, card, brq, req, ret);
			if (!mmc_blk_reset(md, card->host, type))
				break;
			goto cmd_abort;
		case MMC_BLK_RETRY:
			if (retry++ < 5)
				break;
			/* Fall through */
		case MMC_BLK_ABORT:
			if (!mmc_blk_reset(md, card->host, type))
				break;
			goto cmd_abort;
		case MMC_BLK_DATA_ERR: {
			int err;

			err = mmc_blk_reset(md, card->host, type);
			if (!err)
				break;
			if (err == -ENODEV ||
				mmc_packed_cmd(mq_rq->cmd_type))
				goto cmd_abort;
			/* Fall through */
		}
		case MMC_BLK_ECC_ERR:
			if (brq->data.blocks > 1) {
				/* Redo read one sector at a time */
				pr_warning("%s: retrying using single block read\n",
					   req->rq_disk->disk_name);
				disable_multi = 1;
				break;
			}
			/*
			 * After an error, we redo I/O one sector at a
			 * time, so we only reach here after trying to
			 * read a single sector.
			 */
			ret = blk_end_request(req, -EIO,
						brq->data.blksz);
			if (!ret)
				goto start_new_req;
			break;
		case MMC_BLK_NOMEDIUM:
			goto cmd_abort;
		default:
			pr_err("%s: Unhandled return value (%d)",
					req->rq_disk->disk_name, status);
			goto cmd_abort;
		}

		if (ret) {
			if (mmc_packed_cmd(mq_rq->cmd_type)) {
				if (!mq_rq->packed->retries)
					goto cmd_abort;
				mmc_blk_packed_hdr_wrq_prep(mq_rq, card, mq);
				mmc_start_req(card->host,
					      &mq_rq->mmc_active, NULL);
			} else {

				/*
				 * In case of a incomplete request
				 * prepare it again and resend.
				 */
				mmc_blk_rw_rq_prep(mq_rq, card,
						disable_multi, mq);
				mmc_start_req(card->host,
						&mq_rq->mmc_active, NULL);
			}
		}
	} while (ret);

	return 1;

 cmd_abort:
	if (mmc_packed_cmd(mq_rq->cmd_type)) {
		mmc_blk_abort_packed_req(mq_rq);
	} else {
		if (mmc_card_removed(card))
			req->cmd_flags |= REQ_QUIET;
		while (ret)
			ret = blk_end_request(req, -EIO,
					blk_rq_cur_bytes(req));
	}

 start_new_req:
	if (rqc) {
		if (mmc_card_removed(card)) {
			rqc->cmd_flags |= REQ_QUIET;
			blk_end_request_all(rqc, -EIO);
		} else {
			/*
			 * If current request is packed, it needs to put back.
			 */
			if (mmc_packed_cmd(mq->mqrq_cur->cmd_type))
				mmc_blk_revert_packed_req(mq, mq->mqrq_cur);

			mmc_blk_rw_rq_prep(mq->mqrq_cur, card, 0, mq);
			mmc_start_req(card->host,
				      &mq->mqrq_cur->mmc_active, NULL);
		}
	}

	return 0;
}

static int mmc_blk_issue_rq(struct mmc_queue *mq, struct request *req)
{
	int ret;
	struct mmc_blk_data *md = mq->data;
	struct mmc_card *card = md->queue.card;
	struct mmc_host *host = card->host;
	unsigned long flags;

	if (req && !mq->mqrq_prev->req) {
		/*
		 * When we are here, card polling task will be blocked.
		 * So disable it to avoid this useless schedule.
		 */
		if (host->caps & MMC_CAP_NEEDS_POLL) {
			spin_lock_irqsave(&host->lock, flags);
			host->rescan_disable = 1;
			spin_unlock_irqrestore(&host->lock, flags);
		}

		/* claim host only for the first request */
<<<<<<< HEAD
		mmc_claim_host(card->host);
	}
=======
		mmc_get_card(card);
>>>>>>> 78fd8223

	ret = mmc_blk_part_switch(card, md);
	if (ret) {
		if (req) {
			blk_end_request_all(req, -EIO);
		}
		ret = 0;
		goto out;
	}

	mq->flags &= ~MMC_QUEUE_NEW_REQUEST;
	if (req && req->cmd_flags & REQ_DISCARD) {
		/* complete ongoing async transfer before issuing discard */
		if (card->host->areq)
			mmc_blk_issue_rw_rq(mq, NULL);
		if (req->cmd_flags & REQ_SECURE &&
			!(card->quirks & MMC_QUIRK_SEC_ERASE_TRIM_BROKEN))
			ret = mmc_blk_issue_secdiscard_rq(mq, req);
		else
			ret = mmc_blk_issue_discard_rq(mq, req);
	} else if (req && req->cmd_flags & REQ_FLUSH) {
		/* complete ongoing async transfer before issuing flush */
		if (card->host->areq)
			mmc_blk_issue_rw_rq(mq, NULL);
		ret = mmc_blk_issue_flush(mq, req);
	} else {
		if (!req && host->areq) {
			spin_lock_irqsave(&host->context_info.lock, flags);
			host->context_info.is_waiting_last_req = true;
			spin_unlock_irqrestore(&host->context_info.lock, flags);
		}
		ret = mmc_blk_issue_rw_rq(mq, req);
	}

out:
	if ((!req && !(mq->flags & MMC_QUEUE_NEW_REQUEST)) ||
	     (req && (req->cmd_flags & MMC_REQ_SPECIAL_MASK))) {
		/*
		 * Release host when there are no more requests
		 * and after special request(discard, flush) is done.
		 * In case sepecial request, there is no reentry to
		 * the 'mmc_blk_issue_rq' with 'mqrq_prev->req'.
		 */
<<<<<<< HEAD
		mmc_release_host(card->host);
		/*
		 * Detecting card status immediately in case card being
		 * removed just after the request is complete.
		 */
		if (host->caps & MMC_CAP_NEEDS_POLL) {
			spin_lock_irqsave(&host->lock, flags);
			host->rescan_disable = 0;
			spin_unlock_irqrestore(&host->lock, flags);
			mmc_detect_change(host, 0);
		}
	}

=======
		mmc_put_card(card);
>>>>>>> 78fd8223
	return ret;
}

static inline int mmc_blk_readonly(struct mmc_card *card)
{
	return mmc_card_readonly(card) ||
	       !(card->csd.cmdclass & CCC_BLOCK_WRITE);
}

static struct mmc_blk_data *mmc_blk_alloc_req(struct mmc_card *card,
					      struct device *parent,
					      sector_t size,
					      bool default_ro,
					      const char *subname,
					      int area_type)
{
	struct mmc_blk_data *md;
	int devidx, ret;

	devidx = find_first_zero_bit(dev_use, max_devices);
	if (devidx >= max_devices)
		return ERR_PTR(-ENOSPC);
	__set_bit(devidx, dev_use);

	md = kzalloc(sizeof(struct mmc_blk_data), GFP_KERNEL);
	if (!md) {
		ret = -ENOMEM;
		goto out;
	}

	/*
	 * !subname implies we are creating main mmc_blk_data that will be
	 * associated with mmc_card with mmc_set_drvdata. Due to device
	 * partitions, devidx will not coincide with a per-physical card
	 * index anymore so we keep track of a name index.
	 */
	if (!subname) {
		md->name_idx = find_first_zero_bit(name_use, max_devices);
		__set_bit(md->name_idx, name_use);
	} else
		md->name_idx = ((struct mmc_blk_data *)
				dev_to_disk(parent)->private_data)->name_idx;

	md->area_type = area_type;

	/*
	 * Set the read-only status based on the supported commands
	 * and the write protect switch.
	 */
	md->read_only = mmc_blk_readonly(card);

	md->disk = alloc_disk(perdev_minors);
	if (md->disk == NULL) {
		ret = -ENOMEM;
		goto err_kfree;
	}

	spin_lock_init(&md->lock);
	INIT_LIST_HEAD(&md->part);
	md->usage = 1;

	ret = mmc_init_queue(&md->queue, card, &md->lock, subname);
	if (ret)
		goto err_putdisk;

	md->queue.issue_fn = mmc_blk_issue_rq;
	md->queue.data = md;

	md->disk->major	= MMC_BLOCK_MAJOR;
	md->disk->first_minor = devidx * perdev_minors;
	md->disk->fops = &mmc_bdops;
	md->disk->private_data = md;
	md->disk->queue = md->queue.queue;
	md->disk->driverfs_dev = parent;
	set_disk_ro(md->disk, md->read_only || default_ro);
	if (area_type & MMC_BLK_DATA_AREA_RPMB)
		md->disk->flags |= GENHD_FL_NO_PART_SCAN;

	/*
	 * As discussed on lkml, GENHD_FL_REMOVABLE should:
	 *
	 * - be set for removable media with permanent block devices
	 * - be unset for removable block devices with permanent media
	 *
	 * Since MMC block devices clearly fall under the second
	 * case, we do not set GENHD_FL_REMOVABLE.  Userspace
	 * should use the block device creation/destruction hotplug
	 * messages to tell when the card is present.
	 */

	snprintf(md->disk->disk_name, sizeof(md->disk->disk_name),
		 "mmcblk%d%s", md->name_idx, subname ? subname : "");

	if (mmc_card_mmc(card))
		blk_queue_logical_block_size(md->queue.queue,
					     card->ext_csd.data_sector_size);
	else
		blk_queue_logical_block_size(md->queue.queue, 512);

	set_capacity(md->disk, size);

	if (mmc_host_cmd23(card->host)) {
		if (mmc_card_mmc(card) ||
		    (mmc_card_sd(card) &&
		     card->scr.cmds & SD_SCR_CMD23_SUPPORT))
			md->flags |= MMC_BLK_CMD23;
	}

	if (mmc_card_mmc(card) &&
	    md->flags & MMC_BLK_CMD23 &&
	    ((card->ext_csd.rel_param & EXT_CSD_WR_REL_PARAM_EN) ||
	     card->ext_csd.rel_sectors)) {
		md->flags |= MMC_BLK_REL_WR;
		blk_queue_flush(md->queue.queue, REQ_FLUSH | REQ_FUA);
	}

	if (mmc_card_mmc(card) &&
	    (area_type == MMC_BLK_DATA_AREA_MAIN) &&
	    (md->flags & MMC_BLK_CMD23) &&
	    card->ext_csd.packed_event_en) {
		if (!mmc_packed_init(&md->queue, card))
			md->flags |= MMC_BLK_PACKED_CMD;
	}

	return md;

 err_putdisk:
	put_disk(md->disk);
 err_kfree:
	kfree(md);
 out:
	return ERR_PTR(ret);
}

static struct mmc_blk_data *mmc_blk_alloc(struct mmc_card *card)
{
	sector_t size;
	struct mmc_blk_data *md;

	if (!mmc_card_sd(card) && mmc_card_blockaddr(card)) {
		/*
		 * The EXT_CSD sector count is in number or 512 byte
		 * sectors.
		 */
		size = card->ext_csd.sectors;
	} else {
		/*
		 * The CSD capacity field is in units of read_blkbits.
		 * set_capacity takes units of 512 bytes.
		 */
		size = card->csd.capacity << (card->csd.read_blkbits - 9);
	}

	md = mmc_blk_alloc_req(card, &card->dev, size, false, NULL,
					MMC_BLK_DATA_AREA_MAIN);
	return md;
}

static int mmc_blk_alloc_part(struct mmc_card *card,
			      struct mmc_blk_data *md,
			      unsigned int part_type,
			      sector_t size,
			      bool default_ro,
			      const char *subname,
			      int area_type)
{
	char cap_str[10];
	struct mmc_blk_data *part_md;

	part_md = mmc_blk_alloc_req(card, disk_to_dev(md->disk), size, default_ro,
				    subname, area_type);
	if (IS_ERR(part_md))
		return PTR_ERR(part_md);
	part_md->part_type = part_type;
	list_add(&part_md->part, &md->part);

	string_get_size((u64)get_capacity(part_md->disk) << 9, STRING_UNITS_2,
			cap_str, sizeof(cap_str));
	pr_info("%s: %s %s partition %u %s\n",
	       part_md->disk->disk_name, mmc_card_id(card),
	       mmc_card_name(card), part_md->part_type, cap_str);
	return 0;
}

/* MMC Physical partitions consist of two boot partitions and
 * up to four general purpose partitions.
 * For each partition enabled in EXT_CSD a block device will be allocatedi
 * to provide access to the partition.
 */

static int mmc_blk_alloc_parts(struct mmc_card *card, struct mmc_blk_data *md)
{
	int idx, ret = 0;

	if (!mmc_card_mmc(card))
		return 0;

	for (idx = 0; idx < card->nr_parts; idx++) {
		if (card->part[idx].size) {
			ret = mmc_blk_alloc_part(card, md,
				card->part[idx].part_cfg,
				card->part[idx].size >> 9,
				card->part[idx].force_ro,
				card->part[idx].name,
				card->part[idx].area_type);
			if (ret)
				return ret;
		}
	}

	return ret;
}

static void mmc_blk_remove_req(struct mmc_blk_data *md)
{
	struct mmc_card *card;

	if (md) {
		/*
		 * Flush remaining requests and free queues. It
		 * is freeing the queue that stops new requests
		 * from being accepted.
		 */
		card = md->queue.card;
		mmc_cleanup_queue(&md->queue);
		if (md->flags & MMC_BLK_PACKED_CMD)
			mmc_packed_clean(&md->queue);
		if (md->disk->flags & GENHD_FL_UP) {
			device_remove_file(disk_to_dev(md->disk), &md->force_ro);
			device_remove_file(disk_to_dev(md->disk), &md->bouncesz);
			if ((md->area_type & MMC_BLK_DATA_AREA_BOOT) &&
					card->ext_csd.boot_ro_lockable)
				device_remove_file(disk_to_dev(md->disk),
					&md->power_ro_lock);

			del_gendisk(md->disk);
		}
		mmc_blk_put(md);
	}
}

#ifdef CONFIG_MMC_BLOCK_BOUNCE
static ssize_t mmc_bouncesz_show(struct device *dev,
		struct device_attribute *attr, char *buf)
{
	 return sprintf(buf, "%u\n", mmc_queue_bouncesz);
}

static ssize_t mmc_bouncesz_store(struct device *dev,
		struct device_attribute *attr,
		const char *buf, size_t count)
{
	unsigned int bouncesz;
	struct mmc_blk_data *md;

	if ((sscanf(buf, "%d", &bouncesz) != 1) ||
			(bouncesz < MMC_MIN_QUEUE_BOUNCESZ) ||
			(bouncesz > MMC_MAX_QUEUE_BOUNCESZ) ||
			(bouncesz % 512 != 0))
		return -EINVAL;

	md = mmc_blk_get(dev_to_disk(dev));
	mmc_reinit_bounce_queue(&md->queue, md->queue.card, bouncesz);
	mmc_blk_put(md);
	return mmc_queue_bouncesz;
}
#endif

static void mmc_blk_remove_parts(struct mmc_card *card,
				 struct mmc_blk_data *md)
{
	struct list_head *pos, *q;
	struct mmc_blk_data *part_md;

	__clear_bit(md->name_idx, name_use);
	list_for_each_safe(pos, q, &md->part) {
		part_md = list_entry(pos, struct mmc_blk_data, part);
		list_del(pos);
		mmc_blk_remove_req(part_md);
	}
}

static int mmc_add_disk(struct mmc_blk_data *md)
{
	int ret;
	struct mmc_card *card = md->queue.card;

	add_disk(md->disk);
	md->force_ro.show = force_ro_show;
	md->force_ro.store = force_ro_store;
	sysfs_attr_init(&md->force_ro.attr);
	md->force_ro.attr.name = "force_ro";
	md->force_ro.attr.mode = S_IRUGO | S_IWUSR;
	ret = device_create_file(disk_to_dev(md->disk), &md->force_ro);
	if (ret)
		goto force_ro_fail;

	if ((md->area_type & MMC_BLK_DATA_AREA_BOOT) &&
	     card->ext_csd.boot_ro_lockable) {
		umode_t mode;

		if (card->ext_csd.boot_ro_lock & EXT_CSD_BOOT_WP_B_PWR_WP_DIS)
			mode = S_IRUGO;
		else
			mode = S_IRUGO | S_IWUSR;

		md->power_ro_lock.show = power_ro_lock_show;
		md->power_ro_lock.store = power_ro_lock_store;
		sysfs_attr_init(&md->power_ro_lock.attr);
		md->power_ro_lock.attr.mode = mode;
		md->power_ro_lock.attr.name =
					"ro_lock_until_next_power_on";
		ret = device_create_file(disk_to_dev(md->disk),
				&md->power_ro_lock);
		if (ret)
			goto power_ro_lock_fail;
	}
	return ret;

power_ro_lock_fail:
	device_remove_file(disk_to_dev(md->disk), &md->force_ro);
force_ro_fail:
	del_gendisk(md->disk);

	return ret;
}

#define CID_MANFID_SANDISK	0x2
#define CID_MANFID_TOSHIBA	0x11
#define CID_MANFID_MICRON	0x13
#define CID_MANFID_SAMSUNG	0x15

static const struct mmc_fixup blk_fixups[] =
{
	MMC_FIXUP("SEM02G", CID_MANFID_SANDISK, 0x100, add_quirk,
		  MMC_QUIRK_INAND_CMD38),
	MMC_FIXUP("SEM04G", CID_MANFID_SANDISK, 0x100, add_quirk,
		  MMC_QUIRK_INAND_CMD38),
	MMC_FIXUP("SEM08G", CID_MANFID_SANDISK, 0x100, add_quirk,
		  MMC_QUIRK_INAND_CMD38),
	MMC_FIXUP("SEM16G", CID_MANFID_SANDISK, 0x100, add_quirk,
		  MMC_QUIRK_INAND_CMD38),
	MMC_FIXUP("SEM32G", CID_MANFID_SANDISK, 0x100, add_quirk,
		  MMC_QUIRK_INAND_CMD38),

	/*
	 * Some MMC cards experience performance degradation with CMD23
	 * instead of CMD12-bounded multiblock transfers. For now we'll
	 * black list what's bad...
	 * - Certain Toshiba cards.
	 *
	 * N.B. This doesn't affect SD cards.
	 */
	MMC_FIXUP("SDMB-32", CID_MANFID_SANDISK, CID_OEMID_ANY, add_quirk_mmc,
		MMC_QUIRK_BLK_NO_CMD23),
	MMC_FIXUP("SDM032", CID_MANFID_SANDISK, CID_OEMID_ANY, add_quirk_mmc,
		MMC_QUIRK_BLK_NO_CMD23),
	MMC_FIXUP("MMC08G", CID_MANFID_TOSHIBA, CID_OEMID_ANY, add_quirk_mmc,
		  MMC_QUIRK_BLK_NO_CMD23),
	MMC_FIXUP("MMC16G", CID_MANFID_TOSHIBA, CID_OEMID_ANY, add_quirk_mmc,
		  MMC_QUIRK_BLK_NO_CMD23),
	MMC_FIXUP("MMC32G", CID_MANFID_TOSHIBA, CID_OEMID_ANY, add_quirk_mmc,
		  MMC_QUIRK_BLK_NO_CMD23),

	/*
	 * Some Micron MMC cards needs longer data read timeout than
	 * indicated in CSD.
	 */
	MMC_FIXUP(CID_NAME_ANY, CID_MANFID_MICRON, 0x200, add_quirk_mmc,
		  MMC_QUIRK_LONG_READ_TIME),

	/*
	 * On these Samsung MoviNAND parts, performing secure erase or
	 * secure trim can result in unrecoverable corruption due to a
	 * firmware bug.
	 */
	MMC_FIXUP("M8G2FA", CID_MANFID_SAMSUNG, CID_OEMID_ANY, add_quirk_mmc,
		  MMC_QUIRK_SEC_ERASE_TRIM_BROKEN),
	MMC_FIXUP("MAG4FA", CID_MANFID_SAMSUNG, CID_OEMID_ANY, add_quirk_mmc,
		  MMC_QUIRK_SEC_ERASE_TRIM_BROKEN),
	MMC_FIXUP("MBG8FA", CID_MANFID_SAMSUNG, CID_OEMID_ANY, add_quirk_mmc,
		  MMC_QUIRK_SEC_ERASE_TRIM_BROKEN),
	MMC_FIXUP("MCGAFA", CID_MANFID_SAMSUNG, CID_OEMID_ANY, add_quirk_mmc,
		  MMC_QUIRK_SEC_ERASE_TRIM_BROKEN),
	MMC_FIXUP("VAL00M", CID_MANFID_SAMSUNG, CID_OEMID_ANY, add_quirk_mmc,
		  MMC_QUIRK_SEC_ERASE_TRIM_BROKEN),
	MMC_FIXUP("VYL00M", CID_MANFID_SAMSUNG, CID_OEMID_ANY, add_quirk_mmc,
		  MMC_QUIRK_SEC_ERASE_TRIM_BROKEN),
	MMC_FIXUP("KYL00M", CID_MANFID_SAMSUNG, CID_OEMID_ANY, add_quirk_mmc,
		  MMC_QUIRK_SEC_ERASE_TRIM_BROKEN),
	MMC_FIXUP("VZL00M", CID_MANFID_SAMSUNG, CID_OEMID_ANY, add_quirk_mmc,
		  MMC_QUIRK_SEC_ERASE_TRIM_BROKEN),

	END_FIXUP
};

static int mmc_blk_probe(struct mmc_card *card)
{
	struct mmc_blk_data *md, *part_md;
	int err;
	char cap_str[10];

	/*
	 * Check that the card supports the command class(es) we need.
	 */
	if (!(card->csd.cmdclass & CCC_BLOCK_READ))
		return -ENODEV;

	md = mmc_blk_alloc(card);
	if (IS_ERR(md))
		return PTR_ERR(md);

	string_get_size((u64)get_capacity(md->disk) << 9, STRING_UNITS_2,
			cap_str, sizeof(cap_str));
	pr_info("%s: %s %s %s %s\n",
		md->disk->disk_name, mmc_card_id(card), mmc_card_name(card),
		cap_str, md->read_only ? "(ro)" : "");

	if (mmc_blk_alloc_parts(card, md))
		goto out;

	mmc_set_drvdata(card, md);
	mmc_fixup_device(card, blk_fixups);

	if (mmc_add_disk(md))
		goto out;

	list_for_each_entry(part_md, &md->part, part) {
		if (mmc_add_disk(part_md))
			goto out;
	}

<<<<<<< HEAD
#ifdef CONFIG_MMC_BLOCK_BOUNCE
	md->bouncesz.show = mmc_bouncesz_show;
	md->bouncesz.store = mmc_bouncesz_store;
	sysfs_attr_init(&md->bouncesz.attr);
	md->bouncesz.attr.name = "bouncesz";
	md->bouncesz.attr.mode = S_IRUGO | S_IWUSR;
	err = device_create_file(disk_to_dev(md->disk), &md->bouncesz);
	if (err)
		goto out;
#endif
=======
	pm_runtime_set_autosuspend_delay(&card->dev, 3000);
	pm_runtime_use_autosuspend(&card->dev);

	/*
	 * Don't enable runtime PM for SD-combo cards here. Leave that
	 * decision to be taken during the SDIO init sequence instead.
	 */
	if (card->type != MMC_TYPE_SD_COMBO) {
		pm_runtime_set_active(&card->dev);
		pm_runtime_enable(&card->dev);
	}
>>>>>>> 78fd8223

	return 0;

 out:
#ifdef CONFIG_MMC_BLOCK_BOUNCE
	device_remove_file(disk_to_dev(md->disk), &md->bouncesz);
#endif
	mmc_blk_remove_parts(card, md);
	mmc_blk_remove_req(md);
	return 0;
}

static void mmc_blk_remove(struct mmc_card *card)
{
	struct mmc_blk_data *md = mmc_get_drvdata(card);

	mmc_blk_remove_parts(card, md);
	pm_runtime_get_sync(&card->dev);
	mmc_claim_host(card->host);
	mmc_blk_part_switch(card, md);
	mmc_release_host(card->host);
	if (card->type != MMC_TYPE_SD_COMBO)
		pm_runtime_disable(&card->dev);
	pm_runtime_put_noidle(&card->dev);
	mmc_blk_remove_req(md);
	mmc_set_drvdata(card, NULL);
}

static int _mmc_blk_suspend(struct mmc_card *card)
{
	struct mmc_blk_data *part_md;
	struct mmc_blk_data *md = mmc_get_drvdata(card);

	if (md) {
		mmc_queue_suspend(&md->queue);
		list_for_each_entry(part_md, &md->part, part) {
			mmc_queue_suspend(&part_md->queue);
		}
	}
	return 0;
}

static void mmc_blk_shutdown(struct mmc_card *card)
{
	_mmc_blk_suspend(card);
}

#ifdef CONFIG_PM
static int mmc_blk_suspend(struct mmc_card *card)
{
	return _mmc_blk_suspend(card);
}

static int mmc_blk_resume(struct mmc_card *card)
{
	struct mmc_blk_data *part_md;
	struct mmc_blk_data *md = mmc_get_drvdata(card);

	if (md) {
		/*
		 * Resume involves the card going into idle state,
		 * so current partition is always the main one.
		 */
		md->part_curr = md->part_type;
		mmc_queue_resume(&md->queue);
		list_for_each_entry(part_md, &md->part, part) {
			mmc_queue_resume(&part_md->queue);
		}
	}
	return 0;
}
#else
#define	mmc_blk_suspend	NULL
#define mmc_blk_resume	NULL
#endif

static struct mmc_driver mmc_driver = {
	.drv		= {
		.name	= "mmcblk",
	},
	.probe		= mmc_blk_probe,
	.remove		= mmc_blk_remove,
	.suspend	= mmc_blk_suspend,
	.resume		= mmc_blk_resume,
	.shutdown	= mmc_blk_shutdown,
};

static int __init mmc_blk_init(void)
{
	int res;

	if (perdev_minors != CONFIG_MMC_BLOCK_MINORS)
		pr_info("mmcblk: using %d minors per device\n", perdev_minors);

	max_devices = 256 / perdev_minors;

	res = register_blkdev(MMC_BLOCK_MAJOR, "mmc");
	if (res)
		goto out;

	res = mmc_register_driver(&mmc_driver);
	if (res)
		goto out2;

	return 0;
 out2:
	unregister_blkdev(MMC_BLOCK_MAJOR, "mmc");
 out:
	return res;
}

static void __exit mmc_blk_exit(void)
{
	mmc_unregister_driver(&mmc_driver);
	unregister_blkdev(MMC_BLOCK_MAJOR, "mmc");
}

module_init(mmc_blk_init);
module_exit(mmc_blk_exit);

MODULE_LICENSE("GPL");
MODULE_DESCRIPTION("Multimedia Card (MMC) block device driver");
<|MERGE_RESOLUTION|>--- conflicted
+++ resolved
@@ -59,13 +59,10 @@
 #define INAND_CMD38_ARG_SECTRIM1 0x81
 #define INAND_CMD38_ARG_SECTRIM2 0x88
 #define MMC_BLK_TIMEOUT_MS  (10 * 60 * 1000)        /* 10 minute timeout */
-<<<<<<< HEAD
 #define MMC_MIN_QUEUE_BOUNCESZ 4096
 #define MMC_MAX_QUEUE_BOUNCESZ 4194304
-=======
 #define MMC_SANITIZE_REQ_TIMEOUT 240000
 #define MMC_EXTRACT_INDEX_FROM_ARG(x) ((x & 0x00FF0000) >> 16)
->>>>>>> 78fd8223
 
 #define mmc_req_rel_wr(req)	(((req->cmd_flags & REQ_FUA) || \
 				  (req->cmd_flags & REQ_META)) && \
@@ -1978,12 +1975,8 @@
 		}
 
 		/* claim host only for the first request */
-<<<<<<< HEAD
-		mmc_claim_host(card->host);
-	}
-=======
 		mmc_get_card(card);
->>>>>>> 78fd8223
+	}
 
 	ret = mmc_blk_part_switch(card, md);
 	if (ret) {
@@ -2027,8 +2020,7 @@
 		 * In case sepecial request, there is no reentry to
 		 * the 'mmc_blk_issue_rq' with 'mqrq_prev->req'.
 		 */
-<<<<<<< HEAD
-		mmc_release_host(card->host);
+		mmc_put_card(card);
 		/*
 		 * Detecting card status immediately in case card being
 		 * removed just after the request is complete.
@@ -2041,9 +2033,6 @@
 		}
 	}
 
-=======
-		mmc_put_card(card);
->>>>>>> 78fd8223
 	return ret;
 }
 
@@ -2476,7 +2465,6 @@
 			goto out;
 	}
 
-<<<<<<< HEAD
 #ifdef CONFIG_MMC_BLOCK_BOUNCE
 	md->bouncesz.show = mmc_bouncesz_show;
 	md->bouncesz.store = mmc_bouncesz_store;
@@ -2487,7 +2475,7 @@
 	if (err)
 		goto out;
 #endif
-=======
+
 	pm_runtime_set_autosuspend_delay(&card->dev, 3000);
 	pm_runtime_use_autosuspend(&card->dev);
 
@@ -2499,7 +2487,6 @@
 		pm_runtime_set_active(&card->dev);
 		pm_runtime_enable(&card->dev);
 	}
->>>>>>> 78fd8223
 
 	return 0;
 
