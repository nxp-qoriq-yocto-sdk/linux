/*
 * Block driver for media (i.e., flash cards)
 *
 * Copyright 2002 Hewlett-Packard Company
 * Copyright 2005-2008 Pierre Ossman
 *
 * Use consistent with the GNU GPL is permitted,
 * provided that this copyright notice is
 * preserved in its entirety in all copies and derived works.
 *
 * HEWLETT-PACKARD COMPANY MAKES NO WARRANTIES, EXPRESSED OR IMPLIED,
 * AS TO THE USEFULNESS OR CORRECTNESS OF THIS CODE OR ITS
 * FITNESS FOR ANY PARTICULAR PURPOSE.
 *
 * Many thanks to Alessandro Rubini and Jonathan Corbet!
 *
 * Author:  Andrew Christian
 *          28 May 2002
 */
#include <linux/moduleparam.h>
#include <linux/module.h>
#include <linux/init.h>

#include <linux/kernel.h>
#include <linux/fs.h>
#include <linux/slab.h>
#include <linux/errno.h>
#include <linux/hdreg.h>
#include <linux/kdev_t.h>
#include <linux/blkdev.h>
#include <linux/mutex.h>
#include <linux/scatterlist.h>
#include <linux/string_helpers.h>
#include <linux/delay.h>
#include <linux/capability.h>
#include <linux/compat.h>

#include <linux/mmc/ioctl.h>
#include <linux/mmc/card.h>
#include <linux/mmc/host.h>
#include <linux/mmc/mmc.h>
#include <linux/mmc/sd.h>

#include <asm/uaccess.h>

#include "queue.h"

MODULE_ALIAS("mmc:block");
#ifdef MODULE_PARAM_PREFIX
#undef MODULE_PARAM_PREFIX
#endif
#define MODULE_PARAM_PREFIX "mmcblk."

#define INAND_CMD38_ARG_EXT_CSD  113
#define INAND_CMD38_ARG_ERASE    0x00
#define INAND_CMD38_ARG_TRIM     0x01
#define INAND_CMD38_ARG_SECERASE 0x80
#define INAND_CMD38_ARG_SECTRIM1 0x81
#define INAND_CMD38_ARG_SECTRIM2 0x88
#define MMC_BLK_TIMEOUT_MS  (10 * 60 * 1000)        /* 10 minute timeout */
#define MMC_MIN_QUEUE_BOUNCESZ 4096
#define MMC_MAX_QUEUE_BOUNCESZ 4194304

#define mmc_req_rel_wr(req)	(((req->cmd_flags & REQ_FUA) || \
				  (req->cmd_flags & REQ_META)) && \
				  (rq_data_dir(req) == WRITE))
#define PACKED_CMD_VER	0x01
#define PACKED_CMD_WR	0x02

static DEFINE_MUTEX(block_mutex);

/*
 * The defaults come from config options but can be overriden by module
 * or bootarg options.
 */
static int perdev_minors = CONFIG_MMC_BLOCK_MINORS;

/*
 * We've only got one major, so number of mmcblk devices is
 * limited to 256 / number of minors per device.
 */
static int max_devices;

/* 256 minors, so at most 256 separate devices */
static DECLARE_BITMAP(dev_use, 256);
static DECLARE_BITMAP(name_use, 256);

/*
 * There is one mmc_blk_data per slot.
 */
struct mmc_blk_data {
	spinlock_t	lock;
	struct gendisk	*disk;
	struct mmc_queue queue;
	struct list_head part;

	unsigned int	flags;
#define MMC_BLK_CMD23	(1 << 0)	/* Can do SET_BLOCK_COUNT for multiblock */
#define MMC_BLK_REL_WR	(1 << 1)	/* MMC Reliable write support */
#define MMC_BLK_PACKED_CMD	(1 << 2)	/* MMC packed command support */

	unsigned int	usage;
	unsigned int	read_only;
	unsigned int	part_type;
	unsigned int	name_idx;
	unsigned int	reset_done;
#define MMC_BLK_READ		BIT(0)
#define MMC_BLK_WRITE		BIT(1)
#define MMC_BLK_DISCARD		BIT(2)
#define MMC_BLK_SECDISCARD	BIT(3)

	/*
	 * Only set in main mmc_blk_data associated
	 * with mmc_card with mmc_set_drvdata, and keeps
	 * track of the current selected device partition.
	 */
	unsigned int	part_curr;
	struct device_attribute force_ro;
	struct device_attribute power_ro_lock;
	struct device_attribute bouncesz;
	int	area_type;
};

static DEFINE_MUTEX(open_lock);

enum {
	MMC_PACKED_NR_IDX = -1,
	MMC_PACKED_NR_ZERO,
	MMC_PACKED_NR_SINGLE,
};

module_param(perdev_minors, int, 0444);
MODULE_PARM_DESC(perdev_minors, "Minors numbers to allocate per device");

static inline int mmc_blk_part_switch(struct mmc_card *card,
				      struct mmc_blk_data *md);
static int get_card_status(struct mmc_card *card, u32 *status, int retries);

static inline void mmc_blk_clear_packed(struct mmc_queue_req *mqrq)
{
	struct mmc_packed *packed = mqrq->packed;

	BUG_ON(!packed);

	mqrq->cmd_type = MMC_PACKED_NONE;
	packed->nr_entries = MMC_PACKED_NR_ZERO;
	packed->idx_failure = MMC_PACKED_NR_IDX;
	packed->retries = 0;
	packed->blocks = 0;
}

static struct mmc_blk_data *mmc_blk_get(struct gendisk *disk)
{
	struct mmc_blk_data *md;

	mutex_lock(&open_lock);
	md = disk->private_data;
	if (md && md->usage == 0)
		md = NULL;
	if (md)
		md->usage++;
	mutex_unlock(&open_lock);

	return md;
}

static inline int mmc_get_devidx(struct gendisk *disk)
{
	int devmaj = MAJOR(disk_devt(disk));
	int devidx = MINOR(disk_devt(disk)) / perdev_minors;

	if (!devmaj)
		devidx = disk->first_minor / perdev_minors;
	return devidx;
}

static void mmc_blk_put(struct mmc_blk_data *md)
{
	mutex_lock(&open_lock);
	md->usage--;
	if (md->usage == 0) {
		int devidx = mmc_get_devidx(md->disk);
		blk_cleanup_queue(md->queue.queue);

		__clear_bit(devidx, dev_use);

		put_disk(md->disk);
		kfree(md);
	}
	mutex_unlock(&open_lock);
}

static ssize_t power_ro_lock_show(struct device *dev,
		struct device_attribute *attr, char *buf)
{
	int ret;
	struct mmc_blk_data *md = mmc_blk_get(dev_to_disk(dev));
	struct mmc_card *card = md->queue.card;
	int locked = 0;

	if (card->ext_csd.boot_ro_lock & EXT_CSD_BOOT_WP_B_PERM_WP_EN)
		locked = 2;
	else if (card->ext_csd.boot_ro_lock & EXT_CSD_BOOT_WP_B_PWR_WP_EN)
		locked = 1;

	ret = snprintf(buf, PAGE_SIZE, "%d\n", locked);

	return ret;
}

static ssize_t power_ro_lock_store(struct device *dev,
		struct device_attribute *attr, const char *buf, size_t count)
{
	int ret;
	struct mmc_blk_data *md, *part_md;
	struct mmc_card *card;
	unsigned long set;

	if (kstrtoul(buf, 0, &set))
		return -EINVAL;

	if (set != 1)
		return count;

	md = mmc_blk_get(dev_to_disk(dev));
	card = md->queue.card;

	mmc_claim_host(card->host);

	ret = mmc_switch(card, EXT_CSD_CMD_SET_NORMAL, EXT_CSD_BOOT_WP,
				card->ext_csd.boot_ro_lock |
				EXT_CSD_BOOT_WP_B_PWR_WP_EN,
				card->ext_csd.part_time);
	if (ret)
		pr_err("%s: Locking boot partition ro until next power on failed: %d\n", md->disk->disk_name, ret);
	else
		card->ext_csd.boot_ro_lock |= EXT_CSD_BOOT_WP_B_PWR_WP_EN;

	mmc_release_host(card->host);

	if (!ret) {
		pr_info("%s: Locking boot partition ro until next power on\n",
			md->disk->disk_name);
		set_disk_ro(md->disk, 1);

		list_for_each_entry(part_md, &md->part, part)
			if (part_md->area_type == MMC_BLK_DATA_AREA_BOOT) {
				pr_info("%s: Locking boot partition ro until next power on\n", part_md->disk->disk_name);
				set_disk_ro(part_md->disk, 1);
			}
	}

	mmc_blk_put(md);
	return count;
}

static ssize_t force_ro_show(struct device *dev, struct device_attribute *attr,
			     char *buf)
{
	int ret;
	struct mmc_blk_data *md = mmc_blk_get(dev_to_disk(dev));

	ret = snprintf(buf, PAGE_SIZE, "%d",
		       get_disk_ro(dev_to_disk(dev)) ^
		       md->read_only);
	mmc_blk_put(md);
	return ret;
}

static ssize_t force_ro_store(struct device *dev, struct device_attribute *attr,
			      const char *buf, size_t count)
{
	int ret;
	char *end;
	struct mmc_blk_data *md = mmc_blk_get(dev_to_disk(dev));
	unsigned long set = simple_strtoul(buf, &end, 0);
	if (end == buf) {
		ret = -EINVAL;
		goto out;
	}

	set_disk_ro(dev_to_disk(dev), set || md->read_only);
	ret = count;
out:
	mmc_blk_put(md);
	return ret;
}

static int mmc_blk_open(struct block_device *bdev, fmode_t mode)
{
	struct mmc_blk_data *md = mmc_blk_get(bdev->bd_disk);
	int ret = -ENXIO;

	mutex_lock(&block_mutex);
	if (md) {
		if (md->usage == 2)
			check_disk_change(bdev);
		ret = 0;

		if ((mode & FMODE_WRITE) && md->read_only) {
			mmc_blk_put(md);
			ret = -EROFS;
		}
	}
	mutex_unlock(&block_mutex);

	return ret;
}

static void mmc_blk_release(struct gendisk *disk, fmode_t mode)
{
	struct mmc_blk_data *md = disk->private_data;

	mutex_lock(&block_mutex);
	mmc_blk_put(md);
	mutex_unlock(&block_mutex);
}

static int
mmc_blk_getgeo(struct block_device *bdev, struct hd_geometry *geo)
{
	geo->cylinders = get_capacity(bdev->bd_disk) / (4 * 16);
	geo->heads = 4;
	geo->sectors = 16;
	return 0;
}

struct mmc_blk_ioc_data {
	struct mmc_ioc_cmd ic;
	unsigned char *buf;
	u64 buf_bytes;
};

static struct mmc_blk_ioc_data *mmc_blk_ioctl_copy_from_user(
	struct mmc_ioc_cmd __user *user)
{
	struct mmc_blk_ioc_data *idata;
	int err;

	idata = kzalloc(sizeof(*idata), GFP_KERNEL);
	if (!idata) {
		err = -ENOMEM;
		goto out;
	}

	if (copy_from_user(&idata->ic, user, sizeof(idata->ic))) {
		err = -EFAULT;
		goto idata_err;
	}

	idata->buf_bytes = (u64) idata->ic.blksz * idata->ic.blocks;
	if (idata->buf_bytes > MMC_IOC_MAX_BYTES) {
		err = -EOVERFLOW;
		goto idata_err;
	}

	if (!idata->buf_bytes)
		return idata;

	idata->buf = kzalloc(idata->buf_bytes, GFP_KERNEL);
	if (!idata->buf) {
		err = -ENOMEM;
		goto idata_err;
	}

	if (copy_from_user(idata->buf, (void __user *)(unsigned long)
					idata->ic.data_ptr, idata->buf_bytes)) {
		err = -EFAULT;
		goto copy_err;
	}

	return idata;

copy_err:
	kfree(idata->buf);
idata_err:
	kfree(idata);
out:
	return ERR_PTR(err);
}

static int ioctl_rpmb_card_status_poll(struct mmc_card *card, u32 *status,
				       u32 retries_max)
{
	int err;
	u32 retry_count = 0;

	if (!status || !retries_max)
		return -EINVAL;

	do {
		err = get_card_status(card, status, 5);
		if (err)
			break;

		if (!R1_STATUS(*status) &&
				(R1_CURRENT_STATE(*status) != R1_STATE_PRG))
			break; /* RPMB programming operation complete */

		/*
		 * Rechedule to give the MMC device a chance to continue
		 * processing the previous command without being polled too
		 * frequently.
		 */
		usleep_range(1000, 5000);
	} while (++retry_count < retries_max);

	if (retry_count == retries_max)
		err = -EPERM;

	return err;
}

static int mmc_blk_ioctl_cmd(struct block_device *bdev,
	struct mmc_ioc_cmd __user *ic_ptr)
{
	struct mmc_blk_ioc_data *idata;
	struct mmc_blk_data *md;
	struct mmc_card *card;
	struct mmc_command cmd = {0};
	struct mmc_data data = {0};
	struct mmc_request mrq = {NULL};
	struct scatterlist sg;
	int err;
	int is_rpmb = false;
	u32 status = 0;

	/*
	 * The caller must have CAP_SYS_RAWIO, and must be calling this on the
	 * whole block device, not on a partition.  This prevents overspray
	 * between sibling partitions.
	 */
	if ((!capable(CAP_SYS_RAWIO)) || (bdev != bdev->bd_contains))
		return -EPERM;

	idata = mmc_blk_ioctl_copy_from_user(ic_ptr);
	if (IS_ERR(idata))
		return PTR_ERR(idata);

	md = mmc_blk_get(bdev->bd_disk);
	if (!md) {
		err = -EINVAL;
		goto cmd_err;
	}

	if (md->area_type & MMC_BLK_DATA_AREA_RPMB)
		is_rpmb = true;

	card = md->queue.card;
	if (IS_ERR(card)) {
		err = PTR_ERR(card);
		goto cmd_done;
	}

	cmd.opcode = idata->ic.opcode;
	cmd.arg = idata->ic.arg;
	cmd.flags = idata->ic.flags;

	if (idata->buf_bytes) {
		data.sg = &sg;
		data.sg_len = 1;
		data.blksz = idata->ic.blksz;
		data.blocks = idata->ic.blocks;

		sg_init_one(data.sg, idata->buf, idata->buf_bytes);

		if (idata->ic.write_flag)
			data.flags = MMC_DATA_WRITE;
		else
			data.flags = MMC_DATA_READ;

		/* data.flags must already be set before doing this. */
		mmc_set_data_timeout(&data, card);

		/* Allow overriding the timeout_ns for empirical tuning. */
		if (idata->ic.data_timeout_ns)
			data.timeout_ns = idata->ic.data_timeout_ns;

		if ((cmd.flags & MMC_RSP_R1B) == MMC_RSP_R1B) {
			/*
			 * Pretend this is a data transfer and rely on the
			 * host driver to compute timeout.  When all host
			 * drivers support cmd.cmd_timeout for R1B, this
			 * can be changed to:
			 *
			 *     mrq.data = NULL;
			 *     cmd.cmd_timeout = idata->ic.cmd_timeout_ms;
			 */
			data.timeout_ns = idata->ic.cmd_timeout_ms * 1000000;
		}

		mrq.data = &data;
	}

	mrq.cmd = &cmd;

	mmc_claim_host(card->host);

	err = mmc_blk_part_switch(card, md);
	if (err)
		goto cmd_rel_host;

	if (idata->ic.is_acmd) {
		err = mmc_app_cmd(card->host, card);
		if (err)
			goto cmd_rel_host;
	}

	if (is_rpmb) {
		err = mmc_set_blockcount(card, data.blocks,
			idata->ic.write_flag & (1 << 31));
		if (err)
			goto cmd_rel_host;
	}

	mmc_wait_for_req(card->host, &mrq);

	if (cmd.error) {
		dev_err(mmc_dev(card->host), "%s: cmd error %d\n",
						__func__, cmd.error);
		err = cmd.error;
		goto cmd_rel_host;
	}
	if (data.error) {
		dev_err(mmc_dev(card->host), "%s: data error %d\n",
						__func__, data.error);
		err = data.error;
		goto cmd_rel_host;
	}

	/*
	 * According to the SD specs, some commands require a delay after
	 * issuing the command.
	 */
	if (idata->ic.postsleep_min_us)
		usleep_range(idata->ic.postsleep_min_us, idata->ic.postsleep_max_us);

	if (copy_to_user(&(ic_ptr->response), cmd.resp, sizeof(cmd.resp))) {
		err = -EFAULT;
		goto cmd_rel_host;
	}

	if (!idata->ic.write_flag) {
		if (copy_to_user((void __user *)(unsigned long) idata->ic.data_ptr,
						idata->buf, idata->buf_bytes)) {
			err = -EFAULT;
			goto cmd_rel_host;
		}
	}

	if (is_rpmb) {
		/*
		 * Ensure RPMB command has completed by polling CMD13
		 * "Send Status".
		 */
		err = ioctl_rpmb_card_status_poll(card, &status, 5);
		if (err)
			dev_err(mmc_dev(card->host),
					"%s: Card Status=0x%08X, error %d\n",
					__func__, status, err);
	}

cmd_rel_host:
	mmc_release_host(card->host);

cmd_done:
	mmc_blk_put(md);
cmd_err:
	kfree(idata->buf);
	kfree(idata);
	return err;
}

static int mmc_blk_ioctl(struct block_device *bdev, fmode_t mode,
	unsigned int cmd, unsigned long arg)
{
	int ret = -EINVAL;
	if (cmd == MMC_IOC_CMD)
		ret = mmc_blk_ioctl_cmd(bdev, (struct mmc_ioc_cmd __user *)arg);
	return ret;
}

#ifdef CONFIG_COMPAT
static int mmc_blk_compat_ioctl(struct block_device *bdev, fmode_t mode,
	unsigned int cmd, unsigned long arg)
{
	return mmc_blk_ioctl(bdev, mode, cmd, (unsigned long) compat_ptr(arg));
}
#endif

static const struct block_device_operations mmc_bdops = {
	.open			= mmc_blk_open,
	.release		= mmc_blk_release,
	.getgeo			= mmc_blk_getgeo,
	.owner			= THIS_MODULE,
	.ioctl			= mmc_blk_ioctl,
#ifdef CONFIG_COMPAT
	.compat_ioctl		= mmc_blk_compat_ioctl,
#endif
};

static inline int mmc_blk_part_switch(struct mmc_card *card,
				      struct mmc_blk_data *md)
{
	int ret;
	struct mmc_blk_data *main_md = mmc_get_drvdata(card);

	if (main_md->part_curr == md->part_type)
		return 0;

	if (mmc_card_mmc(card)) {
		u8 part_config = card->ext_csd.part_config;

		part_config &= ~EXT_CSD_PART_CONFIG_ACC_MASK;
		part_config |= md->part_type;

		ret = mmc_switch(card, EXT_CSD_CMD_SET_NORMAL,
				 EXT_CSD_PART_CONFIG, part_config,
				 card->ext_csd.part_time);
		if (ret)
			return ret;

		card->ext_csd.part_config = part_config;
	}

	main_md->part_curr = md->part_type;
	return 0;
}

static u32 mmc_sd_num_wr_blocks(struct mmc_card *card)
{
	int err;
	u32 result;
	__be32 *blocks;

	struct mmc_request mrq = {NULL};
	struct mmc_command cmd = {0};
	struct mmc_data data = {0};

	struct scatterlist sg;

	cmd.opcode = MMC_APP_CMD;
	cmd.arg = card->rca << 16;
	cmd.flags = MMC_RSP_SPI_R1 | MMC_RSP_R1 | MMC_CMD_AC;

	err = mmc_wait_for_cmd(card->host, &cmd, 0);
	if (err)
		return (u32)-1;
	if (!mmc_host_is_spi(card->host) && !(cmd.resp[0] & R1_APP_CMD))
		return (u32)-1;

	memset(&cmd, 0, sizeof(struct mmc_command));

	cmd.opcode = SD_APP_SEND_NUM_WR_BLKS;
	cmd.arg = 0;
	cmd.flags = MMC_RSP_SPI_R1 | MMC_RSP_R1 | MMC_CMD_ADTC;

	data.blksz = 4;
	data.blocks = 1;
	data.flags = MMC_DATA_READ;
	data.sg = &sg;
	data.sg_len = 1;
	mmc_set_data_timeout(&data, card);

	mrq.cmd = &cmd;
	mrq.data = &data;

	blocks = kmalloc(4, GFP_KERNEL);
	if (!blocks)
		return (u32)-1;

	sg_init_one(&sg, blocks, 4);

	mmc_wait_for_req(card->host, &mrq);

	result = ntohl(*blocks);
	kfree(blocks);

	if (cmd.error || data.error)
		result = (u32)-1;

	return result;
}

static int send_stop(struct mmc_card *card, u32 *status)
{
	struct mmc_command cmd = {0};
	int err;

	cmd.opcode = MMC_STOP_TRANSMISSION;
	cmd.flags = MMC_RSP_SPI_R1B | MMC_RSP_R1B | MMC_CMD_AC;
	err = mmc_wait_for_cmd(card->host, &cmd, 5);
	if (err == 0)
		*status = cmd.resp[0];
	return err;
}

static int get_card_status(struct mmc_card *card, u32 *status, int retries)
{
	struct mmc_command cmd = {0};
	int err;

	cmd.opcode = MMC_SEND_STATUS;
	if (!mmc_host_is_spi(card->host))
		cmd.arg = card->rca << 16;
	cmd.flags = MMC_RSP_SPI_R2 | MMC_RSP_R1 | MMC_CMD_AC;
	err = mmc_wait_for_cmd(card->host, &cmd, retries);
	if (err == 0)
		*status = cmd.resp[0];
	return err;
}

#define ERR_NOMEDIUM	3
#define ERR_RETRY	2
#define ERR_ABORT	1
#define ERR_CONTINUE	0

static int mmc_blk_cmd_error(struct request *req, const char *name, int error,
	bool status_valid, u32 status)
{
	switch (error) {
	case -EILSEQ:
		/* response crc error, retry the r/w cmd */
		pr_err("%s: %s sending %s command, card status %#x\n",
			req->rq_disk->disk_name, "response CRC error",
			name, status);
		return ERR_RETRY;

	case -ETIMEDOUT:
		pr_err("%s: %s sending %s command, card status %#x\n",
			req->rq_disk->disk_name, "timed out", name, status);

		/* If the status cmd initially failed, retry the r/w cmd */
		if (!status_valid)
			return ERR_RETRY;

		/*
		 * If it was a r/w cmd crc error, or illegal command
		 * (eg, issued in wrong state) then retry - we should
		 * have corrected the state problem above.
		 */
		if (status & (R1_COM_CRC_ERROR | R1_ILLEGAL_COMMAND))
			return ERR_RETRY;

		/* Otherwise abort the command */
		return ERR_ABORT;

	default:
		/* We don't understand the error code the driver gave us */
		pr_err("%s: unknown error %d sending read/write command, card status %#x\n",
		       req->rq_disk->disk_name, error, status);
		return ERR_ABORT;
	}
}

/*
 * Initial r/w and stop cmd error recovery.
 * We don't know whether the card received the r/w cmd or not, so try to
 * restore things back to a sane state.  Essentially, we do this as follows:
 * - Obtain card status.  If the first attempt to obtain card status fails,
 *   the status word will reflect the failed status cmd, not the failed
 *   r/w cmd.  If we fail to obtain card status, it suggests we can no
 *   longer communicate with the card.
 * - Check the card state.  If the card received the cmd but there was a
 *   transient problem with the response, it might still be in a data transfer
 *   mode.  Try to send it a stop command.  If this fails, we can't recover.
 * - If the r/w cmd failed due to a response CRC error, it was probably
 *   transient, so retry the cmd.
 * - If the r/w cmd timed out, but we didn't get the r/w cmd status, retry.
 * - If the r/w cmd timed out, and the r/w cmd failed due to CRC error or
 *   illegal cmd, retry.
 * Otherwise we don't understand what happened, so abort.
 */
static int mmc_blk_cmd_recovery(struct mmc_card *card, struct request *req,
	struct mmc_blk_request *brq, int *ecc_err)
{
	bool prev_cmd_status_valid = true;
	u32 status, stop_status = 0;
	int err, retry;

	if (mmc_card_removed(card))
		return ERR_NOMEDIUM;

	/*
	 * Try to get card status which indicates both the card state
	 * and why there was no response.  If the first attempt fails,
	 * we can't be sure the returned status is for the r/w command.
	 */
	for (retry = 2; retry >= 0; retry--) {
		err = get_card_status(card, &status, 0);
		if (!err)
			break;

		prev_cmd_status_valid = false;
		pr_err("%s: error %d sending status command, %sing\n",
		       req->rq_disk->disk_name, err, retry ? "retry" : "abort");
	}

	/* We couldn't get a response from the card.  Give up. */
	if (err) {
		/* Check if the card is removed */
		if (mmc_detect_card_removed(card->host))
			return ERR_NOMEDIUM;
		return ERR_ABORT;
	}

	/* Flag ECC errors */
	if ((status & R1_CARD_ECC_FAILED) ||
	    (brq->stop.resp[0] & R1_CARD_ECC_FAILED) ||
	    (brq->cmd.resp[0] & R1_CARD_ECC_FAILED))
		*ecc_err = 1;

	/*
	 * Check the current card state.  If it is in some data transfer
	 * mode, tell it to stop (and hopefully transition back to TRAN.)
	 */
	if (R1_CURRENT_STATE(status) == R1_STATE_DATA ||
	    R1_CURRENT_STATE(status) == R1_STATE_RCV) {
		err = send_stop(card, &stop_status);
		if (err)
			pr_err("%s: error %d sending stop command\n",
			       req->rq_disk->disk_name, err);

		/*
		 * If the stop cmd also timed out, the card is probably
		 * not present, so abort.  Other errors are bad news too.
		 */
		if (err)
			return ERR_ABORT;
		if (stop_status & R1_CARD_ECC_FAILED)
			*ecc_err = 1;
	}

	/* Check for set block count errors */
	if (brq->sbc.error)
		return mmc_blk_cmd_error(req, "SET_BLOCK_COUNT", brq->sbc.error,
				prev_cmd_status_valid, status);

	/* Check for r/w command errors */
	if (brq->cmd.error)
		return mmc_blk_cmd_error(req, "r/w cmd", brq->cmd.error,
				prev_cmd_status_valid, status);

	/* Data errors */
	if (!brq->stop.error)
		return ERR_CONTINUE;

	/* Now for stop errors.  These aren't fatal to the transfer. */
	pr_err("%s: error %d sending stop command, original cmd response %#x, card status %#x\n",
	       req->rq_disk->disk_name, brq->stop.error,
	       brq->cmd.resp[0], status);

	/*
	 * Subsitute in our own stop status as this will give the error
	 * state which happened during the execution of the r/w command.
	 */
	if (stop_status) {
		brq->stop.resp[0] = stop_status;
		brq->stop.error = 0;
	}
	return ERR_CONTINUE;
}

static int mmc_blk_reset(struct mmc_blk_data *md, struct mmc_host *host,
			 int type)
{
	int err;

	if (md->reset_done & type)
		return -EEXIST;

	md->reset_done |= type;
	err = mmc_hw_reset(host);
	/* Ensure we switch back to the correct partition */
	if (err != -EOPNOTSUPP) {
		struct mmc_blk_data *main_md = mmc_get_drvdata(host->card);
		int part_err;

		main_md->part_curr = main_md->part_type;
		part_err = mmc_blk_part_switch(host->card, md);
		if (part_err) {
			/*
			 * We have failed to get back into the correct
			 * partition, so we need to abort the whole request.
			 */
			return -ENODEV;
		}
	}
	return err;
}

static inline void mmc_blk_reset_success(struct mmc_blk_data *md, int type)
{
	md->reset_done &= ~type;
}

static int mmc_blk_issue_discard_rq(struct mmc_queue *mq, struct request *req)
{
	struct mmc_blk_data *md = mq->data;
	struct mmc_card *card = md->queue.card;
	unsigned int from, nr, arg;
	int err = 0, type = MMC_BLK_DISCARD;

	if (!mmc_can_erase(card)) {
		err = -EOPNOTSUPP;
		goto out;
	}

	from = blk_rq_pos(req);
	nr = blk_rq_sectors(req);

	if (mmc_can_discard(card))
		arg = MMC_DISCARD_ARG;
	else if (mmc_can_trim(card))
		arg = MMC_TRIM_ARG;
	else
		arg = MMC_ERASE_ARG;
retry:
	if (card->quirks & MMC_QUIRK_INAND_CMD38) {
		err = mmc_switch(card, EXT_CSD_CMD_SET_NORMAL,
				 INAND_CMD38_ARG_EXT_CSD,
				 arg == MMC_TRIM_ARG ?
				 INAND_CMD38_ARG_TRIM :
				 INAND_CMD38_ARG_ERASE,
				 0);
		if (err)
			goto out;
	}
	err = mmc_erase(card, from, nr, arg);
out:
	if (err == -EIO && !mmc_blk_reset(md, card->host, type))
		goto retry;
	if (!err)
		mmc_blk_reset_success(md, type);
	blk_end_request(req, err, blk_rq_bytes(req));

	return err ? 0 : 1;
}

static int mmc_blk_issue_secdiscard_rq(struct mmc_queue *mq,
				       struct request *req)
{
	struct mmc_blk_data *md = mq->data;
	struct mmc_card *card = md->queue.card;
	unsigned int from, nr, arg, trim_arg, erase_arg;
	int err = 0, type = MMC_BLK_SECDISCARD;

	if (!(mmc_can_secure_erase_trim(card) || mmc_can_sanitize(card))) {
		err = -EOPNOTSUPP;
		goto out;
	}

	from = blk_rq_pos(req);
	nr = blk_rq_sectors(req);

	/* The sanitize operation is supported at v4.5 only */
	if (mmc_can_sanitize(card)) {
		erase_arg = MMC_ERASE_ARG;
		trim_arg = MMC_TRIM_ARG;
	} else {
		erase_arg = MMC_SECURE_ERASE_ARG;
		trim_arg = MMC_SECURE_TRIM1_ARG;
	}

	if (mmc_erase_group_aligned(card, from, nr))
		arg = erase_arg;
	else if (mmc_can_trim(card))
		arg = trim_arg;
	else {
		err = -EINVAL;
		goto out;
	}
retry:
	if (card->quirks & MMC_QUIRK_INAND_CMD38) {
		err = mmc_switch(card, EXT_CSD_CMD_SET_NORMAL,
				 INAND_CMD38_ARG_EXT_CSD,
				 arg == MMC_SECURE_TRIM1_ARG ?
				 INAND_CMD38_ARG_SECTRIM1 :
				 INAND_CMD38_ARG_SECERASE,
				 0);
		if (err)
			goto out_retry;
	}

	err = mmc_erase(card, from, nr, arg);
	if (err == -EIO)
		goto out_retry;
	if (err)
		goto out;

	if (arg == MMC_SECURE_TRIM1_ARG) {
		if (card->quirks & MMC_QUIRK_INAND_CMD38) {
			err = mmc_switch(card, EXT_CSD_CMD_SET_NORMAL,
					 INAND_CMD38_ARG_EXT_CSD,
					 INAND_CMD38_ARG_SECTRIM2,
					 0);
			if (err)
				goto out_retry;
		}

		err = mmc_erase(card, from, nr, MMC_SECURE_TRIM2_ARG);
		if (err == -EIO)
			goto out_retry;
		if (err)
			goto out;
	}

	if (mmc_can_sanitize(card))
		err = mmc_switch(card, EXT_CSD_CMD_SET_NORMAL,
				 EXT_CSD_SANITIZE_START, 1, 0);
out_retry:
	if (err && !mmc_blk_reset(md, card->host, type))
		goto retry;
	if (!err)
		mmc_blk_reset_success(md, type);
out:
	blk_end_request(req, err, blk_rq_bytes(req));

	return err ? 0 : 1;
}

static int mmc_blk_issue_flush(struct mmc_queue *mq, struct request *req)
{
	struct mmc_blk_data *md = mq->data;
	struct mmc_card *card = md->queue.card;
	int ret = 0;

	ret = mmc_flush_cache(card);
	if (ret)
		ret = -EIO;

	blk_end_request_all(req, ret);

	return ret ? 0 : 1;
}

/*
 * Reformat current write as a reliable write, supporting
 * both legacy and the enhanced reliable write MMC cards.
 * In each transfer we'll handle only as much as a single
 * reliable write can handle, thus finish the request in
 * partial completions.
 */
static inline void mmc_apply_rel_rw(struct mmc_blk_request *brq,
				    struct mmc_card *card,
				    struct request *req)
{
	if (!(card->ext_csd.rel_param & EXT_CSD_WR_REL_PARAM_EN)) {
		/* Legacy mode imposes restrictions on transfers. */
		if (!IS_ALIGNED(brq->cmd.arg, card->ext_csd.rel_sectors))
			brq->data.blocks = 1;

		if (brq->data.blocks > card->ext_csd.rel_sectors)
			brq->data.blocks = card->ext_csd.rel_sectors;
		else if (brq->data.blocks < card->ext_csd.rel_sectors)
			brq->data.blocks = 1;
	}
}

#define CMD_ERRORS							\
	(R1_OUT_OF_RANGE |	/* Command argument out of range */	\
	 R1_ADDRESS_ERROR |	/* Misaligned address */		\
	 R1_BLOCK_LEN_ERROR |	/* Transferred block length incorrect */\
	 R1_WP_VIOLATION |	/* Tried to write to protected block */	\
	 R1_CC_ERROR |		/* Card controller error */		\
	 R1_ERROR)		/* General/unknown error */

static int mmc_blk_err_check(struct mmc_card *card,
			     struct mmc_async_req *areq)
{
	struct mmc_queue_req *mq_mrq = container_of(areq, struct mmc_queue_req,
						    mmc_active);
	struct mmc_blk_request *brq = &mq_mrq->brq;
	struct request *req = mq_mrq->req;
	int ecc_err = 0;

	/*
	 * sbc.error indicates a problem with the set block count
	 * command.  No data will have been transferred.
	 *
	 * cmd.error indicates a problem with the r/w command.  No
	 * data will have been transferred.
	 *
	 * stop.error indicates a problem with the stop command.  Data
	 * may have been transferred, or may still be transferring.
	 */
	if (brq->sbc.error || brq->cmd.error || brq->stop.error ||
	    brq->data.error) {
		switch (mmc_blk_cmd_recovery(card, req, brq, &ecc_err)) {
		case ERR_RETRY:
			return MMC_BLK_RETRY;
		case ERR_ABORT:
			return MMC_BLK_ABORT;
		case ERR_NOMEDIUM:
			return MMC_BLK_NOMEDIUM;
		case ERR_CONTINUE:
			break;
		}
	}

	/*
	 * Check for errors relating to the execution of the
	 * initial command - such as address errors.  No data
	 * has been transferred.
	 */
	if (brq->cmd.resp[0] & CMD_ERRORS) {
		pr_err("%s: r/w command failed, status = %#x\n",
		       req->rq_disk->disk_name, brq->cmd.resp[0]);
		return MMC_BLK_ABORT;
	}

	/*
	 * Everything else is either success, or a data error of some
	 * kind.  If it was a write, we may have transitioned to
	 * program mode, which we have to wait for it to complete.
	 */
	if (!mmc_host_is_spi(card->host) && rq_data_dir(req) != READ) {
		u32 status;
		unsigned long timeout;

		timeout = jiffies + msecs_to_jiffies(MMC_BLK_TIMEOUT_MS);
		do {
			int err = get_card_status(card, &status, 5);
			if (err) {
				pr_err("%s: error %d requesting status\n",
				       req->rq_disk->disk_name, err);
				return MMC_BLK_CMD_ERR;
			}

			/* Timeout if the device never becomes ready for data
			 * and never leaves the program state.
			 */
			if (time_after(jiffies, timeout)) {
				pr_err("%s: Card stuck in programming state!"\
					" %s %s\n", mmc_hostname(card->host),
					req->rq_disk->disk_name, __func__);

				return MMC_BLK_CMD_ERR;
			}
			/*
			 * Some cards mishandle the status bits,
			 * so make sure to check both the busy
			 * indication and the card state.
			 */
		} while (!(status & R1_READY_FOR_DATA) ||
			 (R1_CURRENT_STATE(status) == R1_STATE_PRG));
	}

	if (brq->data.error) {
		pr_err("%s: error %d transferring data, sector %u, nr %u, cmd response %#x, card status %#x\n",
		       req->rq_disk->disk_name, brq->data.error,
		       (unsigned)blk_rq_pos(req),
		       (unsigned)blk_rq_sectors(req),
		       brq->cmd.resp[0], brq->stop.resp[0]);

		if (rq_data_dir(req) == READ) {
			if (ecc_err)
				return MMC_BLK_ECC_ERR;
			return MMC_BLK_DATA_ERR;
		} else {
			return MMC_BLK_CMD_ERR;
		}
	}

	if (!brq->data.bytes_xfered)
		return MMC_BLK_RETRY;

	if (mmc_packed_cmd(mq_mrq->cmd_type)) {
		if (unlikely(brq->data.blocks << 9 != brq->data.bytes_xfered))
			return MMC_BLK_PARTIAL;
		else
			return MMC_BLK_SUCCESS;
	}

	if (blk_rq_bytes(req) != brq->data.bytes_xfered)
		return MMC_BLK_PARTIAL;

	return MMC_BLK_SUCCESS;
}

static int mmc_blk_packed_err_check(struct mmc_card *card,
				    struct mmc_async_req *areq)
{
	struct mmc_queue_req *mq_rq = container_of(areq, struct mmc_queue_req,
			mmc_active);
	struct request *req = mq_rq->req;
	struct mmc_packed *packed = mq_rq->packed;
	int err, check, status;
	u8 *ext_csd;

	BUG_ON(!packed);

	packed->retries--;
	check = mmc_blk_err_check(card, areq);
	err = get_card_status(card, &status, 0);
	if (err) {
		pr_err("%s: error %d sending status command\n",
		       req->rq_disk->disk_name, err);
		return MMC_BLK_ABORT;
	}

	if (status & R1_EXCEPTION_EVENT) {
		ext_csd = kzalloc(512, GFP_KERNEL);
		if (!ext_csd) {
			pr_err("%s: unable to allocate buffer for ext_csd\n",
			       req->rq_disk->disk_name);
			return -ENOMEM;
		}

		err = mmc_send_ext_csd(card, ext_csd);
		if (err) {
			pr_err("%s: error %d sending ext_csd\n",
			       req->rq_disk->disk_name, err);
			check = MMC_BLK_ABORT;
			goto free;
		}

		if ((ext_csd[EXT_CSD_EXP_EVENTS_STATUS] &
		     EXT_CSD_PACKED_FAILURE) &&
		    (ext_csd[EXT_CSD_PACKED_CMD_STATUS] &
		     EXT_CSD_PACKED_GENERIC_ERROR)) {
			if (ext_csd[EXT_CSD_PACKED_CMD_STATUS] &
			    EXT_CSD_PACKED_INDEXED_ERROR) {
				packed->idx_failure =
				  ext_csd[EXT_CSD_PACKED_FAILURE_INDEX] - 1;
				check = MMC_BLK_PARTIAL;
			}
			pr_err("%s: packed cmd failed, nr %u, sectors %u, "
			       "failure index: %d\n",
			       req->rq_disk->disk_name, packed->nr_entries,
			       packed->blocks, packed->idx_failure);
		}
free:
		kfree(ext_csd);
	}

	return check;
}

static void mmc_blk_rw_rq_prep(struct mmc_queue_req *mqrq,
			       struct mmc_card *card,
			       int disable_multi,
			       struct mmc_queue *mq)
{
	u32 readcmd, writecmd;
	struct mmc_blk_request *brq = &mqrq->brq;
	struct request *req = mqrq->req;
	struct mmc_blk_data *md = mq->data;
	bool do_data_tag;

	/*
	 * Reliable writes are used to implement Forced Unit Access and
	 * REQ_META accesses, and are supported only on MMCs.
	 *
	 * XXX: this really needs a good explanation of why REQ_META
	 * is treated special.
	 */
	bool do_rel_wr = ((req->cmd_flags & REQ_FUA) ||
			  (req->cmd_flags & REQ_META)) &&
		(rq_data_dir(req) == WRITE) &&
		(md->flags & MMC_BLK_REL_WR);

	memset(brq, 0, sizeof(struct mmc_blk_request));
	brq->mrq.cmd = &brq->cmd;
	brq->mrq.data = &brq->data;

	brq->cmd.arg = blk_rq_pos(req);
	if (!mmc_card_blockaddr(card))
		brq->cmd.arg <<= 9;
	brq->cmd.flags = MMC_RSP_SPI_R1 | MMC_RSP_R1 | MMC_CMD_ADTC;
	brq->data.blksz = 512;
	brq->stop.opcode = MMC_STOP_TRANSMISSION;
	brq->stop.arg = 0;
	brq->stop.flags = MMC_RSP_SPI_R1B | MMC_RSP_R1B | MMC_CMD_AC;
	brq->data.blocks = blk_rq_sectors(req);

	/*
	 * The block layer doesn't support all sector count
	 * restrictions, so we need to be prepared for too big
	 * requests.
	 */
	if (brq->data.blocks > card->host->max_blk_count)
		brq->data.blocks = card->host->max_blk_count;

	if (brq->data.blocks > 1) {
		/*
		 * After a read error, we redo the request one sector
		 * at a time in order to accurately determine which
		 * sectors can be read successfully.
		 */
		if (disable_multi)
			brq->data.blocks = 1;

		/* Some controllers can't do multiblock reads due to hw bugs */
		if (card->host->caps2 & MMC_CAP2_NO_MULTI_READ &&
		    rq_data_dir(req) == READ)
			brq->data.blocks = 1;
	}

	if (brq->data.blocks > 1 || do_rel_wr) {
		/* SPI multiblock writes terminate using a special
		 * token, not a STOP_TRANSMISSION request.
		 */
		if (!mmc_host_is_spi(card->host) ||
		    rq_data_dir(req) == READ)
			brq->mrq.stop = &brq->stop;
		readcmd = MMC_READ_MULTIPLE_BLOCK;
		writecmd = MMC_WRITE_MULTIPLE_BLOCK;
	} else {
		brq->mrq.stop = NULL;
		readcmd = MMC_READ_SINGLE_BLOCK;
		writecmd = MMC_WRITE_BLOCK;
	}
	if (rq_data_dir(req) == READ) {
		brq->cmd.opcode = readcmd;
		brq->data.flags |= MMC_DATA_READ;
	} else {
		brq->cmd.opcode = writecmd;
		brq->data.flags |= MMC_DATA_WRITE;
	}

	if (do_rel_wr)
		mmc_apply_rel_rw(brq, card, req);

	/*
	 * Data tag is used only during writing meta data to speed
	 * up write and any subsequent read of this meta data
	 */
	do_data_tag = (card->ext_csd.data_tag_unit_size) &&
		(req->cmd_flags & REQ_META) &&
		(rq_data_dir(req) == WRITE) &&
		((brq->data.blocks * brq->data.blksz) >=
		 card->ext_csd.data_tag_unit_size);

	/*
	 * Pre-defined multi-block transfers are preferable to
	 * open ended-ones (and necessary for reliable writes).
	 * However, it is not sufficient to just send CMD23,
	 * and avoid the final CMD12, as on an error condition
	 * CMD12 (stop) needs to be sent anyway. This, coupled
	 * with Auto-CMD23 enhancements provided by some
	 * hosts, means that the complexity of dealing
	 * with this is best left to the host. If CMD23 is
	 * supported by card and host, we'll fill sbc in and let
	 * the host deal with handling it correctly. This means
	 * that for hosts that don't expose MMC_CAP_CMD23, no
	 * change of behavior will be observed.
	 *
	 * N.B: Some MMC cards experience perf degradation.
	 * We'll avoid using CMD23-bounded multiblock writes for
	 * these, while retaining features like reliable writes.
	 */
	if ((md->flags & MMC_BLK_CMD23) && mmc_op_multi(brq->cmd.opcode) &&
	    (do_rel_wr || !(card->quirks & MMC_QUIRK_BLK_NO_CMD23) ||
	     do_data_tag)) {
		brq->sbc.opcode = MMC_SET_BLOCK_COUNT;
		brq->sbc.arg = brq->data.blocks |
			(do_rel_wr ? (1 << 31) : 0) |
			(do_data_tag ? (1 << 29) : 0);
		brq->sbc.flags = MMC_RSP_R1 | MMC_CMD_AC;
		brq->mrq.sbc = &brq->sbc;
	}

	mmc_set_data_timeout(&brq->data, card);

	brq->data.sg = mqrq->sg;
	brq->data.sg_len = mmc_queue_map_sg(mq, mqrq);

	/*
	 * Adjust the sg list so it is the same size as the
	 * request.
	 */
	if (brq->data.blocks != blk_rq_sectors(req)) {
		int i, data_size = brq->data.blocks << 9;
		struct scatterlist *sg;

		for_each_sg(brq->data.sg, sg, brq->data.sg_len, i) {
			data_size -= sg->length;
			if (data_size <= 0) {
				sg->length += data_size;
				i++;
				break;
			}
		}
		brq->data.sg_len = i;
	}

	mqrq->mmc_active.mrq = &brq->mrq;
	mqrq->mmc_active.err_check = mmc_blk_err_check;

	mmc_queue_bounce_pre(mqrq);
}

static inline u8 mmc_calc_packed_hdr_segs(struct request_queue *q,
					  struct mmc_card *card)
{
	unsigned int hdr_sz = mmc_large_sector(card) ? 4096 : 512;
	unsigned int max_seg_sz = queue_max_segment_size(q);
	unsigned int len, nr_segs = 0;

	do {
		len = min(hdr_sz, max_seg_sz);
		hdr_sz -= len;
		nr_segs++;
	} while (hdr_sz);

	return nr_segs;
}

static u8 mmc_blk_prep_packed_list(struct mmc_queue *mq, struct request *req)
{
	struct request_queue *q = mq->queue;
	struct mmc_card *card = mq->card;
	struct request *cur = req, *next = NULL;
	struct mmc_blk_data *md = mq->data;
	struct mmc_queue_req *mqrq = mq->mqrq_cur;
	bool en_rel_wr = card->ext_csd.rel_param & EXT_CSD_WR_REL_PARAM_EN;
	unsigned int req_sectors = 0, phys_segments = 0;
	unsigned int max_blk_count, max_phys_segs;
	bool put_back = true;
	u8 max_packed_rw = 0;
	u8 reqs = 0;

	if (!(md->flags & MMC_BLK_PACKED_CMD))
		goto no_packed;

	if ((rq_data_dir(cur) == WRITE) &&
	    mmc_host_packed_wr(card->host))
		max_packed_rw = card->ext_csd.max_packed_writes;

	if (max_packed_rw == 0)
		goto no_packed;

	if (mmc_req_rel_wr(cur) &&
	    (md->flags & MMC_BLK_REL_WR) && !en_rel_wr)
		goto no_packed;

	if (mmc_large_sector(card) &&
	    !IS_ALIGNED(blk_rq_sectors(cur), 8))
		goto no_packed;

	mmc_blk_clear_packed(mqrq);

	max_blk_count = min(card->host->max_blk_count,
			    card->host->max_req_size >> 9);
	if (unlikely(max_blk_count > 0xffff))
		max_blk_count = 0xffff;

	max_phys_segs = queue_max_segments(q);
	req_sectors += blk_rq_sectors(cur);
	phys_segments += cur->nr_phys_segments;

	if (rq_data_dir(cur) == WRITE) {
		req_sectors += mmc_large_sector(card) ? 8 : 1;
		phys_segments += mmc_calc_packed_hdr_segs(q, card);
	}

	do {
		if (reqs >= max_packed_rw - 1) {
			put_back = false;
			break;
		}

		spin_lock_irq(q->queue_lock);
		next = blk_fetch_request(q);
		spin_unlock_irq(q->queue_lock);
		if (!next) {
			put_back = false;
			break;
		}

		if (mmc_large_sector(card) &&
		    !IS_ALIGNED(blk_rq_sectors(next), 8))
			break;

		if (next->cmd_flags & REQ_DISCARD ||
		    next->cmd_flags & REQ_FLUSH)
			break;

		if (rq_data_dir(cur) != rq_data_dir(next))
			break;

		if (mmc_req_rel_wr(next) &&
		    (md->flags & MMC_BLK_REL_WR) && !en_rel_wr)
			break;

		req_sectors += blk_rq_sectors(next);
		if (req_sectors > max_blk_count)
			break;

		phys_segments +=  next->nr_phys_segments;
		if (phys_segments > max_phys_segs)
			break;

		list_add_tail(&next->queuelist, &mqrq->packed->list);
		cur = next;
		reqs++;
	} while (1);

	if (put_back) {
		spin_lock_irq(q->queue_lock);
		blk_requeue_request(q, next);
		spin_unlock_irq(q->queue_lock);
	}

	if (reqs > 0) {
		list_add(&req->queuelist, &mqrq->packed->list);
		mqrq->packed->nr_entries = ++reqs;
		mqrq->packed->retries = reqs;
		return reqs;
	}

no_packed:
	mqrq->cmd_type = MMC_PACKED_NONE;
	return 0;
}

static void mmc_blk_packed_hdr_wrq_prep(struct mmc_queue_req *mqrq,
					struct mmc_card *card,
					struct mmc_queue *mq)
{
	struct mmc_blk_request *brq = &mqrq->brq;
	struct request *req = mqrq->req;
	struct request *prq;
	struct mmc_blk_data *md = mq->data;
	struct mmc_packed *packed = mqrq->packed;
	bool do_rel_wr, do_data_tag;
	u32 *packed_cmd_hdr;
	u8 hdr_blocks;
	u8 i = 1;

	BUG_ON(!packed);

	mqrq->cmd_type = MMC_PACKED_WRITE;
	packed->blocks = 0;
	packed->idx_failure = MMC_PACKED_NR_IDX;

	packed_cmd_hdr = packed->cmd_hdr;
	memset(packed_cmd_hdr, 0, sizeof(packed->cmd_hdr));
	packed_cmd_hdr[0] = (packed->nr_entries << 16) |
		(PACKED_CMD_WR << 8) | PACKED_CMD_VER;
	hdr_blocks = mmc_large_sector(card) ? 8 : 1;

	/*
	 * Argument for each entry of packed group
	 */
	list_for_each_entry(prq, &packed->list, queuelist) {
		do_rel_wr = mmc_req_rel_wr(prq) && (md->flags & MMC_BLK_REL_WR);
		do_data_tag = (card->ext_csd.data_tag_unit_size) &&
			(prq->cmd_flags & REQ_META) &&
			(rq_data_dir(prq) == WRITE) &&
			((brq->data.blocks * brq->data.blksz) >=
			 card->ext_csd.data_tag_unit_size);
		/* Argument of CMD23 */
		packed_cmd_hdr[(i * 2)] =
			(do_rel_wr ? MMC_CMD23_ARG_REL_WR : 0) |
			(do_data_tag ? MMC_CMD23_ARG_TAG_REQ : 0) |
			blk_rq_sectors(prq);
		/* Argument of CMD18 or CMD25 */
		packed_cmd_hdr[((i * 2)) + 1] =
			mmc_card_blockaddr(card) ?
			blk_rq_pos(prq) : blk_rq_pos(prq) << 9;
		packed->blocks += blk_rq_sectors(prq);
		i++;
	}

	memset(brq, 0, sizeof(struct mmc_blk_request));
	brq->mrq.cmd = &brq->cmd;
	brq->mrq.data = &brq->data;
	brq->mrq.sbc = &brq->sbc;
	brq->mrq.stop = &brq->stop;

	brq->sbc.opcode = MMC_SET_BLOCK_COUNT;
	brq->sbc.arg = MMC_CMD23_ARG_PACKED | (packed->blocks + hdr_blocks);
	brq->sbc.flags = MMC_RSP_R1 | MMC_CMD_AC;

	brq->cmd.opcode = MMC_WRITE_MULTIPLE_BLOCK;
	brq->cmd.arg = blk_rq_pos(req);
	if (!mmc_card_blockaddr(card))
		brq->cmd.arg <<= 9;
	brq->cmd.flags = MMC_RSP_SPI_R1 | MMC_RSP_R1 | MMC_CMD_ADTC;

	brq->data.blksz = 512;
	brq->data.blocks = packed->blocks + hdr_blocks;
	brq->data.flags |= MMC_DATA_WRITE;

	brq->stop.opcode = MMC_STOP_TRANSMISSION;
	brq->stop.arg = 0;
	brq->stop.flags = MMC_RSP_SPI_R1B | MMC_RSP_R1B | MMC_CMD_AC;

	mmc_set_data_timeout(&brq->data, card);

	brq->data.sg = mqrq->sg;
	brq->data.sg_len = mmc_queue_map_sg(mq, mqrq);

	mqrq->mmc_active.mrq = &brq->mrq;
	mqrq->mmc_active.err_check = mmc_blk_packed_err_check;

	mmc_queue_bounce_pre(mqrq);
}

static int mmc_blk_cmd_err(struct mmc_blk_data *md, struct mmc_card *card,
			   struct mmc_blk_request *brq, struct request *req,
			   int ret)
{
	struct mmc_queue_req *mq_rq;
	mq_rq = container_of(brq, struct mmc_queue_req, brq);

	/*
	 * If this is an SD card and we're writing, we can first
	 * mark the known good sectors as ok.
	 *
	 * If the card is not SD, we can still ok written sectors
	 * as reported by the controller (which might be less than
	 * the real number of written sectors, but never more).
	 */
	if (mmc_card_sd(card)) {
		u32 blocks;

		blocks = mmc_sd_num_wr_blocks(card);
		if (blocks != (u32)-1) {
			ret = blk_end_request(req, 0, blocks << 9);
		}
	} else {
		if (!mmc_packed_cmd(mq_rq->cmd_type))
			ret = blk_end_request(req, 0, brq->data.bytes_xfered);
	}
	return ret;
}

static int mmc_blk_end_packed_req(struct mmc_queue_req *mq_rq)
{
	struct request *prq;
	struct mmc_packed *packed = mq_rq->packed;
	int idx = packed->idx_failure, i = 0;
	int ret = 0;

	BUG_ON(!packed);

	while (!list_empty(&packed->list)) {
		prq = list_entry_rq(packed->list.next);
		if (idx == i) {
			/* retry from error index */
			packed->nr_entries -= idx;
			mq_rq->req = prq;
			ret = 1;

			if (packed->nr_entries == MMC_PACKED_NR_SINGLE) {
				list_del_init(&prq->queuelist);
				mmc_blk_clear_packed(mq_rq);
			}
			return ret;
		}
		list_del_init(&prq->queuelist);
		blk_end_request(prq, 0, blk_rq_bytes(prq));
		i++;
	}

	mmc_blk_clear_packed(mq_rq);
	return ret;
}

static void mmc_blk_abort_packed_req(struct mmc_queue_req *mq_rq)
{
	struct request *prq;
	struct mmc_packed *packed = mq_rq->packed;

	BUG_ON(!packed);

	while (!list_empty(&packed->list)) {
		prq = list_entry_rq(packed->list.next);
		list_del_init(&prq->queuelist);
		blk_end_request(prq, -EIO, blk_rq_bytes(prq));
	}

	mmc_blk_clear_packed(mq_rq);
}

static void mmc_blk_revert_packed_req(struct mmc_queue *mq,
				      struct mmc_queue_req *mq_rq)
{
	struct request *prq;
	struct request_queue *q = mq->queue;
	struct mmc_packed *packed = mq_rq->packed;

	BUG_ON(!packed);

	while (!list_empty(&packed->list)) {
		prq = list_entry_rq(packed->list.prev);
		if (prq->queuelist.prev != &packed->list) {
			list_del_init(&prq->queuelist);
			spin_lock_irq(q->queue_lock);
			blk_requeue_request(mq->queue, prq);
			spin_unlock_irq(q->queue_lock);
		} else {
			list_del_init(&prq->queuelist);
		}
	}

	mmc_blk_clear_packed(mq_rq);
}

static int mmc_blk_issue_rw_rq(struct mmc_queue *mq, struct request *rqc)
{
	struct mmc_blk_data *md = mq->data;
	struct mmc_card *card = md->queue.card;
	struct mmc_blk_request *brq = &mq->mqrq_cur->brq;
	int ret = 1, disable_multi = 0, retry = 0, type;
	enum mmc_blk_status status;
	struct mmc_queue_req *mq_rq;
	struct request *req = rqc;
	struct mmc_async_req *areq;
	const u8 packed_nr = 2;
	u8 reqs = 0;

	if (!rqc && !mq->mqrq_prev->req)
		return 0;

	if (rqc)
		reqs = mmc_blk_prep_packed_list(mq, rqc);

	do {
		if (rqc) {
			/*
			 * When 4KB native sector is enabled, only 8 blocks
			 * multiple read or write is allowed
			 */
			if ((brq->data.blocks & 0x07) &&
			    (card->ext_csd.data_sector_size == 4096)) {
				pr_err("%s: Transfer size is not 4KB sector size aligned\n",
					req->rq_disk->disk_name);
				mq_rq = mq->mqrq_cur;
				goto cmd_abort;
			}

			if (reqs >= packed_nr)
				mmc_blk_packed_hdr_wrq_prep(mq->mqrq_cur,
							    card, mq);
			else
				mmc_blk_rw_rq_prep(mq->mqrq_cur, card, 0, mq);
			areq = &mq->mqrq_cur->mmc_active;
		} else
			areq = NULL;
		areq = mmc_start_req(card->host, areq, (int *) &status);
		if (!areq) {
			if (status == MMC_BLK_NEW_REQUEST)
				mq->flags |= MMC_QUEUE_NEW_REQUEST;
			return 0;
		}

		mq_rq = container_of(areq, struct mmc_queue_req, mmc_active);
		brq = &mq_rq->brq;
		req = mq_rq->req;
		type = rq_data_dir(req) == READ ? MMC_BLK_READ : MMC_BLK_WRITE;
		mmc_queue_bounce_post(mq_rq);

		switch (status) {
		case MMC_BLK_SUCCESS:
		case MMC_BLK_PARTIAL:
			/*
			 * A block was successfully transferred.
			 */
			mmc_blk_reset_success(md, type);

			if (mmc_packed_cmd(mq_rq->cmd_type)) {
				ret = mmc_blk_end_packed_req(mq_rq);
				break;
			} else {
				ret = blk_end_request(req, 0,
						brq->data.bytes_xfered);
			}

			/*
			 * If the blk_end_request function returns non-zero even
			 * though all data has been transferred and no errors
			 * were returned by the host controller, it's a bug.
			 */
			if (status == MMC_BLK_SUCCESS && ret) {
				pr_err("%s BUG rq_tot %d d_xfer %d\n",
				       __func__, blk_rq_bytes(req),
				       brq->data.bytes_xfered);
				rqc = NULL;
				goto cmd_abort;
			}
			break;
		case MMC_BLK_CMD_ERR:
			ret = mmc_blk_cmd_err(md, card, brq, req, ret);
			if (!mmc_blk_reset(md, card->host, type))
				break;
			goto cmd_abort;
		case MMC_BLK_RETRY:
			if (retry++ < 5)
				break;
			/* Fall through */
		case MMC_BLK_ABORT:
			if (!mmc_blk_reset(md, card->host, type))
				break;
			goto cmd_abort;
		case MMC_BLK_DATA_ERR: {
			int err;

			err = mmc_blk_reset(md, card->host, type);
			if (!err)
				break;
			if (err == -ENODEV ||
				mmc_packed_cmd(mq_rq->cmd_type))
				goto cmd_abort;
			/* Fall through */
		}
		case MMC_BLK_ECC_ERR:
			if (brq->data.blocks > 1) {
				/* Redo read one sector at a time */
				pr_warning("%s: retrying using single block read\n",
					   req->rq_disk->disk_name);
				disable_multi = 1;
				break;
			}
			/*
			 * After an error, we redo I/O one sector at a
			 * time, so we only reach here after trying to
			 * read a single sector.
			 */
			ret = blk_end_request(req, -EIO,
						brq->data.blksz);
			if (!ret)
				goto start_new_req;
			break;
		case MMC_BLK_NOMEDIUM:
			goto cmd_abort;
		default:
			pr_err("%s: Unhandled return value (%d)",
					req->rq_disk->disk_name, status);
			goto cmd_abort;
		}

		if (ret) {
			if (mmc_packed_cmd(mq_rq->cmd_type)) {
				if (!mq_rq->packed->retries)
					goto cmd_abort;
				mmc_blk_packed_hdr_wrq_prep(mq_rq, card, mq);
				mmc_start_req(card->host,
					      &mq_rq->mmc_active, NULL);
			} else {

				/*
				 * In case of a incomplete request
				 * prepare it again and resend.
				 */
				mmc_blk_rw_rq_prep(mq_rq, card,
						disable_multi, mq);
				mmc_start_req(card->host,
						&mq_rq->mmc_active, NULL);
			}
		}
	} while (ret);

	return 1;

 cmd_abort:
	if (mmc_packed_cmd(mq_rq->cmd_type)) {
		mmc_blk_abort_packed_req(mq_rq);
	} else {
		if (mmc_card_removed(card))
			req->cmd_flags |= REQ_QUIET;
		while (ret)
			ret = blk_end_request(req, -EIO,
					blk_rq_cur_bytes(req));
	}

 start_new_req:
	if (rqc) {
		if (mmc_card_removed(card)) {
			rqc->cmd_flags |= REQ_QUIET;
			blk_end_request_all(rqc, -EIO);
		} else {
			/*
			 * If current request is packed, it needs to put back.
			 */
			if (mmc_packed_cmd(mq->mqrq_cur->cmd_type))
				mmc_blk_revert_packed_req(mq, mq->mqrq_cur);

			mmc_blk_rw_rq_prep(mq->mqrq_cur, card, 0, mq);
			mmc_start_req(card->host,
				      &mq->mqrq_cur->mmc_active, NULL);
		}
	}

	return 0;
}

static int mmc_blk_issue_rq(struct mmc_queue *mq, struct request *req)
{
	int ret;
	struct mmc_blk_data *md = mq->data;
	struct mmc_card *card = md->queue.card;
	struct mmc_host *host = card->host;
<<<<<<< HEAD

	unsigned long flags;

	if (req && !mq->mqrq_prev->req) {
		/*
		 * When we are here, card polling task will be blocked.
		 * So disable it to avoid this useless schedule.
		 */
		if (host->caps & MMC_CAP_NEEDS_POLL) {
			spin_lock_irqsave(&host->lock, flags);
			host->rescan_disable = 1;
			spin_unlock_irqrestore(&host->lock, flags);
		}
=======
	unsigned long flags;
>>>>>>> 8bb495e3

		/* claim host only for the first request */
		mmc_claim_host(card->host);
	}

	ret = mmc_blk_part_switch(card, md);
	if (ret) {
		if (req) {
			blk_end_request_all(req, -EIO);
		}
		ret = 0;
		goto out;
	}

	mq->flags &= ~MMC_QUEUE_NEW_REQUEST;
	if (req && req->cmd_flags & REQ_DISCARD) {
		/* complete ongoing async transfer before issuing discard */
		if (card->host->areq)
			mmc_blk_issue_rw_rq(mq, NULL);
		if (req->cmd_flags & REQ_SECURE &&
			!(card->quirks & MMC_QUIRK_SEC_ERASE_TRIM_BROKEN))
			ret = mmc_blk_issue_secdiscard_rq(mq, req);
		else
			ret = mmc_blk_issue_discard_rq(mq, req);
	} else if (req && req->cmd_flags & REQ_FLUSH) {
		/* complete ongoing async transfer before issuing flush */
		if (card->host->areq)
			mmc_blk_issue_rw_rq(mq, NULL);
		ret = mmc_blk_issue_flush(mq, req);
	} else {
		if (!req && host->areq) {
			spin_lock_irqsave(&host->context_info.lock, flags);
			host->context_info.is_waiting_last_req = true;
			spin_unlock_irqrestore(&host->context_info.lock, flags);
		}
		ret = mmc_blk_issue_rw_rq(mq, req);
	}

out:
<<<<<<< HEAD
	if (!req) {
		/* release host only when there are no more requests */
=======
	if ((!req && !(mq->flags & MMC_QUEUE_NEW_REQUEST)) ||
	     (req && (req->cmd_flags & MMC_REQ_SPECIAL_MASK)))
		/*
		 * Release host when there are no more requests
		 * and after special request(discard, flush) is done.
		 * In case sepecial request, there is no reentry to
		 * the 'mmc_blk_issue_rq' with 'mqrq_prev->req'.
		 */
>>>>>>> 8bb495e3
		mmc_release_host(card->host);
		/*
		 * Detecting card status immediately in case card being
		 * removed just after the request is complete.
		 */
		if (host->caps & MMC_CAP_NEEDS_POLL) {
			spin_lock_irqsave(&host->lock, flags);
			host->rescan_disable = 0;
			spin_unlock_irqrestore(&host->lock, flags);
			mmc_detect_change(host, 0);
		}
	}

	return ret;
}

static inline int mmc_blk_readonly(struct mmc_card *card)
{
	return mmc_card_readonly(card) ||
	       !(card->csd.cmdclass & CCC_BLOCK_WRITE);
}

static struct mmc_blk_data *mmc_blk_alloc_req(struct mmc_card *card,
					      struct device *parent,
					      sector_t size,
					      bool default_ro,
					      const char *subname,
					      int area_type)
{
	struct mmc_blk_data *md;
	int devidx, ret;

	devidx = find_first_zero_bit(dev_use, max_devices);
	if (devidx >= max_devices)
		return ERR_PTR(-ENOSPC);
	__set_bit(devidx, dev_use);

	md = kzalloc(sizeof(struct mmc_blk_data), GFP_KERNEL);
	if (!md) {
		ret = -ENOMEM;
		goto out;
	}

	/*
	 * !subname implies we are creating main mmc_blk_data that will be
	 * associated with mmc_card with mmc_set_drvdata. Due to device
	 * partitions, devidx will not coincide with a per-physical card
	 * index anymore so we keep track of a name index.
	 */
	if (!subname) {
		md->name_idx = find_first_zero_bit(name_use, max_devices);
		__set_bit(md->name_idx, name_use);
	} else
		md->name_idx = ((struct mmc_blk_data *)
				dev_to_disk(parent)->private_data)->name_idx;

	md->area_type = area_type;

	/*
	 * Set the read-only status based on the supported commands
	 * and the write protect switch.
	 */
	md->read_only = mmc_blk_readonly(card);

	md->disk = alloc_disk(perdev_minors);
	if (md->disk == NULL) {
		ret = -ENOMEM;
		goto err_kfree;
	}

	spin_lock_init(&md->lock);
	INIT_LIST_HEAD(&md->part);
	md->usage = 1;

	ret = mmc_init_queue(&md->queue, card, &md->lock, subname);
	if (ret)
		goto err_putdisk;

	md->queue.issue_fn = mmc_blk_issue_rq;
	md->queue.data = md;

	md->disk->major	= MMC_BLOCK_MAJOR;
	md->disk->first_minor = devidx * perdev_minors;
	md->disk->fops = &mmc_bdops;
	md->disk->private_data = md;
	md->disk->queue = md->queue.queue;
	md->disk->driverfs_dev = parent;
	set_disk_ro(md->disk, md->read_only || default_ro);
	if (area_type & MMC_BLK_DATA_AREA_RPMB)
		md->disk->flags |= GENHD_FL_NO_PART_SCAN;

	/*
	 * As discussed on lkml, GENHD_FL_REMOVABLE should:
	 *
	 * - be set for removable media with permanent block devices
	 * - be unset for removable block devices with permanent media
	 *
	 * Since MMC block devices clearly fall under the second
	 * case, we do not set GENHD_FL_REMOVABLE.  Userspace
	 * should use the block device creation/destruction hotplug
	 * messages to tell when the card is present.
	 */

	snprintf(md->disk->disk_name, sizeof(md->disk->disk_name),
		 "mmcblk%d%s", md->name_idx, subname ? subname : "");

	if (mmc_card_mmc(card))
		blk_queue_logical_block_size(md->queue.queue,
					     card->ext_csd.data_sector_size);
	else
		blk_queue_logical_block_size(md->queue.queue, 512);

	set_capacity(md->disk, size);

	if (mmc_host_cmd23(card->host)) {
		if (mmc_card_mmc(card) ||
		    (mmc_card_sd(card) &&
		     card->scr.cmds & SD_SCR_CMD23_SUPPORT))
			md->flags |= MMC_BLK_CMD23;
	}

	if (mmc_card_mmc(card) &&
	    md->flags & MMC_BLK_CMD23 &&
	    ((card->ext_csd.rel_param & EXT_CSD_WR_REL_PARAM_EN) ||
	     card->ext_csd.rel_sectors)) {
		md->flags |= MMC_BLK_REL_WR;
		blk_queue_flush(md->queue.queue, REQ_FLUSH | REQ_FUA);
	}

	if (mmc_card_mmc(card) &&
	    (area_type == MMC_BLK_DATA_AREA_MAIN) &&
	    (md->flags & MMC_BLK_CMD23) &&
	    card->ext_csd.packed_event_en) {
		if (!mmc_packed_init(&md->queue, card))
			md->flags |= MMC_BLK_PACKED_CMD;
	}

	return md;

 err_putdisk:
	put_disk(md->disk);
 err_kfree:
	kfree(md);
 out:
	return ERR_PTR(ret);
}

static struct mmc_blk_data *mmc_blk_alloc(struct mmc_card *card)
{
	sector_t size;
	struct mmc_blk_data *md;

	if (!mmc_card_sd(card) && mmc_card_blockaddr(card)) {
		/*
		 * The EXT_CSD sector count is in number or 512 byte
		 * sectors.
		 */
		size = card->ext_csd.sectors;
	} else {
		/*
		 * The CSD capacity field is in units of read_blkbits.
		 * set_capacity takes units of 512 bytes.
		 */
		size = card->csd.capacity << (card->csd.read_blkbits - 9);
	}

	md = mmc_blk_alloc_req(card, &card->dev, size, false, NULL,
					MMC_BLK_DATA_AREA_MAIN);
	return md;
}

static int mmc_blk_alloc_part(struct mmc_card *card,
			      struct mmc_blk_data *md,
			      unsigned int part_type,
			      sector_t size,
			      bool default_ro,
			      const char *subname,
			      int area_type)
{
	char cap_str[10];
	struct mmc_blk_data *part_md;

	part_md = mmc_blk_alloc_req(card, disk_to_dev(md->disk), size, default_ro,
				    subname, area_type);
	if (IS_ERR(part_md))
		return PTR_ERR(part_md);
	part_md->part_type = part_type;
	list_add(&part_md->part, &md->part);

	string_get_size((u64)get_capacity(part_md->disk) << 9, STRING_UNITS_2,
			cap_str, sizeof(cap_str));
	pr_info("%s: %s %s partition %u %s\n",
	       part_md->disk->disk_name, mmc_card_id(card),
	       mmc_card_name(card), part_md->part_type, cap_str);
	return 0;
}

/* MMC Physical partitions consist of two boot partitions and
 * up to four general purpose partitions.
 * For each partition enabled in EXT_CSD a block device will be allocatedi
 * to provide access to the partition.
 */

static int mmc_blk_alloc_parts(struct mmc_card *card, struct mmc_blk_data *md)
{
	int idx, ret = 0;

	if (!mmc_card_mmc(card))
		return 0;

	for (idx = 0; idx < card->nr_parts; idx++) {
		if (card->part[idx].size) {
			ret = mmc_blk_alloc_part(card, md,
				card->part[idx].part_cfg,
				card->part[idx].size >> 9,
				card->part[idx].force_ro,
				card->part[idx].name,
				card->part[idx].area_type);
			if (ret)
				return ret;
		}
	}

	return ret;
}

static void mmc_blk_remove_req(struct mmc_blk_data *md)
{
	struct mmc_card *card;

	if (md) {
		card = md->queue.card;
		if (md->disk->flags & GENHD_FL_UP) {
			device_remove_file(disk_to_dev(md->disk), &md->force_ro);
			device_remove_file(disk_to_dev(md->disk), &md->bouncesz);
			if ((md->area_type & MMC_BLK_DATA_AREA_BOOT) &&
					card->ext_csd.boot_ro_lockable)
				device_remove_file(disk_to_dev(md->disk),
					&md->power_ro_lock);

			/* Stop new requests from getting into the queue */
			del_gendisk(md->disk);
		}

		/* Then flush out any already in there */
		mmc_cleanup_queue(&md->queue);
		if (md->flags & MMC_BLK_PACKED_CMD)
			mmc_packed_clean(&md->queue);
		mmc_blk_put(md);
	}
}

#ifdef CONFIG_MMC_BLOCK_BOUNCE
static ssize_t mmc_bouncesz_show(struct device *dev,
		struct device_attribute *attr, char *buf)
{
	 return sprintf(buf, "%u\n", mmc_queue_bouncesz);
}

static ssize_t mmc_bouncesz_store(struct device *dev,
		struct device_attribute *attr,
		const char *buf, size_t count)
{
	unsigned int bouncesz;
	struct mmc_blk_data *md;

	if ((sscanf(buf, "%d", &bouncesz) != 1) ||
			(bouncesz < MMC_MIN_QUEUE_BOUNCESZ) ||
			(bouncesz > MMC_MAX_QUEUE_BOUNCESZ) ||
			(bouncesz % 512 != 0))
		return -EINVAL;

	md = mmc_blk_get(dev_to_disk(dev));
	mmc_reinit_bounce_queue(&md->queue, md->queue.card, bouncesz);
	mmc_blk_put(md);
	return mmc_queue_bouncesz;
}
#endif

static void mmc_blk_remove_parts(struct mmc_card *card,
				 struct mmc_blk_data *md)
{
	struct list_head *pos, *q;
	struct mmc_blk_data *part_md;

	__clear_bit(md->name_idx, name_use);
	list_for_each_safe(pos, q, &md->part) {
		part_md = list_entry(pos, struct mmc_blk_data, part);
		list_del(pos);
		mmc_blk_remove_req(part_md);
	}
}

static int mmc_add_disk(struct mmc_blk_data *md)
{
	int ret;
	struct mmc_card *card = md->queue.card;

	add_disk(md->disk);
	md->force_ro.show = force_ro_show;
	md->force_ro.store = force_ro_store;
	sysfs_attr_init(&md->force_ro.attr);
	md->force_ro.attr.name = "force_ro";
	md->force_ro.attr.mode = S_IRUGO | S_IWUSR;
	ret = device_create_file(disk_to_dev(md->disk), &md->force_ro);
	if (ret)
		goto force_ro_fail;

	if ((md->area_type & MMC_BLK_DATA_AREA_BOOT) &&
	     card->ext_csd.boot_ro_lockable) {
		umode_t mode;

		if (card->ext_csd.boot_ro_lock & EXT_CSD_BOOT_WP_B_PWR_WP_DIS)
			mode = S_IRUGO;
		else
			mode = S_IRUGO | S_IWUSR;

		md->power_ro_lock.show = power_ro_lock_show;
		md->power_ro_lock.store = power_ro_lock_store;
		sysfs_attr_init(&md->power_ro_lock.attr);
		md->power_ro_lock.attr.mode = mode;
		md->power_ro_lock.attr.name =
					"ro_lock_until_next_power_on";
		ret = device_create_file(disk_to_dev(md->disk),
				&md->power_ro_lock);
		if (ret)
			goto power_ro_lock_fail;
	}
	return ret;

power_ro_lock_fail:
	device_remove_file(disk_to_dev(md->disk), &md->force_ro);
force_ro_fail:
	del_gendisk(md->disk);

	return ret;
}

#define CID_MANFID_SANDISK	0x2
#define CID_MANFID_TOSHIBA	0x11
#define CID_MANFID_MICRON	0x13
#define CID_MANFID_SAMSUNG	0x15

static const struct mmc_fixup blk_fixups[] =
{
	MMC_FIXUP("SEM02G", CID_MANFID_SANDISK, 0x100, add_quirk,
		  MMC_QUIRK_INAND_CMD38),
	MMC_FIXUP("SEM04G", CID_MANFID_SANDISK, 0x100, add_quirk,
		  MMC_QUIRK_INAND_CMD38),
	MMC_FIXUP("SEM08G", CID_MANFID_SANDISK, 0x100, add_quirk,
		  MMC_QUIRK_INAND_CMD38),
	MMC_FIXUP("SEM16G", CID_MANFID_SANDISK, 0x100, add_quirk,
		  MMC_QUIRK_INAND_CMD38),
	MMC_FIXUP("SEM32G", CID_MANFID_SANDISK, 0x100, add_quirk,
		  MMC_QUIRK_INAND_CMD38),

	/*
	 * Some MMC cards experience performance degradation with CMD23
	 * instead of CMD12-bounded multiblock transfers. For now we'll
	 * black list what's bad...
	 * - Certain Toshiba cards.
	 *
	 * N.B. This doesn't affect SD cards.
	 */
	MMC_FIXUP("SDMB-32", CID_MANFID_SANDISK, CID_OEMID_ANY, add_quirk_mmc,
		MMC_QUIRK_BLK_NO_CMD23),
	MMC_FIXUP("SDM032", CID_MANFID_SANDISK, CID_OEMID_ANY, add_quirk_mmc,
		MMC_QUIRK_BLK_NO_CMD23),
	MMC_FIXUP("MMC08G", CID_MANFID_TOSHIBA, CID_OEMID_ANY, add_quirk_mmc,
		  MMC_QUIRK_BLK_NO_CMD23),
	MMC_FIXUP("MMC16G", CID_MANFID_TOSHIBA, CID_OEMID_ANY, add_quirk_mmc,
		  MMC_QUIRK_BLK_NO_CMD23),
	MMC_FIXUP("MMC32G", CID_MANFID_TOSHIBA, CID_OEMID_ANY, add_quirk_mmc,
		  MMC_QUIRK_BLK_NO_CMD23),

	/*
	 * Some Micron MMC cards needs longer data read timeout than
	 * indicated in CSD.
	 */
	MMC_FIXUP(CID_NAME_ANY, CID_MANFID_MICRON, 0x200, add_quirk_mmc,
		  MMC_QUIRK_LONG_READ_TIME),

	/*
	 * On these Samsung MoviNAND parts, performing secure erase or
	 * secure trim can result in unrecoverable corruption due to a
	 * firmware bug.
	 */
	MMC_FIXUP("M8G2FA", CID_MANFID_SAMSUNG, CID_OEMID_ANY, add_quirk_mmc,
		  MMC_QUIRK_SEC_ERASE_TRIM_BROKEN),
	MMC_FIXUP("MAG4FA", CID_MANFID_SAMSUNG, CID_OEMID_ANY, add_quirk_mmc,
		  MMC_QUIRK_SEC_ERASE_TRIM_BROKEN),
	MMC_FIXUP("MBG8FA", CID_MANFID_SAMSUNG, CID_OEMID_ANY, add_quirk_mmc,
		  MMC_QUIRK_SEC_ERASE_TRIM_BROKEN),
	MMC_FIXUP("MCGAFA", CID_MANFID_SAMSUNG, CID_OEMID_ANY, add_quirk_mmc,
		  MMC_QUIRK_SEC_ERASE_TRIM_BROKEN),
	MMC_FIXUP("VAL00M", CID_MANFID_SAMSUNG, CID_OEMID_ANY, add_quirk_mmc,
		  MMC_QUIRK_SEC_ERASE_TRIM_BROKEN),
	MMC_FIXUP("VYL00M", CID_MANFID_SAMSUNG, CID_OEMID_ANY, add_quirk_mmc,
		  MMC_QUIRK_SEC_ERASE_TRIM_BROKEN),
	MMC_FIXUP("KYL00M", CID_MANFID_SAMSUNG, CID_OEMID_ANY, add_quirk_mmc,
		  MMC_QUIRK_SEC_ERASE_TRIM_BROKEN),
	MMC_FIXUP("VZL00M", CID_MANFID_SAMSUNG, CID_OEMID_ANY, add_quirk_mmc,
		  MMC_QUIRK_SEC_ERASE_TRIM_BROKEN),

	END_FIXUP
};

static int mmc_blk_probe(struct mmc_card *card)
{
	struct mmc_blk_data *md, *part_md;
	int err;
	char cap_str[10];

	/*
	 * Check that the card supports the command class(es) we need.
	 */
	if (!(card->csd.cmdclass & CCC_BLOCK_READ))
		return -ENODEV;

	md = mmc_blk_alloc(card);
	if (IS_ERR(md))
		return PTR_ERR(md);

	string_get_size((u64)get_capacity(md->disk) << 9, STRING_UNITS_2,
			cap_str, sizeof(cap_str));
	pr_info("%s: %s %s %s %s\n",
		md->disk->disk_name, mmc_card_id(card), mmc_card_name(card),
		cap_str, md->read_only ? "(ro)" : "");

	if (mmc_blk_alloc_parts(card, md))
		goto out;

	mmc_set_drvdata(card, md);
	mmc_fixup_device(card, blk_fixups);

	if (mmc_add_disk(md))
		goto out;

	list_for_each_entry(part_md, &md->part, part) {
		if (mmc_add_disk(part_md))
			goto out;
	}

#ifdef CONFIG_MMC_BLOCK_BOUNCE
	md->bouncesz.show = mmc_bouncesz_show;
	md->bouncesz.store = mmc_bouncesz_store;
	sysfs_attr_init(&md->bouncesz.attr);
	md->bouncesz.attr.name = "bouncesz";
	md->bouncesz.attr.mode = S_IRUGO | S_IWUSR;
	err = device_create_file(disk_to_dev(md->disk), &md->bouncesz);
	if (err)
		goto out;
#endif

	return 0;

 out:
#ifdef CONFIG_MMC_BLOCK_BOUNCE
	device_remove_file(disk_to_dev(md->disk), &md->bouncesz);
#endif
	mmc_blk_remove_parts(card, md);
	mmc_blk_remove_req(md);
	return 0;
}

static void mmc_blk_remove(struct mmc_card *card)
{
	struct mmc_blk_data *md = mmc_get_drvdata(card);

	mmc_blk_remove_parts(card, md);
	mmc_claim_host(card->host);
	mmc_blk_part_switch(card, md);
	mmc_release_host(card->host);
	mmc_blk_remove_req(md);
	mmc_set_drvdata(card, NULL);
}

#ifdef CONFIG_PM
static int mmc_blk_suspend(struct mmc_card *card)
{
	struct mmc_blk_data *part_md;
	struct mmc_blk_data *md = mmc_get_drvdata(card);

	if (md) {
		mmc_queue_suspend(&md->queue);
		list_for_each_entry(part_md, &md->part, part) {
			mmc_queue_suspend(&part_md->queue);
		}
	}
	return 0;
}

static int mmc_blk_resume(struct mmc_card *card)
{
	struct mmc_blk_data *part_md;
	struct mmc_blk_data *md = mmc_get_drvdata(card);

	if (md) {
		/*
		 * Resume involves the card going into idle state,
		 * so current partition is always the main one.
		 */
		md->part_curr = md->part_type;
		mmc_queue_resume(&md->queue);
		list_for_each_entry(part_md, &md->part, part) {
			mmc_queue_resume(&part_md->queue);
		}
	}
	return 0;
}
#else
#define	mmc_blk_suspend	NULL
#define mmc_blk_resume	NULL
#endif

static struct mmc_driver mmc_driver = {
	.drv		= {
		.name	= "mmcblk",
	},
	.probe		= mmc_blk_probe,
	.remove		= mmc_blk_remove,
	.suspend	= mmc_blk_suspend,
	.resume		= mmc_blk_resume,
};

static int __init mmc_blk_init(void)
{
	int res;

	if (perdev_minors != CONFIG_MMC_BLOCK_MINORS)
		pr_info("mmcblk: using %d minors per device\n", perdev_minors);

	max_devices = 256 / perdev_minors;

	res = register_blkdev(MMC_BLOCK_MAJOR, "mmc");
	if (res)
		goto out;

	res = mmc_register_driver(&mmc_driver);
	if (res)
		goto out2;

	return 0;
 out2:
	unregister_blkdev(MMC_BLOCK_MAJOR, "mmc");
 out:
	return res;
}

static void __exit mmc_blk_exit(void)
{
	mmc_unregister_driver(&mmc_driver);
	unregister_blkdev(MMC_BLOCK_MAJOR, "mmc");
}

module_init(mmc_blk_init);
module_exit(mmc_blk_exit);

MODULE_LICENSE("GPL");
MODULE_DESCRIPTION("Multimedia Card (MMC) block device driver");
<|MERGE_RESOLUTION|>--- conflicted
+++ resolved
@@ -1894,8 +1894,6 @@
 	struct mmc_blk_data *md = mq->data;
 	struct mmc_card *card = md->queue.card;
 	struct mmc_host *host = card->host;
-<<<<<<< HEAD
-
 	unsigned long flags;
 
 	if (req && !mq->mqrq_prev->req) {
@@ -1908,9 +1906,6 @@
 			host->rescan_disable = 1;
 			spin_unlock_irqrestore(&host->lock, flags);
 		}
-=======
-	unsigned long flags;
->>>>>>> 8bb495e3
 
 		/* claim host only for the first request */
 		mmc_claim_host(card->host);
@@ -1950,19 +1945,14 @@
 	}
 
 out:
-<<<<<<< HEAD
-	if (!req) {
-		/* release host only when there are no more requests */
-=======
 	if ((!req && !(mq->flags & MMC_QUEUE_NEW_REQUEST)) ||
-	     (req && (req->cmd_flags & MMC_REQ_SPECIAL_MASK)))
+	     (req && (req->cmd_flags & MMC_REQ_SPECIAL_MASK))) {
 		/*
 		 * Release host when there are no more requests
 		 * and after special request(discard, flush) is done.
 		 * In case sepecial request, there is no reentry to
 		 * the 'mmc_blk_issue_rq' with 'mqrq_prev->req'.
 		 */
->>>>>>> 8bb495e3
 		mmc_release_host(card->host);
 		/*
 		 * Detecting card status immediately in case card being
