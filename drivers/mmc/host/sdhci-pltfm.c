/*
 * sdhci-pltfm.c Support for SDHCI platform devices
 * Copyright (c) 2009 Intel Corporation
 *
 * Copyright (c) 2007, 2011 Freescale Semiconductor, Inc.
 * Copyright (c) 2009 MontaVista Software, Inc.
 *
 * Authors: Xiaobo Xie <X.Xie@freescale.com>
 *	    Anton Vorontsov <avorontsov@ru.mvista.com>
 *
 * This program is free software; you can redistribute it and/or modify
 * it under the terms of the GNU General Public License version 2 as
 * published by the Free Software Foundation.
 *
 * This program is distributed in the hope that it will be useful,
 * but WITHOUT ANY WARRANTY; without even the implied warranty of
 * MERCHANTABILITY or FITNESS FOR A PARTICULAR PURPOSE.  See the
 * GNU General Public License for more details.
 *
 * You should have received a copy of the GNU General Public License
 * along with this program; if not, write to the Free Software
 * Foundation, Inc., 675 Mass Ave, Cambridge, MA 02139, USA.
 */

/* Supports:
 * SDHCI platform devices
 *
 * Inspired by sdhci-pci.c, by Pierre Ossman
 */

#include <linux/err.h>
#include <linux/module.h>
#include <linux/of.h>
#ifdef CONFIG_PPC
#include <asm/machdep.h>
#endif
#include "sdhci-pltfm.h"

unsigned int sdhci_pltfm_clk_get_max_clock(struct sdhci_host *host)
{
	struct sdhci_pltfm_host *pltfm_host = sdhci_priv(host);

	return clk_get_rate(pltfm_host->clk);
}
EXPORT_SYMBOL_GPL(sdhci_pltfm_clk_get_max_clock);

static const struct sdhci_ops sdhci_pltfm_ops = {
};

#ifdef CONFIG_OF
static bool sdhci_of_wp_inverted(struct device_node *np)
{
	if (of_get_property(np, "sdhci,wp-inverted", NULL) ||
	    of_get_property(np, "wp-inverted", NULL))
		return true;

	/* Old device trees don't have the wp-inverted property. */
#ifdef CONFIG_PPC
	return machine_is(mpc837x_rdb) || machine_is(mpc837x_mds);
#else
	return false;
#endif /* CONFIG_PPC */
}

void sdhci_get_of_property(struct platform_device *pdev)
{
	struct device_node *np = pdev->dev.of_node;
	struct sdhci_host *host = platform_get_drvdata(pdev);
	struct sdhci_pltfm_host *pltfm_host = sdhci_priv(host);
	const __be32 *clk;
	u32 bus_width;
	int size;

	if (of_device_is_available(np)) {
		if (of_get_property(np, "sdhci,auto-cmd12", NULL))
			host->quirks |= SDHCI_QUIRK_MULTIBLOCK_READ_ACMD12;

		if (of_get_property(np, "sdhci,1-bit-only", NULL) ||
		    (of_property_read_u32(np, "bus-width", &bus_width) == 0 &&
		    bus_width == 1))
			host->quirks |= SDHCI_QUIRK_FORCE_1_BIT_DATA;

		if (sdhci_of_wp_inverted(np))
			host->quirks |= SDHCI_QUIRK_INVERTED_WRITE_PROTECT;

		if (of_get_property(np, "no-1-8-v", NULL))
			host->quirks2 |= SDHCI_QUIRK2_NO_1_8_V;

		if (of_device_is_compatible(np, "fsl,p2020-rev1-esdhc"))
			host->quirks |= SDHCI_QUIRK_BROKEN_DMA;

		if (of_device_is_compatible(np, "fsl,p2020-esdhc") ||
		    of_device_is_compatible(np, "fsl,p1010-esdhc") ||
		    of_device_is_compatible(np, "fsl,t4240-esdhc") ||
		    of_device_is_compatible(np, "fsl,mpc8536-esdhc"))
			host->quirks |= SDHCI_QUIRK_BROKEN_TIMEOUT_VAL;

		if (of_device_is_compatible(np, "fsl,t4240-esdhc")) {
			host->quirks2 |= SDHCI_QUIRK2_LONG_TIME_CMD_COMPLETE_IRQ;
			host->quirks2 |= SDHCI_QUIRK2_FORCE_CMD13_DETECT_CARD;
			host->quirks |= SDHCI_QUIRK_BROKEN_ADMA;
		}

		if (of_device_is_compatible(np, "fsl,p5020-esdhc"))
			host->quirks2 |= SDHCI_QUIRK2_LONG_TIME_CMD_COMPLETE_IRQ;

		if (of_device_is_compatible(np, "fsl,p5040-esdhc") ||
			of_device_is_compatible(np, "fsl,p5020-esdhc") ||
			of_device_is_compatible(np, "fsl,p4080-esdhc") ||
			of_device_is_compatible(np, "fsl,p1020-esdhc"))
			host->quirks &= ~SDHCI_QUIRK_BROKEN_CARD_DETECTION;

		clk = of_get_property(np, "clock-frequency", &size);
		if (clk && size == sizeof(*clk) && *clk)
			pltfm_host->clock = be32_to_cpup(clk);

		if (of_find_property(np, "keep-power-in-suspend", NULL))
			host->mmc->pm_caps |= MMC_PM_KEEP_POWER;

		if (of_find_property(np, "enable-sdio-wakeup", NULL))
			host->mmc->pm_caps |= MMC_PM_WAKE_SDIO_IRQ;
	}
}
#else
void sdhci_get_of_property(struct platform_device *pdev) {}
#endif /* CONFIG_OF */
EXPORT_SYMBOL_GPL(sdhci_get_of_property);

struct sdhci_host *sdhci_pltfm_init(struct platform_device *pdev,
				    const struct sdhci_pltfm_data *pdata,
				    size_t priv_size)
{
	struct sdhci_host *host;
	struct device_node *np = pdev->dev.of_node;
	struct resource *iomem;
	int ret;

	iomem = platform_get_resource(pdev, IORESOURCE_MEM, 0);
	if (!iomem) {
		ret = -ENOMEM;
		goto err;
	}

	if (resource_size(iomem) < 0x100)
		dev_err(&pdev->dev, "Invalid iomem size!\n");

	/* Some PCI-based MFD need the parent here */
	if (pdev->dev.parent != &platform_bus && !np)
		host = sdhci_alloc_host(pdev->dev.parent,
			sizeof(struct sdhci_pltfm_host) + priv_size);
	else
		host = sdhci_alloc_host(&pdev->dev,
			sizeof(struct sdhci_pltfm_host) + priv_size);

	if (IS_ERR(host)) {
		ret = PTR_ERR(host);
		goto err;
	}

	host->hw_name = dev_name(&pdev->dev);
	if (pdata && pdata->ops)
		host->ops = pdata->ops;
	else
		host->ops = &sdhci_pltfm_ops;
	if (pdata) {
		host->quirks = pdata->quirks;
		host->quirks2 = pdata->quirks2;
	}
<<<<<<< HEAD
=======

>>>>>>> 78fd8223
	host->irq = platform_get_irq(pdev, 0);

	if (!request_mem_region(iomem->start, resource_size(iomem),
		mmc_hostname(host->mmc))) {
		dev_err(&pdev->dev, "cannot request region\n");
		ret = -EBUSY;
		goto err_request;
	}

	host->ioaddr = ioremap(iomem->start, resource_size(iomem));
	if (!host->ioaddr) {
		dev_err(&pdev->dev, "failed to remap registers\n");
		ret = -ENOMEM;
		goto err_remap;
	}

	/*
	 * Some platforms need to probe the controller to be able to
	 * determine which caps should be used.
	 */
	if (host->ops && host->ops->platform_init)
		host->ops->platform_init(host);

	platform_set_drvdata(pdev, host);

	return host;

err_remap:
	release_mem_region(iomem->start, resource_size(iomem));
err_request:
	sdhci_free_host(host);
err:
	dev_err(&pdev->dev, "%s failed %d\n", __func__, ret);
	return ERR_PTR(ret);
}
EXPORT_SYMBOL_GPL(sdhci_pltfm_init);

void sdhci_pltfm_free(struct platform_device *pdev)
{
	struct sdhci_host *host = platform_get_drvdata(pdev);
	struct resource *iomem = platform_get_resource(pdev, IORESOURCE_MEM, 0);

	iounmap(host->ioaddr);
	release_mem_region(iomem->start, resource_size(iomem));
	sdhci_free_host(host);
}
EXPORT_SYMBOL_GPL(sdhci_pltfm_free);

int sdhci_pltfm_register(struct platform_device *pdev,
			const struct sdhci_pltfm_data *pdata,
			size_t priv_size)
{
	struct sdhci_host *host;
	struct device_node *np;
	int ret = 0;

<<<<<<< HEAD
	np = pdev->dev.of_node;
	host = sdhci_pltfm_init(pdev, pdata);
=======
	host = sdhci_pltfm_init(pdev, pdata, priv_size);
>>>>>>> 78fd8223
	if (IS_ERR(host))
		return PTR_ERR(host);

	sdhci_get_of_property(pdev);
	mmc_of_parse_voltage(np, &host->ocr_mask);

	ret = sdhci_add_host(host);
	if (ret)
		sdhci_pltfm_free(pdev);

	return ret;
}
EXPORT_SYMBOL_GPL(sdhci_pltfm_register);

int sdhci_pltfm_unregister(struct platform_device *pdev)
{
	struct sdhci_host *host = platform_get_drvdata(pdev);
	int dead = (readl(host->ioaddr + SDHCI_INT_STATUS) == 0xffffffff);

	sdhci_remove_host(host, dead);
	sdhci_pltfm_free(pdev);

	return 0;
}
EXPORT_SYMBOL_GPL(sdhci_pltfm_unregister);

#ifdef CONFIG_PM
static int sdhci_pltfm_suspend(struct device *dev)
{
	struct sdhci_host *host = dev_get_drvdata(dev);

	return sdhci_suspend_host(host);
}

static int sdhci_pltfm_resume(struct device *dev)
{
	struct sdhci_host *host = dev_get_drvdata(dev);

	return sdhci_resume_host(host);
}

const struct dev_pm_ops sdhci_pltfm_pmops = {
	.suspend	= sdhci_pltfm_suspend,
	.resume		= sdhci_pltfm_resume,
};
EXPORT_SYMBOL_GPL(sdhci_pltfm_pmops);
#endif	/* CONFIG_PM */

static int __init sdhci_pltfm_drv_init(void)
{
	pr_info("sdhci-pltfm: SDHCI platform and OF driver helper\n");

	return 0;
}
module_init(sdhci_pltfm_drv_init);

static void __exit sdhci_pltfm_drv_exit(void)
{
}
module_exit(sdhci_pltfm_drv_exit);

MODULE_DESCRIPTION("SDHCI platform and OF driver helper");
MODULE_AUTHOR("Intel Corporation");
MODULE_LICENSE("GPL v2");<|MERGE_RESOLUTION|>--- conflicted
+++ resolved
@@ -166,10 +166,7 @@
 		host->quirks = pdata->quirks;
 		host->quirks2 = pdata->quirks2;
 	}
-<<<<<<< HEAD
-=======
-
->>>>>>> 78fd8223
+
 	host->irq = platform_get_irq(pdev, 0);
 
 	if (!request_mem_region(iomem->start, resource_size(iomem),
@@ -226,12 +223,8 @@
 	struct device_node *np;
 	int ret = 0;
 
-<<<<<<< HEAD
 	np = pdev->dev.of_node;
-	host = sdhci_pltfm_init(pdev, pdata);
-=======
 	host = sdhci_pltfm_init(pdev, pdata, priv_size);
->>>>>>> 78fd8223
 	if (IS_ERR(host))
 		return PTR_ERR(host);
 
