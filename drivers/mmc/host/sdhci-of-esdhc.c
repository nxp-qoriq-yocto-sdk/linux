--- conflicted
+++ resolved
@@ -336,17 +336,6 @@
 
 static void esdhc_of_set_clock(struct sdhci_host *host, unsigned int clock)
 {
-<<<<<<< HEAD
-	u32 timeout;
-	int pre_div = 2;
-	int div = 1;
-	u32 temp;
-
-	if (clock == 0)
-		goto out;
-
-=======
->>>>>>> 5fb9d37f
 	/* Workaround to reduce the clock frequency for p1010 esdhc */
 	if (of_find_compatible_node(NULL, NULL, "fsl,p1010-esdhc")) {
 		if (clock > 20000000)
@@ -355,51 +344,8 @@
 			clock -= 5000000;
 	}
 
-<<<<<<< HEAD
-	temp = sdhci_readl(host, ESDHC_SYSTEM_CONTROL);
-	temp &= ~(ESDHC_CLOCK_IPGEN | ESDHC_CLOCK_HCKEN | ESDHC_CLOCK_PEREN
-		| ESDHC_CLOCK_MASK | ESDHC_CLOCK_CRDEN);
-	sdhci_writel(host, temp, ESDHC_SYSTEM_CONTROL);
-
-	while (host->max_clk / pre_div / 16 > clock && pre_div < 256)
-		pre_div *= 2;
-
-	while (host->max_clk / pre_div / div > clock && div < 16)
-		div++;
-
-	dev_dbg(mmc_dev(host->mmc), "desired SD clock: %d, actual: %d\n",
-		clock, host->max_clk / pre_div / div);
-
-	pre_div >>= 1;
-	div--;
-
-	temp = sdhci_readl(host, ESDHC_SYSTEM_CONTROL);
-	temp |= (ESDHC_CLOCK_IPGEN | ESDHC_CLOCK_HCKEN | ESDHC_CLOCK_PEREN
-		| (div << ESDHC_DIVIDER_SHIFT)
-		| (pre_div << ESDHC_PREDIV_SHIFT));
-	sdhci_writel(host, temp, ESDHC_SYSTEM_CONTROL);
-
-	/* Wait max 20 ms */
-	timeout = 20;
-	while (!(sdhci_readl(host, ESDHCI_PRESENT_STATE) & ESDHC_CLK_STABLE)) {
-		if (timeout == 0) {
-			pr_err("%s: Internal clock never "
-				"stabilised.\n", mmc_hostname(host->mmc));
-			return;
-		}
-		timeout--;
-		mdelay(1);
-	}
-
-	temp |= ESDHC_CLOCK_CRDEN;
-	sdhci_writel(host, temp, ESDHC_SYSTEM_CONTROL);
-	mdelay(1);
-out:
-	host->clock = clock;
-=======
 	/* Set the clock */
 	esdhc_set_clock(host, clock, host->max_clk);
->>>>>>> 5fb9d37f
 }
 
 #ifdef CONFIG_PM
