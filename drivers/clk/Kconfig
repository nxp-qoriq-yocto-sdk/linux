
config CLKDEV_LOOKUP
	bool
	select HAVE_CLK

config HAVE_CLK_PREPARE
	bool

config HAVE_MACH_CLKDEV
	bool

config COMMON_CLK
	bool
	select HAVE_CLK_PREPARE
	select CLKDEV_LOOKUP
	---help---
	  The common clock framework is a single definition of struct
	  clk, useful across many platforms, as well as an
	  implementation of the clock API in include/linux/clk.h.
	  Architectures utilizing the common struct clk should select
	  this option.

menu "Common Clock Framework"
	depends on COMMON_CLK

config COMMON_CLK_DEBUG
	bool "DebugFS representation of clock tree"
	select DEBUG_FS
	---help---
	  Creates a directory hierchy in debugfs for visualizing the clk
	  tree structure.  Each directory contains read-only members
	  that export information specific to that clk node: clk_rate,
	  clk_flags, clk_prepare_count, clk_enable_count &
	  clk_notifier_count.

config COMMON_CLK_WM831X
	tristate "Clock driver for WM831x/2x PMICs"
	depends on MFD_WM831X
	---help---
          Supports the clocking subsystem of the WM831x/2x series of
	  PMICs from Wolfson Microlectronics.

config COMMON_CLK_VERSATILE
	bool "Clock driver for ARM Reference designs"
	depends on ARCH_INTEGRATOR || ARCH_REALVIEW || ARCH_VEXPRESS
	---help---
          Supports clocking on ARM Reference designs:
	  - Integrator/AP and Integrator/CP
	  - RealView PB1176, EB, PB11MP and PBX
	  - Versatile Express

config COMMON_CLK_MAX77686
	tristate "Clock driver for Maxim 77686 MFD"
	depends on MFD_MAX77686
	---help---
	  This driver supports Maxim 77686 crystal oscillator clock. 

config COMMON_CLK_SI5351
	tristate "Clock driver for SiLabs 5351A/B/C"
	depends on I2C
	depends on OF
	select REGMAP_I2C
	select RATIONAL
	---help---
	  This driver supports Silicon Labs 5351A/B/C programmable clock
	  generators.

config CLK_TWL6040
	tristate "External McPDM functional clock from twl6040"
	depends on TWL6040_CORE
	---help---
	  Enable the external functional clock support on OMAP4+ platforms for
	  McPDM. McPDM module is using the external bit clock on the McPDM bus
	  as functional clock.

<<<<<<< HEAD
config CLK_PPC_CORENET
	bool "Clock driver for PowerPC corenet platforms"
	depends on PPC_E500MC && OF
	---help---
	  This adds the clock driver support for Freescale PowerPC corenet
	  platforms using common clock framework.
=======
config COMMON_CLK_AXI_CLKGEN
	tristate "AXI clkgen driver"
	depends on ARCH_ZYNQ || MICROBLAZE
	help
	---help---
	  Support for the Analog Devices axi-clkgen pcore clock generator for Xilinx
	  FPGAs. It is commonly used in Analog Devices' reference designs.
>>>>>>> 8bb495e3

endmenu

source "drivers/clk/mvebu/Kconfig"<|MERGE_RESOLUTION|>--- conflicted
+++ resolved
@@ -73,14 +73,6 @@
 	  McPDM. McPDM module is using the external bit clock on the McPDM bus
 	  as functional clock.
 
-<<<<<<< HEAD
-config CLK_PPC_CORENET
-	bool "Clock driver for PowerPC corenet platforms"
-	depends on PPC_E500MC && OF
-	---help---
-	  This adds the clock driver support for Freescale PowerPC corenet
-	  platforms using common clock framework.
-=======
 config COMMON_CLK_AXI_CLKGEN
 	tristate "AXI clkgen driver"
 	depends on ARCH_ZYNQ || MICROBLAZE
@@ -88,7 +80,13 @@
 	---help---
 	  Support for the Analog Devices axi-clkgen pcore clock generator for Xilinx
 	  FPGAs. It is commonly used in Analog Devices' reference designs.
->>>>>>> 8bb495e3
+
+config CLK_PPC_CORENET
+	bool "Clock driver for PowerPC corenet platforms"
+	depends on PPC_E500MC && OF
+	---help---
+	  This adds the clock driver support for Freescale PowerPC corenet
+	  platforms using common clock framework.
 
 endmenu
 
