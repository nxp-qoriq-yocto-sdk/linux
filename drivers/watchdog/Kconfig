--- conflicted
+++ resolved
@@ -1146,12 +1146,8 @@
 
 config BOOKE_WDT
 	tristate "PowerPC Book-E Watchdog Timer"
-<<<<<<< HEAD
 	depends on (BOOKE || 4xx) && !FSL_ERRATUM_A_006184
-=======
-	depends on BOOKE || 4xx
-	select WATCHDOG_CORE
->>>>>>> 8bb495e3
+	select WATCHDOG_CORE
 	---help---
 	  Watchdog driver for PowerPC Book-E chips, such as the Freescale
 	  MPC85xx SOCs and the IBM PowerPC 440.
