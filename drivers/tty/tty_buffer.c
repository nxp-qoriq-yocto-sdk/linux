--- conflicted
+++ resolved
@@ -500,22 +500,7 @@
 
 void tty_flip_buffer_push(struct tty_port *port)
 {
-<<<<<<< HEAD
-	struct tty_bufhead *buf = &port->buf;
-
-	buf->tail->commit = buf->tail->used;
-
-#ifndef CONFIG_PREEMPT_RT_FULL
-	if (port->low_latency)
-		flush_to_ldisc(&buf->work);
-	else
-		schedule_work(&buf->work);
-#else
-	schedule_work(&buf->work);
-#endif
-=======
 	tty_schedule_flip(port);
->>>>>>> 3756888c
 }
 EXPORT_SYMBOL(tty_flip_buffer_push);
 
