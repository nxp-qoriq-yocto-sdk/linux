/* Copyright (c) 2010-2011, Code Aurora Forum. All rights reserved.
 *
 * This program is free software; you can redistribute it and/or modify
 * it under the terms of the GNU General Public License version 2 and
 * only version 2 as published by the Free Software Foundation.
 *
 * This program is distributed in the hope that it will be useful,
 * but WITHOUT ANY WARRANTY; without even the implied warranty of
 * MERCHANTABILITY or FITNESS FOR A PARTICULAR PURPOSE.  See the
 * GNU General Public License for more details.
 *
 * You should have received a copy of the GNU General Public License
 * along with this program; if not, write to the Free Software
 * Foundation, Inc., 51 Franklin Street, Fifth Floor, Boston, MA
 * 02110-1301, USA.
 */

#define pr_fmt(fmt)	KBUILD_MODNAME ": " fmt
#include <linux/kernel.h>
#include <linux/module.h>
#include <linux/platform_device.h>
#include <linux/errno.h>
#include <linux/io.h>
#include <linux/interrupt.h>
#include <linux/list.h>
#include <linux/spinlock.h>
#include <linux/slab.h>
#include <linux/iommu.h>
#include <linux/clk.h>

#include <asm/cacheflush.h>
#include <asm/sizes.h>

#include <mach/iommu_hw-8xxx.h>
#include <mach/iommu.h>

#define MRC(reg, processor, op1, crn, crm, op2)				\
__asm__ __volatile__ (							\
"   mrc   "   #processor "," #op1 ", %0,"  #crn "," #crm "," #op2 "\n"  \
: "=r" (reg))

#define RCP15_PRRR(reg)		MRC(reg, p15, 0, c10, c2, 0)
#define RCP15_NMRR(reg)		MRC(reg, p15, 0, c10, c2, 1)

/* bitmap of the page sizes currently supported */
#define MSM_IOMMU_PGSIZES	(SZ_4K | SZ_64K | SZ_1M | SZ_16M)

static int msm_iommu_tex_class[4];

DEFINE_SPINLOCK(msm_iommu_lock);

struct msm_priv {
	unsigned long *pgtable;
	struct list_head list_attached;
};

static int __enable_clocks(struct msm_iommu_drvdata *drvdata)
{
	int ret;

	ret = clk_enable(drvdata->pclk);
	if (ret)
		goto fail;

	if (drvdata->clk) {
		ret = clk_enable(drvdata->clk);
		if (ret)
			clk_disable(drvdata->pclk);
	}
fail:
	return ret;
}

static void __disable_clocks(struct msm_iommu_drvdata *drvdata)
{
	if (drvdata->clk)
		clk_disable(drvdata->clk);
	clk_disable(drvdata->pclk);
}

static int __flush_iotlb(struct iommu_domain *domain)
{
	struct msm_priv *priv = domain->priv;
	struct msm_iommu_drvdata *iommu_drvdata;
	struct msm_iommu_ctx_drvdata *ctx_drvdata;
	int ret = 0;
#ifndef CONFIG_IOMMU_PGTABLES_L2
	unsigned long *fl_table = priv->pgtable;
	int i;

	if (!list_empty(&priv->list_attached)) {
		dmac_flush_range(fl_table, fl_table + SZ_16K);

		for (i = 0; i < NUM_FL_PTE; i++)
			if ((fl_table[i] & 0x03) == FL_TYPE_TABLE) {
				void *sl_table = __va(fl_table[i] &
								FL_BASE_MASK);
				dmac_flush_range(sl_table, sl_table + SZ_4K);
			}
	}
#endif

	list_for_each_entry(ctx_drvdata, &priv->list_attached, attached_elm) {
		if (!ctx_drvdata->pdev || !ctx_drvdata->pdev->dev.parent)
			BUG();

		iommu_drvdata = dev_get_drvdata(ctx_drvdata->pdev->dev.parent);
		BUG_ON(!iommu_drvdata);

		ret = __enable_clocks(iommu_drvdata);
		if (ret)
			goto fail;

		SET_CTX_TLBIALL(iommu_drvdata->base, ctx_drvdata->num, 0);
		__disable_clocks(iommu_drvdata);
	}
fail:
	return ret;
}

static void __reset_context(void __iomem *base, int ctx)
{
	SET_BPRCOSH(base, ctx, 0);
	SET_BPRCISH(base, ctx, 0);
	SET_BPRCNSH(base, ctx, 0);
	SET_BPSHCFG(base, ctx, 0);
	SET_BPMTCFG(base, ctx, 0);
	SET_ACTLR(base, ctx, 0);
	SET_SCTLR(base, ctx, 0);
	SET_FSRRESTORE(base, ctx, 0);
	SET_TTBR0(base, ctx, 0);
	SET_TTBR1(base, ctx, 0);
	SET_TTBCR(base, ctx, 0);
	SET_BFBCR(base, ctx, 0);
	SET_PAR(base, ctx, 0);
	SET_FAR(base, ctx, 0);
	SET_CTX_TLBIALL(base, ctx, 0);
	SET_TLBFLPTER(base, ctx, 0);
	SET_TLBSLPTER(base, ctx, 0);
	SET_TLBLKCR(base, ctx, 0);
	SET_PRRR(base, ctx, 0);
	SET_NMRR(base, ctx, 0);
}

static void __program_context(void __iomem *base, int ctx, phys_addr_t pgtable)
{
	unsigned int prrr, nmrr;
	__reset_context(base, ctx);

	/* Set up HTW mode */
	/* TLB miss configuration: perform HTW on miss */
	SET_TLBMCFG(base, ctx, 0x3);

	/* V2P configuration: HTW for access */
	SET_V2PCFG(base, ctx, 0x3);

	SET_TTBCR(base, ctx, 0);
	SET_TTBR0_PA(base, ctx, (pgtable >> 14));

	/* Invalidate the TLB for this context */
	SET_CTX_TLBIALL(base, ctx, 0);

	/* Set interrupt number to "secure" interrupt */
	SET_IRPTNDX(base, ctx, 0);

	/* Enable context fault interrupt */
	SET_CFEIE(base, ctx, 1);

	/* Stall access on a context fault and let the handler deal with it */
	SET_CFCFG(base, ctx, 1);

	/* Redirect all cacheable requests to L2 slave port. */
	SET_RCISH(base, ctx, 1);
	SET_RCOSH(base, ctx, 1);
	SET_RCNSH(base, ctx, 1);

	/* Turn on TEX Remap */
	SET_TRE(base, ctx, 1);

	/* Set TEX remap attributes */
	RCP15_PRRR(prrr);
	RCP15_NMRR(nmrr);
	SET_PRRR(base, ctx, prrr);
	SET_NMRR(base, ctx, nmrr);

	/* Turn on BFB prefetch */
	SET_BFBDFE(base, ctx, 1);

#ifdef CONFIG_IOMMU_PGTABLES_L2
	/* Configure page tables as inner-cacheable and shareable to reduce
	 * the TLB miss penalty.
	 */
	SET_TTBR0_SH(base, ctx, 1);
	SET_TTBR1_SH(base, ctx, 1);

	SET_TTBR0_NOS(base, ctx, 1);
	SET_TTBR1_NOS(base, ctx, 1);

	SET_TTBR0_IRGNH(base, ctx, 0); /* WB, WA */
	SET_TTBR0_IRGNL(base, ctx, 1);

	SET_TTBR1_IRGNH(base, ctx, 0); /* WB, WA */
	SET_TTBR1_IRGNL(base, ctx, 1);

	SET_TTBR0_ORGN(base, ctx, 1); /* WB, WA */
	SET_TTBR1_ORGN(base, ctx, 1); /* WB, WA */
#endif

	/* Enable the MMU */
	SET_M(base, ctx, 1);
}

static int msm_iommu_domain_init(struct iommu_domain *domain)
{
	struct msm_priv *priv = kzalloc(sizeof(*priv), GFP_KERNEL);

	if (!priv)
		goto fail_nomem;

	INIT_LIST_HEAD(&priv->list_attached);
	priv->pgtable = (unsigned long *)__get_free_pages(GFP_KERNEL,
							  get_order(SZ_16K));

	if (!priv->pgtable)
		goto fail_nomem;

	memset(priv->pgtable, 0, SZ_16K);
	domain->priv = priv;

	domain->geometry.aperture_start = 0;
	domain->geometry.aperture_end   = (1ULL << 32) - 1;
	domain->geometry.force_aperture = true;

	return 0;

fail_nomem:
	kfree(priv);
	return -ENOMEM;
}

static void msm_iommu_domain_destroy(struct iommu_domain *domain)
{
	struct msm_priv *priv;
	unsigned long flags;
	unsigned long *fl_table;
	int i;

	spin_lock_irqsave(&msm_iommu_lock, flags);
	priv = domain->priv;
	domain->priv = NULL;

	if (priv) {
		fl_table = priv->pgtable;

		for (i = 0; i < NUM_FL_PTE; i++)
			if ((fl_table[i] & 0x03) == FL_TYPE_TABLE)
				free_page((unsigned long) __va(((fl_table[i]) &
								FL_BASE_MASK)));

		free_pages((unsigned long)priv->pgtable, get_order(SZ_16K));
		priv->pgtable = NULL;
	}

	kfree(priv);
	spin_unlock_irqrestore(&msm_iommu_lock, flags);
}

static int msm_iommu_attach_dev(struct iommu_domain *domain, struct device *dev)
{
	struct msm_priv *priv;
	struct msm_iommu_ctx_dev *ctx_dev;
	struct msm_iommu_drvdata *iommu_drvdata;
	struct msm_iommu_ctx_drvdata *ctx_drvdata;
	struct msm_iommu_ctx_drvdata *tmp_drvdata;
	int ret = 0;
	unsigned long flags;

	spin_lock_irqsave(&msm_iommu_lock, flags);

	priv = domain->priv;

	if (!priv || !dev) {
		ret = -EINVAL;
		goto fail;
	}

	iommu_drvdata = dev_get_drvdata(dev->parent);
	ctx_drvdata = dev_get_drvdata(dev);
	ctx_dev = dev->platform_data;

	if (!iommu_drvdata || !ctx_drvdata || !ctx_dev) {
		ret = -EINVAL;
		goto fail;
	}

	if (!list_empty(&ctx_drvdata->attached_elm)) {
		ret = -EBUSY;
		goto fail;
	}

	list_for_each_entry(tmp_drvdata, &priv->list_attached, attached_elm)
		if (tmp_drvdata == ctx_drvdata) {
			ret = -EBUSY;
			goto fail;
		}

	ret = __enable_clocks(iommu_drvdata);
	if (ret)
		goto fail;

	__program_context(iommu_drvdata->base, ctx_dev->num,
			  __pa(priv->pgtable));

	__disable_clocks(iommu_drvdata);
	list_add(&(ctx_drvdata->attached_elm), &priv->list_attached);
	ret = __flush_iotlb(domain);

fail:
	spin_unlock_irqrestore(&msm_iommu_lock, flags);
	return ret;
}

static void msm_iommu_detach_dev(struct iommu_domain *domain,
				 struct device *dev)
{
	struct msm_priv *priv;
	struct msm_iommu_ctx_dev *ctx_dev;
	struct msm_iommu_drvdata *iommu_drvdata;
	struct msm_iommu_ctx_drvdata *ctx_drvdata;
	unsigned long flags;
	int ret;

	spin_lock_irqsave(&msm_iommu_lock, flags);
	priv = domain->priv;

	if (!priv || !dev)
		goto fail;

	iommu_drvdata = dev_get_drvdata(dev->parent);
	ctx_drvdata = dev_get_drvdata(dev);
	ctx_dev = dev->platform_data;

	if (!iommu_drvdata || !ctx_drvdata || !ctx_dev)
		goto fail;

	ret = __flush_iotlb(domain);
	if (ret)
		goto fail;

	ret = __enable_clocks(iommu_drvdata);
	if (ret)
		goto fail;

	__reset_context(iommu_drvdata->base, ctx_dev->num);
	__disable_clocks(iommu_drvdata);
	list_del_init(&ctx_drvdata->attached_elm);

fail:
	spin_unlock_irqrestore(&msm_iommu_lock, flags);
}

static int msm_iommu_map(struct iommu_domain *domain, unsigned long va,
			 phys_addr_t pa, size_t len, int prot)
{
	struct msm_priv *priv;
	unsigned long flags;
	unsigned long *fl_table;
	unsigned long *fl_pte;
	unsigned long fl_offset;
	unsigned long *sl_table;
	unsigned long *sl_pte;
	unsigned long sl_offset;
	unsigned int pgprot;
	int ret = 0, tex, sh;

	spin_lock_irqsave(&msm_iommu_lock, flags);

	sh = (prot & MSM_IOMMU_ATTR_SH) ? 1 : 0;
	tex = msm_iommu_tex_class[prot & MSM_IOMMU_CP_MASK];

	if (tex < 0 || tex > NUM_TEX_CLASS - 1) {
		ret = -EINVAL;
		goto fail;
	}

	priv = domain->priv;
	if (!priv) {
		ret = -EINVAL;
		goto fail;
	}

	fl_table = priv->pgtable;

	if (len != SZ_16M && len != SZ_1M &&
	    len != SZ_64K && len != SZ_4K) {
		pr_debug("Bad size: %d\n", len);
		ret = -EINVAL;
		goto fail;
	}

	if (!fl_table) {
		pr_debug("Null page table\n");
		ret = -EINVAL;
		goto fail;
	}

	if (len == SZ_16M || len == SZ_1M) {
		pgprot = sh ? FL_SHARED : 0;
		pgprot |= tex & 0x01 ? FL_BUFFERABLE : 0;
		pgprot |= tex & 0x02 ? FL_CACHEABLE : 0;
		pgprot |= tex & 0x04 ? FL_TEX0 : 0;
	} else	{
		pgprot = sh ? SL_SHARED : 0;
		pgprot |= tex & 0x01 ? SL_BUFFERABLE : 0;
		pgprot |= tex & 0x02 ? SL_CACHEABLE : 0;
		pgprot |= tex & 0x04 ? SL_TEX0 : 0;
	}

	fl_offset = FL_OFFSET(va);	/* Upper 12 bits */
	fl_pte = fl_table + fl_offset;	/* int pointers, 4 bytes */

	if (len == SZ_16M) {
		int i = 0;
		for (i = 0; i < 16; i++)
			*(fl_pte+i) = (pa & 0xFF000000) | FL_SUPERSECTION |
				  FL_AP_READ | FL_AP_WRITE | FL_TYPE_SECT |
				  FL_SHARED | FL_NG | pgprot;
	}

	if (len == SZ_1M)
		*fl_pte = (pa & 0xFFF00000) | FL_AP_READ | FL_AP_WRITE | FL_NG |
					    FL_TYPE_SECT | FL_SHARED | pgprot;

	/* Need a 2nd level table */
	if ((len == SZ_4K || len == SZ_64K) && (*fl_pte) == 0) {
		unsigned long *sl;
		sl = (unsigned long *) __get_free_pages(GFP_ATOMIC,
							get_order(SZ_4K));

		if (!sl) {
			pr_debug("Could not allocate second level table\n");
			ret = -ENOMEM;
			goto fail;
		}

		memset(sl, 0, SZ_4K);
		*fl_pte = ((((int)__pa(sl)) & FL_BASE_MASK) | FL_TYPE_TABLE);
	}

	sl_table = (unsigned long *) __va(((*fl_pte) & FL_BASE_MASK));
	sl_offset = SL_OFFSET(va);
	sl_pte = sl_table + sl_offset;


	if (len == SZ_4K)
		*sl_pte = (pa & SL_BASE_MASK_SMALL) | SL_AP0 | SL_AP1 | SL_NG |
					  SL_SHARED | SL_TYPE_SMALL | pgprot;

	if (len == SZ_64K) {
		int i;

		for (i = 0; i < 16; i++)
			*(sl_pte+i) = (pa & SL_BASE_MASK_LARGE) | SL_AP0 |
			    SL_NG | SL_AP1 | SL_SHARED | SL_TYPE_LARGE | pgprot;
	}

	ret = __flush_iotlb(domain);
fail:
	spin_unlock_irqrestore(&msm_iommu_lock, flags);
	return ret;
}

static size_t msm_iommu_unmap(struct iommu_domain *domain, unsigned long va,
			    size_t len)
{
	struct msm_priv *priv;
	unsigned long flags;
	unsigned long *fl_table;
	unsigned long *fl_pte;
	unsigned long fl_offset;
	unsigned long *sl_table;
	unsigned long *sl_pte;
	unsigned long sl_offset;
	int i, ret = 0;

	spin_lock_irqsave(&msm_iommu_lock, flags);

	priv = domain->priv;

	if (!priv)
		goto fail;

	fl_table = priv->pgtable;

	if (len != SZ_16M && len != SZ_1M &&
	    len != SZ_64K && len != SZ_4K) {
		pr_debug("Bad length: %d\n", len);
		goto fail;
	}

	if (!fl_table) {
		pr_debug("Null page table\n");
		goto fail;
	}

	fl_offset = FL_OFFSET(va);	/* Upper 12 bits */
	fl_pte = fl_table + fl_offset;	/* int pointers, 4 bytes */

	if (*fl_pte == 0) {
		pr_debug("First level PTE is 0\n");
		goto fail;
	}

	/* Unmap supersection */
	if (len == SZ_16M)
		for (i = 0; i < 16; i++)
			*(fl_pte+i) = 0;

	if (len == SZ_1M)
		*fl_pte = 0;

	sl_table = (unsigned long *) __va(((*fl_pte) & FL_BASE_MASK));
	sl_offset = SL_OFFSET(va);
	sl_pte = sl_table + sl_offset;

	if (len == SZ_64K) {
		for (i = 0; i < 16; i++)
			*(sl_pte+i) = 0;
	}

	if (len == SZ_4K)
		*sl_pte = 0;

	if (len == SZ_4K || len == SZ_64K) {
		int used = 0;

		for (i = 0; i < NUM_SL_PTE; i++)
			if (sl_table[i])
				used = 1;
		if (!used) {
			free_page((unsigned long)sl_table);
			*fl_pte = 0;
		}
	}

	ret = __flush_iotlb(domain);

fail:
	spin_unlock_irqrestore(&msm_iommu_lock, flags);

	/* the IOMMU API requires us to return how many bytes were unmapped */
	len = ret ? 0 : len;
	return len;
}

static phys_addr_t msm_iommu_iova_to_phys(struct iommu_domain *domain,
<<<<<<< HEAD
					  u64 va)
=======
					  dma_addr_t va)
>>>>>>> 8bb495e3
{
	struct msm_priv *priv;
	struct msm_iommu_drvdata *iommu_drvdata;
	struct msm_iommu_ctx_drvdata *ctx_drvdata;
	unsigned int par;
	unsigned long flags;
	void __iomem *base;
	phys_addr_t ret = 0;
	int ctx;

	spin_lock_irqsave(&msm_iommu_lock, flags);

	priv = domain->priv;
	if (list_empty(&priv->list_attached))
		goto fail;

	ctx_drvdata = list_entry(priv->list_attached.next,
				 struct msm_iommu_ctx_drvdata, attached_elm);
	iommu_drvdata = dev_get_drvdata(ctx_drvdata->pdev->dev.parent);

	base = iommu_drvdata->base;
	ctx = ctx_drvdata->num;

	ret = __enable_clocks(iommu_drvdata);
	if (ret)
		goto fail;

	/* Invalidate context TLB */
	SET_CTX_TLBIALL(base, ctx, 0);
	SET_V2PPR(base, ctx, va & V2Pxx_VA);

	par = GET_PAR(base, ctx);

	/* We are dealing with a supersection */
	if (GET_NOFAULT_SS(base, ctx))
		ret = (par & 0xFF000000) | (va & 0x00FFFFFF);
	else	/* Upper 20 bits from PAR, lower 12 from VA */
		ret = (par & 0xFFFFF000) | (va & 0x00000FFF);

	if (GET_FAULT(base, ctx))
		ret = 0;

	__disable_clocks(iommu_drvdata);
fail:
	spin_unlock_irqrestore(&msm_iommu_lock, flags);
	return ret;
}

static int msm_iommu_domain_has_cap(struct iommu_domain *domain,
				    unsigned long cap)
{
	return 0;
}

static void print_ctx_regs(void __iomem *base, int ctx)
{
	unsigned int fsr = GET_FSR(base, ctx);
	pr_err("FAR    = %08x    PAR    = %08x\n",
	       GET_FAR(base, ctx), GET_PAR(base, ctx));
	pr_err("FSR    = %08x [%s%s%s%s%s%s%s%s%s%s]\n", fsr,
			(fsr & 0x02) ? "TF " : "",
			(fsr & 0x04) ? "AFF " : "",
			(fsr & 0x08) ? "APF " : "",
			(fsr & 0x10) ? "TLBMF " : "",
			(fsr & 0x20) ? "HTWDEEF " : "",
			(fsr & 0x40) ? "HTWSEEF " : "",
			(fsr & 0x80) ? "MHF " : "",
			(fsr & 0x10000) ? "SL " : "",
			(fsr & 0x40000000) ? "SS " : "",
			(fsr & 0x80000000) ? "MULTI " : "");

	pr_err("FSYNR0 = %08x    FSYNR1 = %08x\n",
	       GET_FSYNR0(base, ctx), GET_FSYNR1(base, ctx));
	pr_err("TTBR0  = %08x    TTBR1  = %08x\n",
	       GET_TTBR0(base, ctx), GET_TTBR1(base, ctx));
	pr_err("SCTLR  = %08x    ACTLR  = %08x\n",
	       GET_SCTLR(base, ctx), GET_ACTLR(base, ctx));
	pr_err("PRRR   = %08x    NMRR   = %08x\n",
	       GET_PRRR(base, ctx), GET_NMRR(base, ctx));
}

irqreturn_t msm_iommu_fault_handler(int irq, void *dev_id)
{
	struct msm_iommu_drvdata *drvdata = dev_id;
	void __iomem *base;
	unsigned int fsr;
	int i, ret;

	spin_lock(&msm_iommu_lock);

	if (!drvdata) {
		pr_err("Invalid device ID in context interrupt handler\n");
		goto fail;
	}

	base = drvdata->base;

	pr_err("Unexpected IOMMU page fault!\n");
	pr_err("base = %08x\n", (unsigned int) base);

	ret = __enable_clocks(drvdata);
	if (ret)
		goto fail;

	for (i = 0; i < drvdata->ncb; i++) {
		fsr = GET_FSR(base, i);
		if (fsr) {
			pr_err("Fault occurred in context %d.\n", i);
			pr_err("Interesting registers:\n");
			print_ctx_regs(base, i);
			SET_FSR(base, i, 0x4000000F);
		}
	}
	__disable_clocks(drvdata);
fail:
	spin_unlock(&msm_iommu_lock);
	return 0;
}

static struct iommu_ops msm_iommu_ops = {
	.domain_init = msm_iommu_domain_init,
	.domain_destroy = msm_iommu_domain_destroy,
	.attach_dev = msm_iommu_attach_dev,
	.detach_dev = msm_iommu_detach_dev,
	.map = msm_iommu_map,
	.unmap = msm_iommu_unmap,
	.iova_to_phys = msm_iommu_iova_to_phys,
	.domain_has_cap = msm_iommu_domain_has_cap,
	.pgsize_bitmap = MSM_IOMMU_PGSIZES,
};

static int __init get_tex_class(int icp, int ocp, int mt, int nos)
{
	int i = 0;
	unsigned int prrr = 0;
	unsigned int nmrr = 0;
	int c_icp, c_ocp, c_mt, c_nos;

	RCP15_PRRR(prrr);
	RCP15_NMRR(nmrr);

	for (i = 0; i < NUM_TEX_CLASS; i++) {
		c_nos = PRRR_NOS(prrr, i);
		c_mt = PRRR_MT(prrr, i);
		c_icp = NMRR_ICP(nmrr, i);
		c_ocp = NMRR_OCP(nmrr, i);

		if (icp == c_icp && ocp == c_ocp && c_mt == mt && c_nos == nos)
			return i;
	}

	return -ENODEV;
}

static void __init setup_iommu_tex_classes(void)
{
	msm_iommu_tex_class[MSM_IOMMU_ATTR_NONCACHED] =
			get_tex_class(CP_NONCACHED, CP_NONCACHED, MT_NORMAL, 1);

	msm_iommu_tex_class[MSM_IOMMU_ATTR_CACHED_WB_WA] =
			get_tex_class(CP_WB_WA, CP_WB_WA, MT_NORMAL, 1);

	msm_iommu_tex_class[MSM_IOMMU_ATTR_CACHED_WB_NWA] =
			get_tex_class(CP_WB_NWA, CP_WB_NWA, MT_NORMAL, 1);

	msm_iommu_tex_class[MSM_IOMMU_ATTR_CACHED_WT] =
			get_tex_class(CP_WT, CP_WT, MT_NORMAL, 1);
}

static int __init msm_iommu_init(void)
{
	setup_iommu_tex_classes();
	bus_set_iommu(&platform_bus_type, &msm_iommu_ops);
	return 0;
}

subsys_initcall(msm_iommu_init);

MODULE_LICENSE("GPL v2");
MODULE_AUTHOR("Stepan Moskovchenko <stepanm@codeaurora.org>");<|MERGE_RESOLUTION|>--- conflicted
+++ resolved
@@ -554,11 +554,7 @@
 }
 
 static phys_addr_t msm_iommu_iova_to_phys(struct iommu_domain *domain,
-<<<<<<< HEAD
-					  u64 va)
-=======
 					  dma_addr_t va)
->>>>>>> 8bb495e3
 {
 	struct msm_priv *priv;
 	struct msm_iommu_drvdata *iommu_drvdata;
