# IOMMU_API always gets selected by whoever wants it.
config IOMMU_API
	bool

menuconfig IOMMU_SUPPORT
	bool "IOMMU Hardware Support"
	default y
	---help---
	  Say Y here if you want to compile device drivers for IO Memory
	  Management Units into the kernel. These devices usually allow to
	  remap DMA requests and/or remap interrupts from other devices on the
	  system.

if IOMMU_SUPPORT

config OF_IOMMU
       def_bool y
       depends on OF

config FSL_PAMU
	bool "Freescale IOMMU support"
	depends on PPC_E500MC
	select IOMMU_API
	select GENERIC_ALLOCATOR
	help
<<<<<<< HEAD
	  Freescale PAMU support.

config  DUMMY_IOMMU
	bool "Dummy IOMMU support for VFIO (UNSAFE)"
	select IOMMU_API
	help
	  WARNING: Dummy IOMMU driver, only for platforms that don't have a
	  hardware IOMMU. This option does allow you to use VFIO device
	  assignment, but does not provide DMA memory isolation.
	  Only use this if you trust all VFIO users completely.
	  The dummy vfio iommu driver can be enabled via
	  /sys/kernel/vfio_iommu_dummy/enable_iommu_dummy attribute.
	  If unsure, say N.
=======
	  Freescale PAMU support. PAMU is the IOMMU present on Freescale QorIQ platforms.
	  PAMU can authorize memory access, remap the memory address, and remap I/O
	  transaction types.
>>>>>>> 78fd8223

# MSM IOMMU support
config MSM_IOMMU
	bool "MSM IOMMU Support"
	depends on ARCH_MSM8X60 || ARCH_MSM8960
	select IOMMU_API
	help
	  Support for the IOMMUs found on certain Qualcomm SOCs.
	  These IOMMUs allow virtualization of the address space used by most
	  cores within the multimedia subsystem.

	  If unsure, say N here.

config IOMMU_PGTABLES_L2
	def_bool y
	depends on MSM_IOMMU && MMU && SMP && CPU_DCACHE_DISABLE=n

# AMD IOMMU support
config AMD_IOMMU
	bool "AMD IOMMU support"
	select SWIOTLB
	select PCI_MSI
	select PCI_ATS
	select PCI_PRI
	select PCI_PASID
	select IOMMU_API
	depends on X86_64 && PCI && ACPI
	---help---
	  With this option you can enable support for AMD IOMMU hardware in
	  your system. An IOMMU is a hardware component which provides
	  remapping of DMA memory accesses from devices. With an AMD IOMMU you
	  can isolate the DMA memory of different devices and protect the
	  system from misbehaving device drivers or hardware.

	  You can find out if your system has an AMD IOMMU if you look into
	  your BIOS for an option to enable it or if you have an IVRS ACPI
	  table.

config AMD_IOMMU_STATS
	bool "Export AMD IOMMU statistics to debugfs"
	depends on AMD_IOMMU
	select DEBUG_FS
	---help---
	  This option enables code in the AMD IOMMU driver to collect various
	  statistics about whats happening in the driver and exports that
	  information to userspace via debugfs.
	  If unsure, say N.

config AMD_IOMMU_V2
	tristate "AMD IOMMU Version 2 driver"
	depends on AMD_IOMMU && PROFILING
	select MMU_NOTIFIER
	---help---
	  This option enables support for the AMD IOMMUv2 features of the IOMMU
	  hardware. Select this option if you want to use devices that support
	  the PCI PRI and PASID interface.

# Intel IOMMU support
config DMAR_TABLE
	bool

config INTEL_IOMMU
	bool "Support for Intel IOMMU using DMA Remapping Devices"
	depends on PCI_MSI && ACPI && (X86 || IA64_GENERIC)
	select IOMMU_API
	select DMAR_TABLE
	help
	  DMA remapping (DMAR) devices support enables independent address
	  translations for Direct Memory Access (DMA) from devices.
	  These DMA remapping devices are reported via ACPI tables
	  and include PCI device scope covered by these DMA
	  remapping devices.

config INTEL_IOMMU_DEFAULT_ON
	def_bool y
	prompt "Enable Intel DMA Remapping Devices by default"
	depends on INTEL_IOMMU
	help
	  Selecting this option will enable a DMAR device at boot time if
	  one is found. If this option is not selected, DMAR support can
	  be enabled by passing intel_iommu=on to the kernel.

config INTEL_IOMMU_BROKEN_GFX_WA
	bool "Workaround broken graphics drivers (going away soon)"
	depends on INTEL_IOMMU && BROKEN && X86
	---help---
	  Current Graphics drivers tend to use physical address
	  for DMA and avoid using DMA APIs. Setting this config
	  option permits the IOMMU driver to set a unity map for
	  all the OS-visible memory. Hence the driver can continue
	  to use physical addresses for DMA, at least until this
	  option is removed in the 2.6.32 kernel.

config INTEL_IOMMU_FLOPPY_WA
	def_bool y
	depends on INTEL_IOMMU && X86
	---help---
	  Floppy disk drivers are known to bypass DMA API calls
	  thereby failing to work when IOMMU is enabled. This
	  workaround will setup a 1:1 mapping for the first
	  16MiB to make floppy (an ISA device) work.

config IRQ_REMAP
	bool "Support for Interrupt Remapping"
	depends on X86_64 && X86_IO_APIC && PCI_MSI && ACPI
	select DMAR_TABLE
	---help---
	  Supports Interrupt remapping for IO-APIC and MSI devices.
	  To use x2apic mode in the CPU's which support x2APIC enhancements or
	  to support platforms with CPU's having > 8 bit APIC ID, say Y.

# OMAP IOMMU support
config OMAP_IOMMU
	bool "OMAP IOMMU Support"
	depends on ARCH_OMAP2PLUS
	select IOMMU_API

config OMAP_IOVMM
	tristate "OMAP IO Virtual Memory Manager Support"
	depends on OMAP_IOMMU

config OMAP_IOMMU_DEBUG
       tristate "Export OMAP IOMMU/IOVMM internals in DebugFS"
       depends on OMAP_IOVMM && DEBUG_FS
       help
         Select this to see extensive information about
         the internal state of OMAP IOMMU/IOVMM in debugfs.

         Say N unless you know you need this.

config TEGRA_IOMMU_GART
	bool "Tegra GART IOMMU Support"
	depends on ARCH_TEGRA_2x_SOC
	select IOMMU_API
	help
	  Enables support for remapping discontiguous physical memory
	  shared with the operating system into contiguous I/O virtual
	  space through the GART (Graphics Address Relocation Table)
	  hardware included on Tegra SoCs.

config TEGRA_IOMMU_SMMU
	bool "Tegra SMMU IOMMU Support"
	depends on ARCH_TEGRA && TEGRA_AHB
	select IOMMU_API
	help
	  Enables support for remapping discontiguous physical memory
	  shared with the operating system into contiguous I/O virtual
	  space through the SMMU (System Memory Management Unit)
	  hardware included on Tegra SoCs.

config EXYNOS_IOMMU
	bool "Exynos IOMMU Support"
	depends on ARCH_EXYNOS && EXYNOS_DEV_SYSMMU
	select IOMMU_API
	help
	  Support for the IOMMU(System MMU) of Samsung Exynos application
	  processor family. This enables H/W multimedia accellerators to see
	  non-linear physical memory chunks as a linear memory in their
	  address spaces

	  If unsure, say N here.

config EXYNOS_IOMMU_DEBUG
	bool "Debugging log for Exynos IOMMU"
	depends on EXYNOS_IOMMU
	help
	  Select this to see the detailed log message that shows what
	  happens in the IOMMU driver

	  Say N unless you need kernel log message for IOMMU debugging

config SHMOBILE_IPMMU
	bool

config SHMOBILE_IPMMU_TLB
	bool

config SHMOBILE_IOMMU
	bool "IOMMU for Renesas IPMMU/IPMMUI"
	default n
	depends on ARM
	select IOMMU_API
	select ARM_DMA_USE_IOMMU
	select SHMOBILE_IPMMU
	select SHMOBILE_IPMMU_TLB
	help
	  Support for Renesas IPMMU/IPMMUI. This option enables
	  remapping of DMA memory accesses from all of the IP blocks
	  on the ICB.

	  Warning: Drivers (including userspace drivers of UIO
	  devices) of the IP blocks on the ICB *must* use addresses
	  allocated from the IPMMU (iova) for DMA with this option
	  enabled.

	  If unsure, say N.

choice
	prompt "IPMMU/IPMMUI address space size"
	default SHMOBILE_IOMMU_ADDRSIZE_2048MB
	depends on SHMOBILE_IOMMU
	help
	  This option sets IPMMU/IPMMUI address space size by
	  adjusting the 1st level page table size. The page table size
	  is calculated as follows:

	      page table size = number of page table entries * 4 bytes
	      number of page table entries = address space size / 1 MiB

	  For example, when the address space size is 2048 MiB, the
	  1st level page table size is 8192 bytes.

	config SHMOBILE_IOMMU_ADDRSIZE_2048MB
		bool "2 GiB"

	config SHMOBILE_IOMMU_ADDRSIZE_1024MB
		bool "1 GiB"

	config SHMOBILE_IOMMU_ADDRSIZE_512MB
		bool "512 MiB"

	config SHMOBILE_IOMMU_ADDRSIZE_256MB
		bool "256 MiB"

	config SHMOBILE_IOMMU_ADDRSIZE_128MB
		bool "128 MiB"

	config SHMOBILE_IOMMU_ADDRSIZE_64MB
		bool "64 MiB"

	config SHMOBILE_IOMMU_ADDRSIZE_32MB
		bool "32 MiB"

endchoice

config SHMOBILE_IOMMU_L1SIZE
	int
	default 8192 if SHMOBILE_IOMMU_ADDRSIZE_2048MB
	default 4096 if SHMOBILE_IOMMU_ADDRSIZE_1024MB
	default 2048 if SHMOBILE_IOMMU_ADDRSIZE_512MB
	default 1024 if SHMOBILE_IOMMU_ADDRSIZE_256MB
	default 512 if SHMOBILE_IOMMU_ADDRSIZE_128MB
	default 256 if SHMOBILE_IOMMU_ADDRSIZE_64MB
	default 128 if SHMOBILE_IOMMU_ADDRSIZE_32MB

config SPAPR_TCE_IOMMU
	bool "sPAPR TCE IOMMU Support"
	depends on PPC_POWERNV || PPC_PSERIES
	select IOMMU_API
	help
	  Enables bits of IOMMU API required by VFIO. The iommu_ops
	  is not implemented as it is not necessary for VFIO.

config ARM_SMMU
	bool "ARM Ltd. System MMU (SMMU) Support"
	depends on ARM64 || (ARM_LPAE && OF)
	select IOMMU_API
	select ARM_DMA_USE_IOMMU if ARM
	help
	  Support for implementations of the ARM System MMU architecture
	  versions 1 and 2. The driver supports both v7l and v8l table
	  formats with 4k and 64k page sizes.

	  Say Y here if your SoC includes an IOMMU device implementing
	  the ARM SMMU architecture.

endif # IOMMU_SUPPORT<|MERGE_RESOLUTION|>--- conflicted
+++ resolved
@@ -16,15 +16,6 @@
 config OF_IOMMU
        def_bool y
        depends on OF
-
-config FSL_PAMU
-	bool "Freescale IOMMU support"
-	depends on PPC_E500MC
-	select IOMMU_API
-	select GENERIC_ALLOCATOR
-	help
-<<<<<<< HEAD
-	  Freescale PAMU support.
 
 config  DUMMY_IOMMU
 	bool "Dummy IOMMU support for VFIO (UNSAFE)"
@@ -37,11 +28,16 @@
 	  The dummy vfio iommu driver can be enabled via
 	  /sys/kernel/vfio_iommu_dummy/enable_iommu_dummy attribute.
 	  If unsure, say N.
-=======
+
+config FSL_PAMU
+	bool "Freescale IOMMU support"
+	depends on PPC_E500MC
+	select IOMMU_API
+	select GENERIC_ALLOCATOR
+	help
 	  Freescale PAMU support. PAMU is the IOMMU present on Freescale QorIQ platforms.
 	  PAMU can authorize memory access, remap the memory address, and remap I/O
 	  transaction types.
->>>>>>> 78fd8223
 
 # MSM IOMMU support
 config MSM_IOMMU
