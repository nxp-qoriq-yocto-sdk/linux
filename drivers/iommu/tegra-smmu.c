--- conflicted
+++ resolved
@@ -757,11 +757,7 @@
 }
 
 static phys_addr_t smmu_iommu_iova_to_phys(struct iommu_domain *domain,
-<<<<<<< HEAD
-					   u64 iova)
-=======
 					   dma_addr_t iova)
->>>>>>> 8bb495e3
 {
 	struct smmu_as *as = domain->priv;
 	unsigned long *pte;
