/* linux/drivers/iommu/exynos_iommu.c
 *
 * Copyright (c) 2011 Samsung Electronics Co., Ltd.
 *		http://www.samsung.com
 *
 * This program is free software; you can redistribute it and/or modify
 * it under the terms of the GNU General Public License version 2 as
 * published by the Free Software Foundation.
 */

#ifdef CONFIG_EXYNOS_IOMMU_DEBUG
#define DEBUG
#endif

#include <linux/io.h>
#include <linux/interrupt.h>
#include <linux/platform_device.h>
#include <linux/slab.h>
#include <linux/pm_runtime.h>
#include <linux/clk.h>
#include <linux/err.h>
#include <linux/mm.h>
#include <linux/iommu.h>
#include <linux/errno.h>
#include <linux/list.h>
#include <linux/memblock.h>
#include <linux/export.h>

#include <asm/cacheflush.h>
#include <asm/pgtable.h>

#include <mach/sysmmu.h>

/* We does not consider super section mapping (16MB) */
#define SECT_ORDER 20
#define LPAGE_ORDER 16
#define SPAGE_ORDER 12

#define SECT_SIZE (1 << SECT_ORDER)
#define LPAGE_SIZE (1 << LPAGE_ORDER)
#define SPAGE_SIZE (1 << SPAGE_ORDER)

#define SECT_MASK (~(SECT_SIZE - 1))
#define LPAGE_MASK (~(LPAGE_SIZE - 1))
#define SPAGE_MASK (~(SPAGE_SIZE - 1))

#define lv1ent_fault(sent) (((*(sent) & 3) == 0) || ((*(sent) & 3) == 3))
#define lv1ent_page(sent) ((*(sent) & 3) == 1)
#define lv1ent_section(sent) ((*(sent) & 3) == 2)

#define lv2ent_fault(pent) ((*(pent) & 3) == 0)
#define lv2ent_small(pent) ((*(pent) & 2) == 2)
#define lv2ent_large(pent) ((*(pent) & 3) == 1)

#define section_phys(sent) (*(sent) & SECT_MASK)
#define section_offs(iova) ((iova) & 0xFFFFF)
#define lpage_phys(pent) (*(pent) & LPAGE_MASK)
#define lpage_offs(iova) ((iova) & 0xFFFF)
#define spage_phys(pent) (*(pent) & SPAGE_MASK)
#define spage_offs(iova) ((iova) & 0xFFF)

#define lv1ent_offset(iova) ((iova) >> SECT_ORDER)
#define lv2ent_offset(iova) (((iova) & 0xFF000) >> SPAGE_ORDER)

#define NUM_LV1ENTRIES 4096
#define NUM_LV2ENTRIES 256

#define LV2TABLE_SIZE (NUM_LV2ENTRIES * sizeof(long))

#define SPAGES_PER_LPAGE (LPAGE_SIZE / SPAGE_SIZE)

#define lv2table_base(sent) (*(sent) & 0xFFFFFC00)

#define mk_lv1ent_sect(pa) ((pa) | 2)
#define mk_lv1ent_page(pa) ((pa) | 1)
#define mk_lv2ent_lpage(pa) ((pa) | 1)
#define mk_lv2ent_spage(pa) ((pa) | 2)

#define CTRL_ENABLE	0x5
#define CTRL_BLOCK	0x7
#define CTRL_DISABLE	0x0

#define REG_MMU_CTRL		0x000
#define REG_MMU_CFG		0x004
#define REG_MMU_STATUS		0x008
#define REG_MMU_FLUSH		0x00C
#define REG_MMU_FLUSH_ENTRY	0x010
#define REG_PT_BASE_ADDR	0x014
#define REG_INT_STATUS		0x018
#define REG_INT_CLEAR		0x01C

#define REG_PAGE_FAULT_ADDR	0x024
#define REG_AW_FAULT_ADDR	0x028
#define REG_AR_FAULT_ADDR	0x02C
#define REG_DEFAULT_SLAVE_ADDR	0x030

#define REG_MMU_VERSION		0x034

#define REG_PB0_SADDR		0x04C
#define REG_PB0_EADDR		0x050
#define REG_PB1_SADDR		0x054
#define REG_PB1_EADDR		0x058

static unsigned long *section_entry(unsigned long *pgtable, unsigned long iova)
{
	return pgtable + lv1ent_offset(iova);
}

static unsigned long *page_entry(unsigned long *sent, unsigned long iova)
{
	return (unsigned long *)__va(lv2table_base(sent)) + lv2ent_offset(iova);
}

enum exynos_sysmmu_inttype {
	SYSMMU_PAGEFAULT,
	SYSMMU_AR_MULTIHIT,
	SYSMMU_AW_MULTIHIT,
	SYSMMU_BUSERROR,
	SYSMMU_AR_SECURITY,
	SYSMMU_AR_ACCESS,
	SYSMMU_AW_SECURITY,
	SYSMMU_AW_PROTECTION, /* 7 */
	SYSMMU_FAULT_UNKNOWN,
	SYSMMU_FAULTS_NUM
};

/*
 * @itype: type of fault.
 * @pgtable_base: the physical address of page table base. This is 0 if @itype
 *                is SYSMMU_BUSERROR.
 * @fault_addr: the device (virtual) address that the System MMU tried to
 *             translated. This is 0 if @itype is SYSMMU_BUSERROR.
 */
typedef int (*sysmmu_fault_handler_t)(enum exynos_sysmmu_inttype itype,
			unsigned long pgtable_base, unsigned long fault_addr);

static unsigned short fault_reg_offset[SYSMMU_FAULTS_NUM] = {
	REG_PAGE_FAULT_ADDR,
	REG_AR_FAULT_ADDR,
	REG_AW_FAULT_ADDR,
	REG_DEFAULT_SLAVE_ADDR,
	REG_AR_FAULT_ADDR,
	REG_AR_FAULT_ADDR,
	REG_AW_FAULT_ADDR,
	REG_AW_FAULT_ADDR
};

static char *sysmmu_fault_name[SYSMMU_FAULTS_NUM] = {
	"PAGE FAULT",
	"AR MULTI-HIT FAULT",
	"AW MULTI-HIT FAULT",
	"BUS ERROR",
	"AR SECURITY PROTECTION FAULT",
	"AR ACCESS PROTECTION FAULT",
	"AW SECURITY PROTECTION FAULT",
	"AW ACCESS PROTECTION FAULT",
	"UNKNOWN FAULT"
};

struct exynos_iommu_domain {
	struct list_head clients; /* list of sysmmu_drvdata.node */
	unsigned long *pgtable; /* lv1 page table, 16KB */
	short *lv2entcnt; /* free lv2 entry counter for each section */
	spinlock_t lock; /* lock for this structure */
	spinlock_t pgtablelock; /* lock for modifying page table @ pgtable */
};

struct sysmmu_drvdata {
	struct list_head node; /* entry of exynos_iommu_domain.clients */
	struct device *sysmmu;	/* System MMU's device descriptor */
	struct device *dev;	/* Owner of system MMU */
	char *dbgname;
	int nsfrs;
	void __iomem **sfrbases;
	struct clk *clk[2];
	int activations;
	rwlock_t lock;
	struct iommu_domain *domain;
	sysmmu_fault_handler_t fault_handler;
	unsigned long pgtable;
};

static bool set_sysmmu_active(struct sysmmu_drvdata *data)
{
	/* return true if the System MMU was not active previously
	   and it needs to be initialized */
	return ++data->activations == 1;
}

static bool set_sysmmu_inactive(struct sysmmu_drvdata *data)
{
	/* return true if the System MMU is needed to be disabled */
	BUG_ON(data->activations < 1);
	return --data->activations == 0;
}

static bool is_sysmmu_active(struct sysmmu_drvdata *data)
{
	return data->activations > 0;
}

static void sysmmu_unblock(void __iomem *sfrbase)
{
	__raw_writel(CTRL_ENABLE, sfrbase + REG_MMU_CTRL);
}

static bool sysmmu_block(void __iomem *sfrbase)
{
	int i = 120;

	__raw_writel(CTRL_BLOCK, sfrbase + REG_MMU_CTRL);
	while ((i > 0) && !(__raw_readl(sfrbase + REG_MMU_STATUS) & 1))
		--i;

	if (!(__raw_readl(sfrbase + REG_MMU_STATUS) & 1)) {
		sysmmu_unblock(sfrbase);
		return false;
	}

	return true;
}

static void __sysmmu_tlb_invalidate(void __iomem *sfrbase)
{
	__raw_writel(0x1, sfrbase + REG_MMU_FLUSH);
}

static void __sysmmu_tlb_invalidate_entry(void __iomem *sfrbase,
						unsigned long iova)
{
	__raw_writel((iova & SPAGE_MASK) | 1, sfrbase + REG_MMU_FLUSH_ENTRY);
}

static void __sysmmu_set_ptbase(void __iomem *sfrbase,
				       unsigned long pgd)
{
	__raw_writel(0x1, sfrbase + REG_MMU_CFG); /* 16KB LV1, LRU */
	__raw_writel(pgd, sfrbase + REG_PT_BASE_ADDR);

	__sysmmu_tlb_invalidate(sfrbase);
}

static void __sysmmu_set_prefbuf(void __iomem *sfrbase, unsigned long base,
						unsigned long size, int idx)
{
	__raw_writel(base, sfrbase + REG_PB0_SADDR + idx * 8);
	__raw_writel(size - 1 + base,  sfrbase + REG_PB0_EADDR + idx * 8);
}

void exynos_sysmmu_set_prefbuf(struct device *dev,
				unsigned long base0, unsigned long size0,
				unsigned long base1, unsigned long size1)
{
	struct sysmmu_drvdata *data = dev_get_drvdata(dev->archdata.iommu);
	unsigned long flags;
	int i;

	BUG_ON((base0 + size0) <= base0);
	BUG_ON((size1 > 0) && ((base1 + size1) <= base1));

	read_lock_irqsave(&data->lock, flags);
	if (!is_sysmmu_active(data))
		goto finish;

	for (i = 0; i < data->nsfrs; i++) {
		if ((readl(data->sfrbases[i] + REG_MMU_VERSION) >> 28) == 3) {
			if (!sysmmu_block(data->sfrbases[i]))
				continue;

			if (size1 == 0) {
				if (size0 <= SZ_128K) {
					base1 = base0;
					size1 = size0;
				} else {
					size1 = size0 -
						ALIGN(size0 / 2, SZ_64K);
					size0 = size0 - size1;
					base1 = base0 + size0;
				}
			}

			__sysmmu_set_prefbuf(
					data->sfrbases[i], base0, size0, 0);
			__sysmmu_set_prefbuf(
					data->sfrbases[i], base1, size1, 1);

			sysmmu_unblock(data->sfrbases[i]);
		}
	}
finish:
	read_unlock_irqrestore(&data->lock, flags);
}

static void __set_fault_handler(struct sysmmu_drvdata *data,
					sysmmu_fault_handler_t handler)
{
	unsigned long flags;

	write_lock_irqsave(&data->lock, flags);
	data->fault_handler = handler;
	write_unlock_irqrestore(&data->lock, flags);
}

void exynos_sysmmu_set_fault_handler(struct device *dev,
					sysmmu_fault_handler_t handler)
{
	struct sysmmu_drvdata *data = dev_get_drvdata(dev->archdata.iommu);

	__set_fault_handler(data, handler);
}

static int default_fault_handler(enum exynos_sysmmu_inttype itype,
		     unsigned long pgtable_base, unsigned long fault_addr)
{
	unsigned long *ent;

	if ((itype >= SYSMMU_FAULTS_NUM) || (itype < SYSMMU_PAGEFAULT))
		itype = SYSMMU_FAULT_UNKNOWN;

	pr_err("%s occurred at 0x%lx(Page table base: 0x%lx)\n",
			sysmmu_fault_name[itype], fault_addr, pgtable_base);

	ent = section_entry(__va(pgtable_base), fault_addr);
	pr_err("\tLv1 entry: 0x%lx\n", *ent);

	if (lv1ent_page(ent)) {
		ent = page_entry(ent, fault_addr);
		pr_err("\t Lv2 entry: 0x%lx\n", *ent);
	}

	pr_err("Generating Kernel OOPS... because it is unrecoverable.\n");

	BUG();

	return 0;
}

static irqreturn_t exynos_sysmmu_irq(int irq, void *dev_id)
{
	/* SYSMMU is in blocked when interrupt occurred. */
	struct sysmmu_drvdata *data = dev_id;
	struct resource *irqres;
	struct platform_device *pdev;
	enum exynos_sysmmu_inttype itype;
	unsigned long addr = -1;

	int i, ret = -ENOSYS;

	read_lock(&data->lock);

	WARN_ON(!is_sysmmu_active(data));

	pdev = to_platform_device(data->sysmmu);
	for (i = 0; i < (pdev->num_resources / 2); i++) {
		irqres = platform_get_resource(pdev, IORESOURCE_IRQ, i);
		if (irqres && ((int)irqres->start == irq))
			break;
	}

	if (i == pdev->num_resources) {
		itype = SYSMMU_FAULT_UNKNOWN;
	} else {
		itype = (enum exynos_sysmmu_inttype)
			__ffs(__raw_readl(data->sfrbases[i] + REG_INT_STATUS));
		if (WARN_ON(!((itype >= 0) && (itype < SYSMMU_FAULT_UNKNOWN))))
			itype = SYSMMU_FAULT_UNKNOWN;
		else
			addr = __raw_readl(
				data->sfrbases[i] + fault_reg_offset[itype]);
	}

	if (data->domain)
		ret = report_iommu_fault(data->domain, data->dev,
				addr, itype);

	if ((ret == -ENOSYS) && data->fault_handler) {
		unsigned long base = data->pgtable;
		if (itype != SYSMMU_FAULT_UNKNOWN)
			base = __raw_readl(
					data->sfrbases[i] + REG_PT_BASE_ADDR);
		ret = data->fault_handler(itype, base, addr);
	}

	if (!ret && (itype != SYSMMU_FAULT_UNKNOWN))
		__raw_writel(1 << itype, data->sfrbases[i] + REG_INT_CLEAR);
	else
		dev_dbg(data->sysmmu, "(%s) %s is not handled.\n",
				data->dbgname, sysmmu_fault_name[itype]);

	if (itype != SYSMMU_FAULT_UNKNOWN)
		sysmmu_unblock(data->sfrbases[i]);

	read_unlock(&data->lock);

	return IRQ_HANDLED;
}

static bool __exynos_sysmmu_disable(struct sysmmu_drvdata *data)
{
	unsigned long flags;
	bool disabled = false;
	int i;

	write_lock_irqsave(&data->lock, flags);

	if (!set_sysmmu_inactive(data))
		goto finish;

	for (i = 0; i < data->nsfrs; i++)
		__raw_writel(CTRL_DISABLE, data->sfrbases[i] + REG_MMU_CTRL);

	if (data->clk[1])
		clk_disable(data->clk[1]);
	if (data->clk[0])
		clk_disable(data->clk[0]);

	disabled = true;
	data->pgtable = 0;
	data->domain = NULL;
finish:
	write_unlock_irqrestore(&data->lock, flags);

	if (disabled)
		dev_dbg(data->sysmmu, "(%s) Disabled\n", data->dbgname);
	else
		dev_dbg(data->sysmmu, "(%s) %d times left to be disabled\n",
					data->dbgname, data->activations);

	return disabled;
}

/* __exynos_sysmmu_enable: Enables System MMU
 *
 * returns -error if an error occurred and System MMU is not enabled,
 * 0 if the System MMU has been just enabled and 1 if System MMU was already
 * enabled before.
 */
static int __exynos_sysmmu_enable(struct sysmmu_drvdata *data,
			unsigned long pgtable, struct iommu_domain *domain)
{
	int i, ret = 0;
	unsigned long flags;

	write_lock_irqsave(&data->lock, flags);

	if (!set_sysmmu_active(data)) {
		if (WARN_ON(pgtable != data->pgtable)) {
			ret = -EBUSY;
			set_sysmmu_inactive(data);
		} else {
			ret = 1;
		}

		dev_dbg(data->sysmmu, "(%s) Already enabled\n", data->dbgname);
		goto finish;
	}

	if (data->clk[0])
		clk_enable(data->clk[0]);
	if (data->clk[1])
		clk_enable(data->clk[1]);

	data->pgtable = pgtable;

	for (i = 0; i < data->nsfrs; i++) {
		__sysmmu_set_ptbase(data->sfrbases[i], pgtable);

		if ((readl(data->sfrbases[i] + REG_MMU_VERSION) >> 28) == 3) {
			/* System MMU version is 3.x */
			__raw_writel((1 << 12) | (2 << 28),
					data->sfrbases[i] + REG_MMU_CFG);
			__sysmmu_set_prefbuf(data->sfrbases[i], 0, -1, 0);
			__sysmmu_set_prefbuf(data->sfrbases[i], 0, -1, 1);
		}

		__raw_writel(CTRL_ENABLE, data->sfrbases[i] + REG_MMU_CTRL);
	}

	data->domain = domain;

	dev_dbg(data->sysmmu, "(%s) Enabled\n", data->dbgname);
finish:
	write_unlock_irqrestore(&data->lock, flags);

	return ret;
}

int exynos_sysmmu_enable(struct device *dev, unsigned long pgtable)
{
	struct sysmmu_drvdata *data = dev_get_drvdata(dev->archdata.iommu);
	int ret;

	BUG_ON(!memblock_is_memory(pgtable));

	ret = pm_runtime_get_sync(data->sysmmu);
	if (ret < 0) {
		dev_dbg(data->sysmmu, "(%s) Failed to enable\n", data->dbgname);
		return ret;
	}

	ret = __exynos_sysmmu_enable(data, pgtable, NULL);
	if (WARN_ON(ret < 0)) {
		pm_runtime_put(data->sysmmu);
		dev_err(data->sysmmu,
			"(%s) Already enabled with page table %#lx\n",
			data->dbgname, data->pgtable);
	} else {
		data->dev = dev;
	}

	return ret;
}

static bool exynos_sysmmu_disable(struct device *dev)
{
	struct sysmmu_drvdata *data = dev_get_drvdata(dev->archdata.iommu);
	bool disabled;

	disabled = __exynos_sysmmu_disable(data);
	pm_runtime_put(data->sysmmu);

	return disabled;
}

static void sysmmu_tlb_invalidate_entry(struct device *dev, unsigned long iova)
{
	unsigned long flags;
	struct sysmmu_drvdata *data = dev_get_drvdata(dev->archdata.iommu);

	read_lock_irqsave(&data->lock, flags);

	if (is_sysmmu_active(data)) {
		int i;
		for (i = 0; i < data->nsfrs; i++) {
			if (sysmmu_block(data->sfrbases[i])) {
				__sysmmu_tlb_invalidate_entry(
						data->sfrbases[i], iova);
				sysmmu_unblock(data->sfrbases[i]);
			}
		}
	} else {
		dev_dbg(data->sysmmu,
			"(%s) Disabled. Skipping invalidating TLB.\n",
			data->dbgname);
	}

	read_unlock_irqrestore(&data->lock, flags);
}

void exynos_sysmmu_tlb_invalidate(struct device *dev)
{
	unsigned long flags;
	struct sysmmu_drvdata *data = dev_get_drvdata(dev->archdata.iommu);

	read_lock_irqsave(&data->lock, flags);

	if (is_sysmmu_active(data)) {
		int i;
		for (i = 0; i < data->nsfrs; i++) {
			if (sysmmu_block(data->sfrbases[i])) {
				__sysmmu_tlb_invalidate(data->sfrbases[i]);
				sysmmu_unblock(data->sfrbases[i]);
			}
		}
	} else {
		dev_dbg(data->sysmmu,
			"(%s) Disabled. Skipping invalidating TLB.\n",
			data->dbgname);
	}

	read_unlock_irqrestore(&data->lock, flags);
}

static int exynos_sysmmu_probe(struct platform_device *pdev)
{
	int i, ret;
	struct device *dev;
	struct sysmmu_drvdata *data;

	dev = &pdev->dev;

	data = kzalloc(sizeof(*data), GFP_KERNEL);
	if (!data) {
		dev_dbg(dev, "Not enough memory\n");
		ret = -ENOMEM;
		goto err_alloc;
	}

	ret = dev_set_drvdata(dev, data);
	if (ret) {
		dev_dbg(dev, "Unabled to initialize driver data\n");
		goto err_init;
	}

	data->nsfrs = pdev->num_resources / 2;
	data->sfrbases = kmalloc(sizeof(*data->sfrbases) * data->nsfrs,
								GFP_KERNEL);
	if (data->sfrbases == NULL) {
		dev_dbg(dev, "Not enough memory\n");
		ret = -ENOMEM;
		goto err_init;
	}

	for (i = 0; i < data->nsfrs; i++) {
		struct resource *res;
		res = platform_get_resource(pdev, IORESOURCE_MEM, i);
		if (!res) {
			dev_dbg(dev, "Unable to find IOMEM region\n");
			ret = -ENOENT;
			goto err_res;
		}

		data->sfrbases[i] = ioremap(res->start, resource_size(res));
		if (!data->sfrbases[i]) {
			dev_dbg(dev, "Unable to map IOMEM @ PA:%#x\n",
							res->start);
			ret = -ENOENT;
			goto err_res;
		}
	}

	for (i = 0; i < data->nsfrs; i++) {
		ret = platform_get_irq(pdev, i);
		if (ret <= 0) {
			dev_dbg(dev, "Unable to find IRQ resource\n");
			goto err_irq;
		}

		ret = request_irq(ret, exynos_sysmmu_irq, 0,
					dev_name(dev), data);
		if (ret) {
			dev_dbg(dev, "Unabled to register interrupt handler\n");
			goto err_irq;
		}
	}

	if (dev_get_platdata(dev)) {
		char *deli, *beg;
		struct sysmmu_platform_data *platdata = dev_get_platdata(dev);

		beg = platdata->clockname;

		for (deli = beg; (*deli != '\0') && (*deli != ','); deli++)
			/* NOTHING */;

		if (*deli == '\0')
			deli = NULL;
		else
			*deli = '\0';

		data->clk[0] = clk_get(dev, beg);
		if (IS_ERR(data->clk[0])) {
			data->clk[0] = NULL;
			dev_dbg(dev, "No clock descriptor registered\n");
		}

		if (data->clk[0] && deli) {
			*deli = ',';
			data->clk[1] = clk_get(dev, deli + 1);
			if (IS_ERR(data->clk[1]))
				data->clk[1] = NULL;
		}

		data->dbgname = platdata->dbgname;
	}

	data->sysmmu = dev;
	rwlock_init(&data->lock);
	INIT_LIST_HEAD(&data->node);

	__set_fault_handler(data, &default_fault_handler);

	if (dev->parent)
		pm_runtime_enable(dev);

	dev_dbg(dev, "(%s) Initialized\n", data->dbgname);
	return 0;
err_irq:
	while (i-- > 0) {
		int irq;

		irq = platform_get_irq(pdev, i);
		free_irq(irq, data);
	}
err_res:
	while (data->nsfrs-- > 0)
		iounmap(data->sfrbases[data->nsfrs]);
	kfree(data->sfrbases);
err_init:
	kfree(data);
err_alloc:
	dev_err(dev, "Failed to initialize\n");
	return ret;
}

static struct platform_driver exynos_sysmmu_driver = {
	.probe		= exynos_sysmmu_probe,
	.driver		= {
		.owner		= THIS_MODULE,
		.name		= "exynos-sysmmu",
	}
};

static inline void pgtable_flush(void *vastart, void *vaend)
{
	dmac_flush_range(vastart, vaend);
	outer_flush_range(virt_to_phys(vastart),
				virt_to_phys(vaend));
}

static int exynos_iommu_domain_init(struct iommu_domain *domain)
{
	struct exynos_iommu_domain *priv;

	priv = kzalloc(sizeof(*priv), GFP_KERNEL);
	if (!priv)
		return -ENOMEM;

	priv->pgtable = (unsigned long *)__get_free_pages(
						GFP_KERNEL | __GFP_ZERO, 2);
	if (!priv->pgtable)
		goto err_pgtable;

	priv->lv2entcnt = (short *)__get_free_pages(
						GFP_KERNEL | __GFP_ZERO, 1);
	if (!priv->lv2entcnt)
		goto err_counter;

	pgtable_flush(priv->pgtable, priv->pgtable + NUM_LV1ENTRIES);

	spin_lock_init(&priv->lock);
	spin_lock_init(&priv->pgtablelock);
	INIT_LIST_HEAD(&priv->clients);

	domain->geometry.aperture_start = 0;
	domain->geometry.aperture_end   = ~0UL;
	domain->geometry.force_aperture = true;

	domain->priv = priv;
	return 0;

err_counter:
	free_pages((unsigned long)priv->pgtable, 2);
err_pgtable:
	kfree(priv);
	return -ENOMEM;
}

static void exynos_iommu_domain_destroy(struct iommu_domain *domain)
{
	struct exynos_iommu_domain *priv = domain->priv;
	struct sysmmu_drvdata *data;
	unsigned long flags;
	int i;

	WARN_ON(!list_empty(&priv->clients));

	spin_lock_irqsave(&priv->lock, flags);

	list_for_each_entry(data, &priv->clients, node) {
		while (!exynos_sysmmu_disable(data->dev))
			; /* until System MMU is actually disabled */
	}

	spin_unlock_irqrestore(&priv->lock, flags);

	for (i = 0; i < NUM_LV1ENTRIES; i++)
		if (lv1ent_page(priv->pgtable + i))
			kfree(__va(lv2table_base(priv->pgtable + i)));

	free_pages((unsigned long)priv->pgtable, 2);
	free_pages((unsigned long)priv->lv2entcnt, 1);
	kfree(domain->priv);
	domain->priv = NULL;
}

static int exynos_iommu_attach_device(struct iommu_domain *domain,
				   struct device *dev)
{
	struct sysmmu_drvdata *data = dev_get_drvdata(dev->archdata.iommu);
	struct exynos_iommu_domain *priv = domain->priv;
	unsigned long flags;
	int ret;

	ret = pm_runtime_get_sync(data->sysmmu);
	if (ret < 0)
		return ret;

	ret = 0;

	spin_lock_irqsave(&priv->lock, flags);

	ret = __exynos_sysmmu_enable(data, __pa(priv->pgtable), domain);

	if (ret == 0) {
		/* 'data->node' must not be appeared in priv->clients */
		BUG_ON(!list_empty(&data->node));
		data->dev = dev;
		list_add_tail(&data->node, &priv->clients);
	}

	spin_unlock_irqrestore(&priv->lock, flags);

	if (ret < 0) {
		dev_err(dev, "%s: Failed to attach IOMMU with pgtable %#lx\n",
				__func__, __pa(priv->pgtable));
		pm_runtime_put(data->sysmmu);
	} else if (ret > 0) {
		dev_dbg(dev, "%s: IOMMU with pgtable 0x%lx already attached\n",
					__func__, __pa(priv->pgtable));
	} else {
		dev_dbg(dev, "%s: Attached new IOMMU with pgtable 0x%lx\n",
					__func__, __pa(priv->pgtable));
	}

	return ret;
}

static void exynos_iommu_detach_device(struct iommu_domain *domain,
				    struct device *dev)
{
	struct sysmmu_drvdata *data = dev_get_drvdata(dev->archdata.iommu);
	struct exynos_iommu_domain *priv = domain->priv;
	struct list_head *pos;
	unsigned long flags;
	bool found = false;

	spin_lock_irqsave(&priv->lock, flags);

	list_for_each(pos, &priv->clients) {
		if (list_entry(pos, struct sysmmu_drvdata, node) == data) {
			found = true;
			break;
		}
	}

	if (!found)
		goto finish;

	if (__exynos_sysmmu_disable(data)) {
		dev_dbg(dev, "%s: Detached IOMMU with pgtable %#lx\n",
					__func__, __pa(priv->pgtable));
		list_del_init(&data->node);

	} else {
		dev_dbg(dev, "%s: Detaching IOMMU with pgtable %#lx delayed",
					__func__, __pa(priv->pgtable));
	}

finish:
	spin_unlock_irqrestore(&priv->lock, flags);

	if (found)
		pm_runtime_put(data->sysmmu);
}

static unsigned long *alloc_lv2entry(unsigned long *sent, unsigned long iova,
					short *pgcounter)
{
	if (lv1ent_fault(sent)) {
		unsigned long *pent;

		pent = kzalloc(LV2TABLE_SIZE, GFP_ATOMIC);
		BUG_ON((unsigned long)pent & (LV2TABLE_SIZE - 1));
		if (!pent)
			return NULL;

		*sent = mk_lv1ent_page(__pa(pent));
		*pgcounter = NUM_LV2ENTRIES;
		pgtable_flush(pent, pent + NUM_LV2ENTRIES);
		pgtable_flush(sent, sent + 1);
	}

	return page_entry(sent, iova);
}

static int lv1set_section(unsigned long *sent, phys_addr_t paddr, short *pgcnt)
{
	if (lv1ent_section(sent))
		return -EADDRINUSE;

	if (lv1ent_page(sent)) {
		if (*pgcnt != NUM_LV2ENTRIES)
			return -EADDRINUSE;

		kfree(page_entry(sent, 0));

		*pgcnt = 0;
	}

	*sent = mk_lv1ent_sect(paddr);

	pgtable_flush(sent, sent + 1);

	return 0;
}

static int lv2set_page(unsigned long *pent, phys_addr_t paddr, size_t size,
								short *pgcnt)
{
	if (size == SPAGE_SIZE) {
		if (!lv2ent_fault(pent))
			return -EADDRINUSE;

		*pent = mk_lv2ent_spage(paddr);
		pgtable_flush(pent, pent + 1);
		*pgcnt -= 1;
	} else { /* size == LPAGE_SIZE */
		int i;
		for (i = 0; i < SPAGES_PER_LPAGE; i++, pent++) {
			if (!lv2ent_fault(pent)) {
				memset(pent, 0, sizeof(*pent) * i);
				return -EADDRINUSE;
			}

			*pent = mk_lv2ent_lpage(paddr);
		}
		pgtable_flush(pent - SPAGES_PER_LPAGE, pent);
		*pgcnt -= SPAGES_PER_LPAGE;
	}

	return 0;
}

static int exynos_iommu_map(struct iommu_domain *domain, unsigned long iova,
			 phys_addr_t paddr, size_t size, int prot)
{
	struct exynos_iommu_domain *priv = domain->priv;
	unsigned long *entry;
	unsigned long flags;
	int ret = -ENOMEM;

	BUG_ON(priv->pgtable == NULL);

	spin_lock_irqsave(&priv->pgtablelock, flags);

	entry = section_entry(priv->pgtable, iova);

	if (size == SECT_SIZE) {
		ret = lv1set_section(entry, paddr,
					&priv->lv2entcnt[lv1ent_offset(iova)]);
	} else {
		unsigned long *pent;

		pent = alloc_lv2entry(entry, iova,
					&priv->lv2entcnt[lv1ent_offset(iova)]);

		if (!pent)
			ret = -ENOMEM;
		else
			ret = lv2set_page(pent, paddr, size,
					&priv->lv2entcnt[lv1ent_offset(iova)]);
	}

	if (ret) {
		pr_debug("%s: Failed to map iova 0x%lx/0x%x bytes\n",
							__func__, iova, size);
	}

	spin_unlock_irqrestore(&priv->pgtablelock, flags);

	return ret;
}

static size_t exynos_iommu_unmap(struct iommu_domain *domain,
					       unsigned long iova, size_t size)
{
	struct exynos_iommu_domain *priv = domain->priv;
	struct sysmmu_drvdata *data;
	unsigned long flags;
	unsigned long *ent;

	BUG_ON(priv->pgtable == NULL);

	spin_lock_irqsave(&priv->pgtablelock, flags);

	ent = section_entry(priv->pgtable, iova);

	if (lv1ent_section(ent)) {
		BUG_ON(size < SECT_SIZE);

		*ent = 0;
		pgtable_flush(ent, ent + 1);
		size = SECT_SIZE;
		goto done;
	}

	if (unlikely(lv1ent_fault(ent))) {
		if (size > SECT_SIZE)
			size = SECT_SIZE;
		goto done;
	}

	/* lv1ent_page(sent) == true here */

	ent = page_entry(ent, iova);

	if (unlikely(lv2ent_fault(ent))) {
		size = SPAGE_SIZE;
		goto done;
	}

	if (lv2ent_small(ent)) {
		*ent = 0;
		size = SPAGE_SIZE;
		priv->lv2entcnt[lv1ent_offset(iova)] += 1;
		goto done;
	}

	/* lv1ent_large(ent) == true here */
	BUG_ON(size < LPAGE_SIZE);

	memset(ent, 0, sizeof(*ent) * SPAGES_PER_LPAGE);

	size = LPAGE_SIZE;
	priv->lv2entcnt[lv1ent_offset(iova)] += SPAGES_PER_LPAGE;
done:
	spin_unlock_irqrestore(&priv->pgtablelock, flags);

	spin_lock_irqsave(&priv->lock, flags);
	list_for_each_entry(data, &priv->clients, node)
		sysmmu_tlb_invalidate_entry(data->dev, iova);
	spin_unlock_irqrestore(&priv->lock, flags);


	return size;
}

static phys_addr_t exynos_iommu_iova_to_phys(struct iommu_domain *domain,
<<<<<<< HEAD
					  u64 iova)
=======
					  dma_addr_t iova)
>>>>>>> 8bb495e3
{
	struct exynos_iommu_domain *priv = domain->priv;
	unsigned long *entry;
	unsigned long flags;
	phys_addr_t phys = 0;

	spin_lock_irqsave(&priv->pgtablelock, flags);

	entry = section_entry(priv->pgtable, iova);

	if (lv1ent_section(entry)) {
		phys = section_phys(entry) + section_offs(iova);
	} else if (lv1ent_page(entry)) {
		entry = page_entry(entry, iova);

		if (lv2ent_large(entry))
			phys = lpage_phys(entry) + lpage_offs(iova);
		else if (lv2ent_small(entry))
			phys = spage_phys(entry) + spage_offs(iova);
	}

	spin_unlock_irqrestore(&priv->pgtablelock, flags);

	return phys;
}

static struct iommu_ops exynos_iommu_ops = {
	.domain_init = &exynos_iommu_domain_init,
	.domain_destroy = &exynos_iommu_domain_destroy,
	.attach_dev = &exynos_iommu_attach_device,
	.detach_dev = &exynos_iommu_detach_device,
	.map = &exynos_iommu_map,
	.unmap = &exynos_iommu_unmap,
	.iova_to_phys = &exynos_iommu_iova_to_phys,
	.pgsize_bitmap = SECT_SIZE | LPAGE_SIZE | SPAGE_SIZE,
};

static int __init exynos_iommu_init(void)
{
	int ret;

	ret = platform_driver_register(&exynos_sysmmu_driver);

	if (ret == 0)
		bus_set_iommu(&platform_bus_type, &exynos_iommu_ops);

	return ret;
}
subsys_initcall(exynos_iommu_init);<|MERGE_RESOLUTION|>--- conflicted
+++ resolved
@@ -1027,11 +1027,7 @@
 }
 
 static phys_addr_t exynos_iommu_iova_to_phys(struct iommu_domain *domain,
-<<<<<<< HEAD
-					  u64 iova)
-=======
 					  dma_addr_t iova)
->>>>>>> 8bb495e3
 {
 	struct exynos_iommu_domain *priv = domain->priv;
 	unsigned long *entry;
