--- conflicted
+++ resolved
@@ -4,10 +4,5 @@
 
 obj-$(CONFIG_X86)		+= x86/
 obj-$(CONFIG_OLPC)		+= olpc/
-<<<<<<< HEAD
 obj-$(CONFIG_GOLDFISH)		+= goldfish/
-obj-$(CONFIG_CHROME_PLATFORMS)	+= chrome/
-obj-$(CONFIG_FSL_SOC)		+= fsl/
-=======
-obj-$(CONFIG_GOLDFISH)		+= goldfish/
->>>>>>> 5fb9d37f
+obj-$(CONFIG_FSL_SOC)		+= fsl/