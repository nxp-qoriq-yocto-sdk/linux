--- conflicted
+++ resolved
@@ -418,13 +418,8 @@
 		return PTR_ERR(ds3232->rtc);
 	}
 
-<<<<<<< HEAD
 	if (client->irq > 0) {
-		ret = request_irq(client->irq, ds3232_irq, 0,
-=======
-	if (client->irq >= 0) {
 		ret = devm_request_irq(&client->dev, client->irq, ds3232_irq, 0,
->>>>>>> 8bb495e3
 				 "ds3232", client);
 		if (ret) {
 			dev_err(&client->dev, "unable to request IRQ\n");
