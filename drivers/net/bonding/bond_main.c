/*
 * originally based on the dummy device.
 *
 * Copyright 1999, Thomas Davis, tadavis@lbl.gov.
 * Licensed under the GPL. Based on dummy.c, and eql.c devices.
 *
 * bonding.c: an Ethernet Bonding driver
 *
 * This is useful to talk to a Cisco EtherChannel compatible equipment:
 *	Cisco 5500
 *	Sun Trunking (Solaris)
 *	Alteon AceDirector Trunks
 *	Linux Bonding
 *	and probably many L2 switches ...
 *
 * How it works:
 *    ifconfig bond0 ipaddress netmask up
 *      will setup a network device, with an ip address.  No mac address
 *	will be assigned at this time.  The hw mac address will come from
 *	the first slave bonded to the channel.  All slaves will then use
 *	this hw mac address.
 *
 *    ifconfig bond0 down
 *         will release all slaves, marking them as down.
 *
 *    ifenslave bond0 eth0
 *	will attach eth0 to bond0 as a slave.  eth0 hw mac address will either
 *	a: be used as initial mac address
 *	b: if a hw mac address already is there, eth0's hw mac address
 *	   will then be set from bond0.
 *
 */

#include <linux/kernel.h>
#include <linux/module.h>
#include <linux/types.h>
#include <linux/fcntl.h>
#include <linux/interrupt.h>
#include <linux/ptrace.h>
#include <linux/ioport.h>
#include <linux/in.h>
#include <net/ip.h>
#include <linux/ip.h>
#include <linux/tcp.h>
#include <linux/udp.h>
#include <linux/slab.h>
#include <linux/string.h>
#include <linux/init.h>
#include <linux/timer.h>
#include <linux/socket.h>
#include <linux/ctype.h>
#include <linux/inet.h>
#include <linux/bitops.h>
#include <linux/io.h>
#include <asm/dma.h>
#include <linux/uaccess.h>
#include <linux/errno.h>
#include <linux/netdevice.h>
#include <linux/inetdevice.h>
#include <linux/igmp.h>
#include <linux/etherdevice.h>
#include <linux/skbuff.h>
#include <net/sock.h>
#include <linux/rtnetlink.h>
#include <linux/smp.h>
#include <linux/if_ether.h>
#include <net/arp.h>
#include <linux/mii.h>
#include <linux/ethtool.h>
#include <linux/if_vlan.h>
#include <linux/if_bonding.h>
#include <linux/jiffies.h>
#include <linux/preempt.h>
#include <net/route.h>
#include <net/net_namespace.h>
#include <net/netns/generic.h>
#include <net/pkt_sched.h>
#include <linux/rculist.h>
#include <net/flow_keys.h>
#include <net/switchdev.h>
#include <net/bonding.h>
#include <net/bond_3ad.h>
#include <net/bond_alb.h>

#include "bonding_priv.h"

/*---------------------------- Module parameters ----------------------------*/

/* monitor all links that often (in milliseconds). <=0 disables monitoring */

static int max_bonds	= BOND_DEFAULT_MAX_BONDS;
static int tx_queues	= BOND_DEFAULT_TX_QUEUES;
static int num_peer_notif = 1;
static int miimon;
static int updelay;
static int downdelay;
static int use_carrier	= 1;
static char *mode;
static char *primary;
static char *primary_reselect;
static char *lacp_rate;
static int min_links;
static char *ad_select;
static char *xmit_hash_policy;
static int arp_interval;
static char *arp_ip_target[BOND_MAX_ARP_TARGETS];
static char *arp_validate;
static char *arp_all_targets;
static char *fail_over_mac;
static int all_slaves_active;
static struct bond_params bonding_defaults;
static int resend_igmp = BOND_DEFAULT_RESEND_IGMP;
static int packets_per_slave = 1;
static int lp_interval = BOND_ALB_DEFAULT_LP_INTERVAL;

module_param(max_bonds, int, 0);
MODULE_PARM_DESC(max_bonds, "Max number of bonded devices");
module_param(tx_queues, int, 0);
MODULE_PARM_DESC(tx_queues, "Max number of transmit queues (default = 16)");
module_param_named(num_grat_arp, num_peer_notif, int, 0644);
MODULE_PARM_DESC(num_grat_arp, "Number of peer notifications to send on "
			       "failover event (alias of num_unsol_na)");
module_param_named(num_unsol_na, num_peer_notif, int, 0644);
MODULE_PARM_DESC(num_unsol_na, "Number of peer notifications to send on "
			       "failover event (alias of num_grat_arp)");
module_param(miimon, int, 0);
MODULE_PARM_DESC(miimon, "Link check interval in milliseconds");
module_param(updelay, int, 0);
MODULE_PARM_DESC(updelay, "Delay before considering link up, in milliseconds");
module_param(downdelay, int, 0);
MODULE_PARM_DESC(downdelay, "Delay before considering link down, "
			    "in milliseconds");
module_param(use_carrier, int, 0);
MODULE_PARM_DESC(use_carrier, "Use netif_carrier_ok (vs MII ioctls) in miimon; "
			      "0 for off, 1 for on (default)");
module_param(mode, charp, 0);
MODULE_PARM_DESC(mode, "Mode of operation; 0 for balance-rr, "
		       "1 for active-backup, 2 for balance-xor, "
		       "3 for broadcast, 4 for 802.3ad, 5 for balance-tlb, "
		       "6 for balance-alb");
module_param(primary, charp, 0);
MODULE_PARM_DESC(primary, "Primary network device to use");
module_param(primary_reselect, charp, 0);
MODULE_PARM_DESC(primary_reselect, "Reselect primary slave "
				   "once it comes up; "
				   "0 for always (default), "
				   "1 for only if speed of primary is "
				   "better, "
				   "2 for only on active slave "
				   "failure");
module_param(lacp_rate, charp, 0);
MODULE_PARM_DESC(lacp_rate, "LACPDU tx rate to request from 802.3ad partner; "
			    "0 for slow, 1 for fast");
module_param(ad_select, charp, 0);
MODULE_PARM_DESC(ad_select, "803.ad aggregation selection logic; "
			    "0 for stable (default), 1 for bandwidth, "
			    "2 for count");
module_param(min_links, int, 0);
MODULE_PARM_DESC(min_links, "Minimum number of available links before turning on carrier");

module_param(xmit_hash_policy, charp, 0);
MODULE_PARM_DESC(xmit_hash_policy, "balance-xor and 802.3ad hashing method; "
				   "0 for layer 2 (default), 1 for layer 3+4, "
				   "2 for layer 2+3, 3 for encap layer 2+3, "
				   "4 for encap layer 3+4");
module_param(arp_interval, int, 0);
MODULE_PARM_DESC(arp_interval, "arp interval in milliseconds");
module_param_array(arp_ip_target, charp, NULL, 0);
MODULE_PARM_DESC(arp_ip_target, "arp targets in n.n.n.n form");
module_param(arp_validate, charp, 0);
MODULE_PARM_DESC(arp_validate, "validate src/dst of ARP probes; "
			       "0 for none (default), 1 for active, "
			       "2 for backup, 3 for all");
module_param(arp_all_targets, charp, 0);
MODULE_PARM_DESC(arp_all_targets, "fail on any/all arp targets timeout; 0 for any (default), 1 for all");
module_param(fail_over_mac, charp, 0);
MODULE_PARM_DESC(fail_over_mac, "For active-backup, do not set all slaves to "
				"the same MAC; 0 for none (default), "
				"1 for active, 2 for follow");
module_param(all_slaves_active, int, 0);
MODULE_PARM_DESC(all_slaves_active, "Keep all frames received on an interface "
				     "by setting active flag for all slaves; "
				     "0 for never (default), 1 for always.");
module_param(resend_igmp, int, 0);
MODULE_PARM_DESC(resend_igmp, "Number of IGMP membership reports to send on "
			      "link failure");
module_param(packets_per_slave, int, 0);
MODULE_PARM_DESC(packets_per_slave, "Packets to send per slave in balance-rr "
				    "mode; 0 for a random slave, 1 packet per "
				    "slave (default), >1 packets per slave.");
module_param(lp_interval, uint, 0);
MODULE_PARM_DESC(lp_interval, "The number of seconds between instances where "
			      "the bonding driver sends learning packets to "
			      "each slaves peer switch. The default is 1.");

/*----------------------------- Global variables ----------------------------*/

#ifdef CONFIG_NET_POLL_CONTROLLER
atomic_t netpoll_block_tx = ATOMIC_INIT(0);
#endif

int bond_net_id __read_mostly;

static __be32 arp_target[BOND_MAX_ARP_TARGETS];
static int arp_ip_count;
static int bond_mode	= BOND_MODE_ROUNDROBIN;
static int xmit_hashtype = BOND_XMIT_POLICY_LAYER2;
static int lacp_fast;

/*-------------------------- Forward declarations ---------------------------*/

static int bond_init(struct net_device *bond_dev);
static void bond_uninit(struct net_device *bond_dev);
static struct rtnl_link_stats64 *bond_get_stats(struct net_device *bond_dev,
						struct rtnl_link_stats64 *stats);
static void bond_slave_arr_handler(struct work_struct *work);
static bool bond_time_in_interval(struct bonding *bond, unsigned long last_act,
				  int mod);

/*---------------------------- General routines -----------------------------*/

const char *bond_mode_name(int mode)
{
	static const char *names[] = {
		[BOND_MODE_ROUNDROBIN] = "load balancing (round-robin)",
		[BOND_MODE_ACTIVEBACKUP] = "fault-tolerance (active-backup)",
		[BOND_MODE_XOR] = "load balancing (xor)",
		[BOND_MODE_BROADCAST] = "fault-tolerance (broadcast)",
		[BOND_MODE_8023AD] = "IEEE 802.3ad Dynamic link aggregation",
		[BOND_MODE_TLB] = "transmit load balancing",
		[BOND_MODE_ALB] = "adaptive load balancing",
	};

	if (mode < BOND_MODE_ROUNDROBIN || mode > BOND_MODE_ALB)
		return "unknown";

	return names[mode];
}

/*---------------------------------- VLAN -----------------------------------*/

/**
 * bond_dev_queue_xmit - Prepare skb for xmit.
 *
 * @bond: bond device that got this skb for tx.
 * @skb: hw accel VLAN tagged skb to transmit
 * @slave_dev: slave that is supposed to xmit this skbuff
 */
void bond_dev_queue_xmit(struct bonding *bond, struct sk_buff *skb,
			struct net_device *slave_dev)
{
	skb->dev = slave_dev;

	BUILD_BUG_ON(sizeof(skb->queue_mapping) !=
		     sizeof(qdisc_skb_cb(skb)->slave_dev_queue_mapping));
	skb->queue_mapping = qdisc_skb_cb(skb)->slave_dev_queue_mapping;

	if (unlikely(netpoll_tx_running(bond->dev)))
		bond_netpoll_send_skb(bond_get_slave_by_dev(bond, slave_dev), skb);
	else
		dev_queue_xmit(skb);
}

/* In the following 2 functions, bond_vlan_rx_add_vid and bond_vlan_rx_kill_vid,
 * We don't protect the slave list iteration with a lock because:
 * a. This operation is performed in IOCTL context,
 * b. The operation is protected by the RTNL semaphore in the 8021q code,
 * c. Holding a lock with BH disabled while directly calling a base driver
 *    entry point is generally a BAD idea.
 *
 * The design of synchronization/protection for this operation in the 8021q
 * module is good for one or more VLAN devices over a single physical device
 * and cannot be extended for a teaming solution like bonding, so there is a
 * potential race condition here where a net device from the vlan group might
 * be referenced (either by a base driver or the 8021q code) while it is being
 * removed from the system. However, it turns out we're not making matters
 * worse, and if it works for regular VLAN usage it will work here too.
*/

/**
 * bond_vlan_rx_add_vid - Propagates adding an id to slaves
 * @bond_dev: bonding net device that got called
 * @vid: vlan id being added
 */
static int bond_vlan_rx_add_vid(struct net_device *bond_dev,
				__be16 proto, u16 vid)
{
	struct bonding *bond = netdev_priv(bond_dev);
	struct slave *slave, *rollback_slave;
	struct list_head *iter;
	int res;

	bond_for_each_slave(bond, slave, iter) {
		res = vlan_vid_add(slave->dev, proto, vid);
		if (res)
			goto unwind;
	}

	return 0;

unwind:
	/* unwind to the slave that failed */
	bond_for_each_slave(bond, rollback_slave, iter) {
		if (rollback_slave == slave)
			break;

		vlan_vid_del(rollback_slave->dev, proto, vid);
	}

	return res;
}

/**
 * bond_vlan_rx_kill_vid - Propagates deleting an id to slaves
 * @bond_dev: bonding net device that got called
 * @vid: vlan id being removed
 */
static int bond_vlan_rx_kill_vid(struct net_device *bond_dev,
				 __be16 proto, u16 vid)
{
	struct bonding *bond = netdev_priv(bond_dev);
	struct list_head *iter;
	struct slave *slave;

	bond_for_each_slave(bond, slave, iter)
		vlan_vid_del(slave->dev, proto, vid);

	if (bond_is_lb(bond))
		bond_alb_clear_vlan(bond, vid);

	return 0;
}

/*------------------------------- Link status -------------------------------*/

/* Set the carrier state for the master according to the state of its
 * slaves.  If any slaves are up, the master is up.  In 802.3ad mode,
 * do special 802.3ad magic.
 *
 * Returns zero if carrier state does not change, nonzero if it does.
 */
int bond_set_carrier(struct bonding *bond)
{
	struct list_head *iter;
	struct slave *slave;

	if (!bond_has_slaves(bond))
		goto down;

	if (BOND_MODE(bond) == BOND_MODE_8023AD)
		return bond_3ad_set_carrier(bond);

	bond_for_each_slave(bond, slave, iter) {
		if (slave->link == BOND_LINK_UP) {
			if (!netif_carrier_ok(bond->dev)) {
				netif_carrier_on(bond->dev);
				return 1;
			}
			return 0;
		}
	}

down:
	if (netif_carrier_ok(bond->dev)) {
		netif_carrier_off(bond->dev);
		return 1;
	}
	return 0;
}

/* Get link speed and duplex from the slave's base driver
 * using ethtool. If for some reason the call fails or the
 * values are invalid, set speed and duplex to -1,
 * and return.
 */
static void bond_update_speed_duplex(struct slave *slave)
{
	struct net_device *slave_dev = slave->dev;
	struct ethtool_cmd ecmd;
	u32 slave_speed;
	int res;

	slave->speed = SPEED_UNKNOWN;
	slave->duplex = DUPLEX_UNKNOWN;

	res = __ethtool_get_settings(slave_dev, &ecmd);
	if (res < 0)
		return;

	slave_speed = ethtool_cmd_speed(&ecmd);
	if (slave_speed == 0 || slave_speed == ((__u32) -1))
		return;

	switch (ecmd.duplex) {
	case DUPLEX_FULL:
	case DUPLEX_HALF:
		break;
	default:
		return;
	}

	slave->speed = slave_speed;
	slave->duplex = ecmd.duplex;

	return;
}

const char *bond_slave_link_status(s8 link)
{
	switch (link) {
	case BOND_LINK_UP:
		return "up";
	case BOND_LINK_FAIL:
		return "going down";
	case BOND_LINK_DOWN:
		return "down";
	case BOND_LINK_BACK:
		return "going back";
	default:
		return "unknown";
	}
}

/* if <dev> supports MII link status reporting, check its link status.
 *
 * We either do MII/ETHTOOL ioctls, or check netif_carrier_ok(),
 * depending upon the setting of the use_carrier parameter.
 *
 * Return either BMSR_LSTATUS, meaning that the link is up (or we
 * can't tell and just pretend it is), or 0, meaning that the link is
 * down.
 *
 * If reporting is non-zero, instead of faking link up, return -1 if
 * both ETHTOOL and MII ioctls fail (meaning the device does not
 * support them).  If use_carrier is set, return whatever it says.
 * It'd be nice if there was a good way to tell if a driver supports
 * netif_carrier, but there really isn't.
 */
static int bond_check_dev_link(struct bonding *bond,
			       struct net_device *slave_dev, int reporting)
{
	const struct net_device_ops *slave_ops = slave_dev->netdev_ops;
	int (*ioctl)(struct net_device *, struct ifreq *, int);
	struct ifreq ifr;
	struct mii_ioctl_data *mii;

	if (!reporting && !netif_running(slave_dev))
		return 0;

	if (bond->params.use_carrier)
		return netif_carrier_ok(slave_dev) ? BMSR_LSTATUS : 0;

	/* Try to get link status using Ethtool first. */
	if (slave_dev->ethtool_ops->get_link)
		return slave_dev->ethtool_ops->get_link(slave_dev) ?
			BMSR_LSTATUS : 0;

	/* Ethtool can't be used, fallback to MII ioctls. */
	ioctl = slave_ops->ndo_do_ioctl;
	if (ioctl) {
		/* TODO: set pointer to correct ioctl on a per team member
		 *       bases to make this more efficient. that is, once
		 *       we determine the correct ioctl, we will always
		 *       call it and not the others for that team
		 *       member.
		 */

		/* We cannot assume that SIOCGMIIPHY will also read a
		 * register; not all network drivers (e.g., e100)
		 * support that.
		 */

		/* Yes, the mii is overlaid on the ifreq.ifr_ifru */
		strncpy(ifr.ifr_name, slave_dev->name, IFNAMSIZ);
		mii = if_mii(&ifr);
		if (IOCTL(slave_dev, &ifr, SIOCGMIIPHY) == 0) {
			mii->reg_num = MII_BMSR;
			if (IOCTL(slave_dev, &ifr, SIOCGMIIREG) == 0)
				return mii->val_out & BMSR_LSTATUS;
		}
	}

	/* If reporting, report that either there's no dev->do_ioctl,
	 * or both SIOCGMIIREG and get_link failed (meaning that we
	 * cannot report link status).  If not reporting, pretend
	 * we're ok.
	 */
	return reporting ? -1 : BMSR_LSTATUS;
}

/*----------------------------- Multicast list ------------------------------*/

/* Push the promiscuity flag down to appropriate slaves */
static int bond_set_promiscuity(struct bonding *bond, int inc)
{
	struct list_head *iter;
	int err = 0;

	if (bond_uses_primary(bond)) {
		struct slave *curr_active = rtnl_dereference(bond->curr_active_slave);

		if (curr_active)
			err = dev_set_promiscuity(curr_active->dev, inc);
	} else {
		struct slave *slave;

		bond_for_each_slave(bond, slave, iter) {
			err = dev_set_promiscuity(slave->dev, inc);
			if (err)
				return err;
		}
	}
	return err;
}

/* Push the allmulti flag down to all slaves */
static int bond_set_allmulti(struct bonding *bond, int inc)
{
	struct list_head *iter;
	int err = 0;

	if (bond_uses_primary(bond)) {
		struct slave *curr_active = rtnl_dereference(bond->curr_active_slave);

		if (curr_active)
			err = dev_set_allmulti(curr_active->dev, inc);
	} else {
		struct slave *slave;

		bond_for_each_slave(bond, slave, iter) {
			err = dev_set_allmulti(slave->dev, inc);
			if (err)
				return err;
		}
	}
	return err;
}

/* Retrieve the list of registered multicast addresses for the bonding
 * device and retransmit an IGMP JOIN request to the current active
 * slave.
 */
static void bond_resend_igmp_join_requests_delayed(struct work_struct *work)
{
	struct bonding *bond = container_of(work, struct bonding,
					    mcast_work.work);

	if (!rtnl_trylock()) {
		queue_delayed_work(bond->wq, &bond->mcast_work, 1);
		return;
	}
	call_netdevice_notifiers(NETDEV_RESEND_IGMP, bond->dev);

	if (bond->igmp_retrans > 1) {
		bond->igmp_retrans--;
		queue_delayed_work(bond->wq, &bond->mcast_work, HZ/5);
	}
	rtnl_unlock();
}

/* Flush bond's hardware addresses from slave */
static void bond_hw_addr_flush(struct net_device *bond_dev,
			       struct net_device *slave_dev)
{
	struct bonding *bond = netdev_priv(bond_dev);

	dev_uc_unsync(slave_dev, bond_dev);
	dev_mc_unsync(slave_dev, bond_dev);

	if (BOND_MODE(bond) == BOND_MODE_8023AD) {
		/* del lacpdu mc addr from mc list */
		u8 lacpdu_multicast[ETH_ALEN] = MULTICAST_LACPDU_ADDR;

		dev_mc_del(slave_dev, lacpdu_multicast);
	}
}

/*--------------------------- Active slave change ---------------------------*/

/* Update the hardware address list and promisc/allmulti for the new and
 * old active slaves (if any).  Modes that are not using primary keep all
 * slaves up date at all times; only the modes that use primary need to call
 * this function to swap these settings during a failover.
 */
static void bond_hw_addr_swap(struct bonding *bond, struct slave *new_active,
			      struct slave *old_active)
{
	if (old_active) {
		if (bond->dev->flags & IFF_PROMISC)
			dev_set_promiscuity(old_active->dev, -1);

		if (bond->dev->flags & IFF_ALLMULTI)
			dev_set_allmulti(old_active->dev, -1);

		bond_hw_addr_flush(bond->dev, old_active->dev);
	}

	if (new_active) {
		/* FIXME: Signal errors upstream. */
		if (bond->dev->flags & IFF_PROMISC)
			dev_set_promiscuity(new_active->dev, 1);

		if (bond->dev->flags & IFF_ALLMULTI)
			dev_set_allmulti(new_active->dev, 1);

		netif_addr_lock_bh(bond->dev);
		dev_uc_sync(new_active->dev, bond->dev);
		dev_mc_sync(new_active->dev, bond->dev);
		netif_addr_unlock_bh(bond->dev);
	}
}

/**
 * bond_set_dev_addr - clone slave's address to bond
 * @bond_dev: bond net device
 * @slave_dev: slave net device
 *
 * Should be called with RTNL held.
 */
static void bond_set_dev_addr(struct net_device *bond_dev,
			      struct net_device *slave_dev)
{
	netdev_dbg(bond_dev, "bond_dev=%p slave_dev=%p slave_dev->addr_len=%d\n",
		   bond_dev, slave_dev, slave_dev->addr_len);
	memcpy(bond_dev->dev_addr, slave_dev->dev_addr, slave_dev->addr_len);
	bond_dev->addr_assign_type = NET_ADDR_STOLEN;
	call_netdevice_notifiers(NETDEV_CHANGEADDR, bond_dev);
}

static struct slave *bond_get_old_active(struct bonding *bond,
					 struct slave *new_active)
{
	struct slave *slave;
	struct list_head *iter;

	bond_for_each_slave(bond, slave, iter) {
		if (slave == new_active)
			continue;

		if (ether_addr_equal(bond->dev->dev_addr, slave->dev->dev_addr))
			return slave;
	}

	return NULL;
}

/* bond_do_fail_over_mac
 *
 * Perform special MAC address swapping for fail_over_mac settings
 *
 * Called with RTNL
 */
static void bond_do_fail_over_mac(struct bonding *bond,
				  struct slave *new_active,
				  struct slave *old_active)
{
	u8 tmp_mac[ETH_ALEN];
	struct sockaddr saddr;
	int rv;

	switch (bond->params.fail_over_mac) {
	case BOND_FOM_ACTIVE:
		if (new_active)
			bond_set_dev_addr(bond->dev, new_active->dev);
		break;
	case BOND_FOM_FOLLOW:
		/* if new_active && old_active, swap them
		 * if just old_active, do nothing (going to no active slave)
		 * if just new_active, set new_active to bond's MAC
		 */
		if (!new_active)
			return;

		if (!old_active)
			old_active = bond_get_old_active(bond, new_active);

		if (old_active) {
			ether_addr_copy(tmp_mac, new_active->dev->dev_addr);
			ether_addr_copy(saddr.sa_data,
					old_active->dev->dev_addr);
			saddr.sa_family = new_active->dev->type;
		} else {
			ether_addr_copy(saddr.sa_data, bond->dev->dev_addr);
			saddr.sa_family = bond->dev->type;
		}

		rv = dev_set_mac_address(new_active->dev, &saddr);
		if (rv) {
			netdev_err(bond->dev, "Error %d setting MAC of slave %s\n",
				   -rv, new_active->dev->name);
			goto out;
		}

		if (!old_active)
			goto out;

		ether_addr_copy(saddr.sa_data, tmp_mac);
		saddr.sa_family = old_active->dev->type;

		rv = dev_set_mac_address(old_active->dev, &saddr);
		if (rv)
			netdev_err(bond->dev, "Error %d setting MAC of slave %s\n",
				   -rv, new_active->dev->name);
out:
		break;
	default:
		netdev_err(bond->dev, "bond_do_fail_over_mac impossible: bad policy %d\n",
			   bond->params.fail_over_mac);
		break;
	}

}

static bool bond_should_change_active(struct bonding *bond)
{
	struct slave *prim = rtnl_dereference(bond->primary_slave);
	struct slave *curr = rtnl_dereference(bond->curr_active_slave);

	if (!prim || !curr || curr->link != BOND_LINK_UP)
		return true;
	if (bond->force_primary) {
		bond->force_primary = false;
		return true;
	}
	if (bond->params.primary_reselect == BOND_PRI_RESELECT_BETTER &&
	    (prim->speed < curr->speed ||
	     (prim->speed == curr->speed && prim->duplex <= curr->duplex)))
		return false;
	if (bond->params.primary_reselect == BOND_PRI_RESELECT_FAILURE)
		return false;
	return true;
}

/**
 * find_best_interface - select the best available slave to be the active one
 * @bond: our bonding struct
 */
static struct slave *bond_find_best_slave(struct bonding *bond)
{
	struct slave *slave, *bestslave = NULL, *primary;
	struct list_head *iter;
	int mintime = bond->params.updelay;

	primary = rtnl_dereference(bond->primary_slave);
	if (primary && primary->link == BOND_LINK_UP &&
	    bond_should_change_active(bond))
		return primary;

	bond_for_each_slave(bond, slave, iter) {
		if (slave->link == BOND_LINK_UP)
			return slave;
		if (slave->link == BOND_LINK_BACK && bond_slave_is_up(slave) &&
		    slave->delay < mintime) {
			mintime = slave->delay;
			bestslave = slave;
		}
	}

	return bestslave;
}

static bool bond_should_notify_peers(struct bonding *bond)
{
	struct slave *slave;

	rcu_read_lock();
	slave = rcu_dereference(bond->curr_active_slave);
	rcu_read_unlock();

	netdev_dbg(bond->dev, "bond_should_notify_peers: slave %s\n",
		   slave ? slave->dev->name : "NULL");

	if (!slave || !bond->send_peer_notif ||
	    test_bit(__LINK_STATE_LINKWATCH_PENDING, &slave->dev->state))
		return false;

	return true;
}

/**
 * change_active_interface - change the active slave into the specified one
 * @bond: our bonding struct
 * @new: the new slave to make the active one
 *
 * Set the new slave to the bond's settings and unset them on the old
 * curr_active_slave.
 * Setting include flags, mc-list, promiscuity, allmulti, etc.
 *
 * If @new's link state is %BOND_LINK_BACK we'll set it to %BOND_LINK_UP,
 * because it is apparently the best available slave we have, even though its
 * updelay hasn't timed out yet.
 *
 * Caller must hold RTNL.
 */
void bond_change_active_slave(struct bonding *bond, struct slave *new_active)
{
	struct slave *old_active;

	ASSERT_RTNL();

	old_active = rtnl_dereference(bond->curr_active_slave);

	if (old_active == new_active)
		return;

	if (new_active) {
		new_active->last_link_up = jiffies;

		if (new_active->link == BOND_LINK_BACK) {
			if (bond_uses_primary(bond)) {
				netdev_info(bond->dev, "making interface %s the new active one %d ms earlier\n",
					    new_active->dev->name,
					    (bond->params.updelay - new_active->delay) * bond->params.miimon);
			}

			new_active->delay = 0;
			bond_set_slave_link_state(new_active, BOND_LINK_UP);

			if (BOND_MODE(bond) == BOND_MODE_8023AD)
				bond_3ad_handle_link_change(new_active, BOND_LINK_UP);

			if (bond_is_lb(bond))
				bond_alb_handle_link_change(bond, new_active, BOND_LINK_UP);
		} else {
			if (bond_uses_primary(bond)) {
				netdev_info(bond->dev, "making interface %s the new active one\n",
					    new_active->dev->name);
			}
		}
	}

	if (bond_uses_primary(bond))
		bond_hw_addr_swap(bond, new_active, old_active);

	if (bond_is_lb(bond)) {
		bond_alb_handle_active_change(bond, new_active);
		if (old_active)
			bond_set_slave_inactive_flags(old_active,
						      BOND_SLAVE_NOTIFY_NOW);
		if (new_active)
			bond_set_slave_active_flags(new_active,
						    BOND_SLAVE_NOTIFY_NOW);
	} else {
		rcu_assign_pointer(bond->curr_active_slave, new_active);
	}

	if (BOND_MODE(bond) == BOND_MODE_ACTIVEBACKUP) {
		if (old_active)
			bond_set_slave_inactive_flags(old_active,
						      BOND_SLAVE_NOTIFY_NOW);

		if (new_active) {
			bool should_notify_peers = false;

			bond_set_slave_active_flags(new_active,
						    BOND_SLAVE_NOTIFY_NOW);

			if (bond->params.fail_over_mac)
				bond_do_fail_over_mac(bond, new_active,
						      old_active);

			if (netif_running(bond->dev)) {
				bond->send_peer_notif =
					bond->params.num_peer_notif;
				should_notify_peers =
					bond_should_notify_peers(bond);
			}

			call_netdevice_notifiers(NETDEV_BONDING_FAILOVER, bond->dev);
			if (should_notify_peers)
				call_netdevice_notifiers(NETDEV_NOTIFY_PEERS,
							 bond->dev);
		}
	}

	/* resend IGMP joins since active slave has changed or
	 * all were sent on curr_active_slave.
	 * resend only if bond is brought up with the affected
	 * bonding modes and the retransmission is enabled
	 */
	if (netif_running(bond->dev) && (bond->params.resend_igmp > 0) &&
	    ((bond_uses_primary(bond) && new_active) ||
	     BOND_MODE(bond) == BOND_MODE_ROUNDROBIN)) {
		bond->igmp_retrans = bond->params.resend_igmp;
		queue_delayed_work(bond->wq, &bond->mcast_work, 1);
	}
}

/**
 * bond_select_active_slave - select a new active slave, if needed
 * @bond: our bonding struct
 *
 * This functions should be called when one of the following occurs:
 * - The old curr_active_slave has been released or lost its link.
 * - The primary_slave has got its link back.
 * - A slave has got its link back and there's no old curr_active_slave.
 *
 * Caller must hold RTNL.
 */
void bond_select_active_slave(struct bonding *bond)
{
	struct slave *best_slave;
	int rv;

	ASSERT_RTNL();

	best_slave = bond_find_best_slave(bond);
	if (best_slave != rtnl_dereference(bond->curr_active_slave)) {
		bond_change_active_slave(bond, best_slave);
		rv = bond_set_carrier(bond);
		if (!rv)
			return;

		if (netif_carrier_ok(bond->dev)) {
			netdev_info(bond->dev, "first active interface up!\n");
		} else {
			netdev_info(bond->dev, "now running without any active interface!\n");
		}
	}
}

#ifdef CONFIG_NET_POLL_CONTROLLER
static inline int slave_enable_netpoll(struct slave *slave)
{
	struct netpoll *np;
	int err = 0;

	np = kzalloc(sizeof(*np), GFP_KERNEL);
	err = -ENOMEM;
	if (!np)
		goto out;

	err = __netpoll_setup(np, slave->dev);
	if (err) {
		kfree(np);
		goto out;
	}
	slave->np = np;
out:
	return err;
}
static inline void slave_disable_netpoll(struct slave *slave)
{
	struct netpoll *np = slave->np;

	if (!np)
		return;

	slave->np = NULL;
	__netpoll_free_async(np);
}

static void bond_poll_controller(struct net_device *bond_dev)
{
	struct bonding *bond = netdev_priv(bond_dev);
	struct slave *slave = NULL;
	struct list_head *iter;
	struct ad_info ad_info;
	struct netpoll_info *ni;
	const struct net_device_ops *ops;

	if (BOND_MODE(bond) == BOND_MODE_8023AD)
		if (bond_3ad_get_active_agg_info(bond, &ad_info))
			return;

	rcu_read_lock_bh();
	bond_for_each_slave_rcu(bond, slave, iter) {
		ops = slave->dev->netdev_ops;
		if (!bond_slave_is_up(slave) || !ops->ndo_poll_controller)
			continue;

		if (BOND_MODE(bond) == BOND_MODE_8023AD) {
			struct aggregator *agg =
			    SLAVE_AD_INFO(slave)->port.aggregator;

			if (agg &&
			    agg->aggregator_identifier != ad_info.aggregator_id)
				continue;
		}

		ni = rcu_dereference_bh(slave->dev->npinfo);
		if (down_trylock(&ni->dev_lock))
			continue;
		ops->ndo_poll_controller(slave->dev);
		up(&ni->dev_lock);
	}
	rcu_read_unlock_bh();
}

static void bond_netpoll_cleanup(struct net_device *bond_dev)
{
	struct bonding *bond = netdev_priv(bond_dev);
	struct list_head *iter;
	struct slave *slave;

	bond_for_each_slave(bond, slave, iter)
		if (bond_slave_is_up(slave))
			slave_disable_netpoll(slave);
}

static int bond_netpoll_setup(struct net_device *dev, struct netpoll_info *ni)
{
	struct bonding *bond = netdev_priv(dev);
	struct list_head *iter;
	struct slave *slave;
	int err = 0;

	bond_for_each_slave(bond, slave, iter) {
		err = slave_enable_netpoll(slave);
		if (err) {
			bond_netpoll_cleanup(dev);
			break;
		}
	}
	return err;
}
#else
static inline int slave_enable_netpoll(struct slave *slave)
{
	return 0;
}
static inline void slave_disable_netpoll(struct slave *slave)
{
}
static void bond_netpoll_cleanup(struct net_device *bond_dev)
{
}
#endif

/*---------------------------------- IOCTL ----------------------------------*/

static netdev_features_t bond_fix_features(struct net_device *dev,
					   netdev_features_t features)
{
	struct bonding *bond = netdev_priv(dev);
	struct list_head *iter;
	netdev_features_t mask;
	struct slave *slave;

	/* If any slave has the offload feature flag set,
	 * set the offload flag on the bond.
	 */
	mask = features | NETIF_F_HW_SWITCH_OFFLOAD;

	features &= ~NETIF_F_ONE_FOR_ALL;
	features |= NETIF_F_ALL_FOR_ALL;

	bond_for_each_slave(bond, slave, iter) {
		features = netdev_increment_features(features,
						     slave->dev->features,
						     mask);
	}
	features = netdev_add_tso_features(features, mask);

	return features;
}

#define BOND_VLAN_FEATURES	(NETIF_F_ALL_CSUM | NETIF_F_SG | \
				 NETIF_F_FRAGLIST | NETIF_F_ALL_TSO | \
				 NETIF_F_HIGHDMA | NETIF_F_LRO)

#define BOND_ENC_FEATURES	(NETIF_F_ALL_CSUM | NETIF_F_SG | NETIF_F_RXCSUM |\
				 NETIF_F_TSO)

static void bond_compute_features(struct bonding *bond)
{
	unsigned int dst_release_flag = IFF_XMIT_DST_RELEASE |
					IFF_XMIT_DST_RELEASE_PERM;
	netdev_features_t vlan_features = BOND_VLAN_FEATURES;
	netdev_features_t enc_features  = BOND_ENC_FEATURES;
	struct net_device *bond_dev = bond->dev;
	struct list_head *iter;
	struct slave *slave;
	unsigned short max_hard_header_len = ETH_HLEN;
	unsigned int gso_max_size = GSO_MAX_SIZE;
	u16 gso_max_segs = GSO_MAX_SEGS;

	if (!bond_has_slaves(bond))
		goto done;
	vlan_features &= NETIF_F_ALL_FOR_ALL;

	bond_for_each_slave(bond, slave, iter) {
		vlan_features = netdev_increment_features(vlan_features,
			slave->dev->vlan_features, BOND_VLAN_FEATURES);

		enc_features = netdev_increment_features(enc_features,
							 slave->dev->hw_enc_features,
							 BOND_ENC_FEATURES);
		dst_release_flag &= slave->dev->priv_flags;
		if (slave->dev->hard_header_len > max_hard_header_len)
			max_hard_header_len = slave->dev->hard_header_len;

		gso_max_size = min(gso_max_size, slave->dev->gso_max_size);
		gso_max_segs = min(gso_max_segs, slave->dev->gso_max_segs);
	}

done:
	bond_dev->vlan_features = vlan_features;
	bond_dev->hw_enc_features = enc_features | NETIF_F_GSO_ENCAP_ALL;
	bond_dev->hard_header_len = max_hard_header_len;
	bond_dev->gso_max_segs = gso_max_segs;
	netif_set_gso_max_size(bond_dev, gso_max_size);

	bond_dev->priv_flags &= ~IFF_XMIT_DST_RELEASE;
	if ((bond_dev->priv_flags & IFF_XMIT_DST_RELEASE_PERM) &&
	    dst_release_flag == (IFF_XMIT_DST_RELEASE | IFF_XMIT_DST_RELEASE_PERM))
		bond_dev->priv_flags |= IFF_XMIT_DST_RELEASE;

	netdev_change_features(bond_dev);
}

static void bond_setup_by_slave(struct net_device *bond_dev,
				struct net_device *slave_dev)
{
	bond_dev->header_ops	    = slave_dev->header_ops;

	bond_dev->type		    = slave_dev->type;
	bond_dev->hard_header_len   = slave_dev->hard_header_len;
	bond_dev->addr_len	    = slave_dev->addr_len;

	memcpy(bond_dev->broadcast, slave_dev->broadcast,
		slave_dev->addr_len);
}

/* On bonding slaves other than the currently active slave, suppress
 * duplicates except for alb non-mcast/bcast.
 */
static bool bond_should_deliver_exact_match(struct sk_buff *skb,
					    struct slave *slave,
					    struct bonding *bond)
{
	if (bond_is_slave_inactive(slave)) {
		if (BOND_MODE(bond) == BOND_MODE_ALB &&
		    skb->pkt_type != PACKET_BROADCAST &&
		    skb->pkt_type != PACKET_MULTICAST)
			return false;
		return true;
	}
	return false;
}

static rx_handler_result_t bond_handle_frame(struct sk_buff **pskb)
{
	struct sk_buff *skb = *pskb;
	struct slave *slave;
	struct bonding *bond;
	int (*recv_probe)(const struct sk_buff *, struct bonding *,
			  struct slave *);
	int ret = RX_HANDLER_ANOTHER;

	skb = skb_share_check(skb, GFP_ATOMIC);
	if (unlikely(!skb))
		return RX_HANDLER_CONSUMED;

	*pskb = skb;

	slave = bond_slave_get_rcu(skb->dev);
	bond = slave->bond;

	recv_probe = ACCESS_ONCE(bond->recv_probe);
	if (recv_probe) {
		ret = recv_probe(skb, bond, slave);
		if (ret == RX_HANDLER_CONSUMED) {
			consume_skb(skb);
			return ret;
		}
	}

	if (bond_should_deliver_exact_match(skb, slave, bond)) {
		return RX_HANDLER_EXACT;
	}

	skb->dev = bond->dev;

	if (BOND_MODE(bond) == BOND_MODE_ALB &&
	    bond->dev->priv_flags & IFF_BRIDGE_PORT &&
	    skb->pkt_type == PACKET_HOST) {

		if (unlikely(skb_cow_head(skb,
					  skb->data - skb_mac_header(skb)))) {
			kfree_skb(skb);
			return RX_HANDLER_CONSUMED;
		}
		ether_addr_copy(eth_hdr(skb)->h_dest, bond->dev->dev_addr);
	}

	return ret;
}

static int bond_master_upper_dev_link(struct net_device *bond_dev,
				      struct net_device *slave_dev,
				      struct slave *slave)
{
	int err;

	err = netdev_master_upper_dev_link_private(slave_dev, bond_dev, slave);
	if (err)
		return err;
	rtmsg_ifinfo(RTM_NEWLINK, slave_dev, IFF_SLAVE, GFP_KERNEL);
	return 0;
}

static void bond_upper_dev_unlink(struct net_device *bond_dev,
				  struct net_device *slave_dev)
{
	netdev_upper_dev_unlink(slave_dev, bond_dev);
	slave_dev->flags &= ~IFF_SLAVE;
	rtmsg_ifinfo(RTM_NEWLINK, slave_dev, IFF_SLAVE, GFP_KERNEL);
}

static struct slave *bond_alloc_slave(struct bonding *bond)
{
	struct slave *slave = NULL;

	slave = kzalloc(sizeof(struct slave), GFP_KERNEL);
	if (!slave)
		return NULL;

	if (BOND_MODE(bond) == BOND_MODE_8023AD) {
		SLAVE_AD_INFO(slave) = kzalloc(sizeof(struct ad_slave_info),
					       GFP_KERNEL);
		if (!SLAVE_AD_INFO(slave)) {
			kfree(slave);
			return NULL;
		}
	}
	return slave;
}

static void bond_free_slave(struct slave *slave)
{
	struct bonding *bond = bond_get_bond_by_slave(slave);

	if (BOND_MODE(bond) == BOND_MODE_8023AD)
		kfree(SLAVE_AD_INFO(slave));

#ifdef CONFIG_HW_DISTRIBUTION_WITH_OH
	del_oh_pcd_fqs_with_slave_info(bond, slave);
#endif
	kfree(slave);
}

static void bond_fill_ifbond(struct bonding *bond, struct ifbond *info)
{
	info->bond_mode = BOND_MODE(bond);
	info->miimon = bond->params.miimon;
	info->num_slaves = bond->slave_cnt;
}

static void bond_fill_ifslave(struct slave *slave, struct ifslave *info)
{
	strcpy(info->slave_name, slave->dev->name);
	info->link = slave->link;
	info->state = bond_slave_state(slave);
	info->link_failure_count = slave->link_failure_count;
}

static void bond_netdev_notify(struct net_device *dev,
			       struct netdev_bonding_info *info)
{
	rtnl_lock();
	netdev_bonding_info_change(dev, info);
	rtnl_unlock();
}

static void bond_netdev_notify_work(struct work_struct *_work)
{
	struct netdev_notify_work *w =
		container_of(_work, struct netdev_notify_work, work.work);

	bond_netdev_notify(w->dev, &w->bonding_info);
	dev_put(w->dev);
	kfree(w);
}

void bond_queue_slave_event(struct slave *slave)
{
	struct bonding *bond = slave->bond;
	struct netdev_notify_work *nnw = kzalloc(sizeof(*nnw), GFP_ATOMIC);

	if (!nnw)
		return;

	dev_hold(slave->dev);
	nnw->dev = slave->dev;
	bond_fill_ifslave(slave, &nnw->bonding_info.slave);
	bond_fill_ifbond(bond, &nnw->bonding_info.master);
	INIT_DELAYED_WORK(&nnw->work, bond_netdev_notify_work);

	queue_delayed_work(slave->bond->wq, &nnw->work, 0);
}

/* enslave device <slave> to bond device <master> */
int bond_enslave(struct net_device *bond_dev, struct net_device *slave_dev)
{
	struct bonding *bond = netdev_priv(bond_dev);
	const struct net_device_ops *slave_ops = slave_dev->netdev_ops;
	struct slave *new_slave = NULL, *prev_slave;
	struct sockaddr addr;
	int link_reporting;
	int res = 0, i;

	if (!bond->params.use_carrier &&
	    slave_dev->ethtool_ops->get_link == NULL &&
	    slave_ops->ndo_do_ioctl == NULL) {
		netdev_warn(bond_dev, "no link monitoring support for %s\n",
			    slave_dev->name);
	}

	/* already enslaved */
	if (slave_dev->flags & IFF_SLAVE) {
		netdev_dbg(bond_dev, "Error: Device was already enslaved\n");
		return -EBUSY;
	}

	if (bond_dev == slave_dev) {
		netdev_err(bond_dev, "cannot enslave bond to itself.\n");
		return -EPERM;
	}

	/* vlan challenged mutual exclusion */
	/* no need to lock since we're protected by rtnl_lock */
	if (slave_dev->features & NETIF_F_VLAN_CHALLENGED) {
		netdev_dbg(bond_dev, "%s is NETIF_F_VLAN_CHALLENGED\n",
			   slave_dev->name);
		if (vlan_uses_dev(bond_dev)) {
			netdev_err(bond_dev, "Error: cannot enslave VLAN challenged slave %s on VLAN enabled bond %s\n",
				   slave_dev->name, bond_dev->name);
			return -EPERM;
		} else {
			netdev_warn(bond_dev, "enslaved VLAN challenged slave %s. Adding VLANs will be blocked as long as %s is part of bond %s\n",
				    slave_dev->name, slave_dev->name,
				    bond_dev->name);
		}
	} else {
		netdev_dbg(bond_dev, "%s is !NETIF_F_VLAN_CHALLENGED\n",
			   slave_dev->name);
	}

	/* Old ifenslave binaries are no longer supported.  These can
	 * be identified with moderate accuracy by the state of the slave:
	 * the current ifenslave will set the interface down prior to
	 * enslaving it; the old ifenslave will not.
	 */
	if ((slave_dev->flags & IFF_UP)) {
		netdev_err(bond_dev, "%s is up - this may be due to an out of date ifenslave\n",
			   slave_dev->name);
		res = -EPERM;
		goto err_undo_flags;
	}

	/* set bonding device ether type by slave - bonding netdevices are
	 * created with ether_setup, so when the slave type is not ARPHRD_ETHER
	 * there is a need to override some of the type dependent attribs/funcs.
	 *
	 * bond ether type mutual exclusion - don't allow slaves of dissimilar
	 * ether type (eg ARPHRD_ETHER and ARPHRD_INFINIBAND) share the same bond
	 */
	if (!bond_has_slaves(bond)) {
		if (bond_dev->type != slave_dev->type) {
			netdev_dbg(bond_dev, "change device type from %d to %d\n",
				   bond_dev->type, slave_dev->type);

			res = call_netdevice_notifiers(NETDEV_PRE_TYPE_CHANGE,
						       bond_dev);
			res = notifier_to_errno(res);
			if (res) {
				netdev_err(bond_dev, "refused to change device type\n");
				res = -EBUSY;
				goto err_undo_flags;
			}

			/* Flush unicast and multicast addresses */
			dev_uc_flush(bond_dev);
			dev_mc_flush(bond_dev);

			if (slave_dev->type != ARPHRD_ETHER)
				bond_setup_by_slave(bond_dev, slave_dev);
			else {
				ether_setup(bond_dev);
				bond_dev->priv_flags &= ~IFF_TX_SKB_SHARING;
			}

			call_netdevice_notifiers(NETDEV_POST_TYPE_CHANGE,
						 bond_dev);
		}
	} else if (bond_dev->type != slave_dev->type) {
		netdev_err(bond_dev, "%s ether type (%d) is different from other slaves (%d), can not enslave it\n",
			   slave_dev->name, slave_dev->type, bond_dev->type);
		res = -EINVAL;
		goto err_undo_flags;
	}

	if (slave_ops->ndo_set_mac_address == NULL) {
		netdev_warn(bond_dev, "The slave device specified does not support setting the MAC address\n");
		if (BOND_MODE(bond) == BOND_MODE_ACTIVEBACKUP &&
		    bond->params.fail_over_mac != BOND_FOM_ACTIVE) {
			if (!bond_has_slaves(bond)) {
				bond->params.fail_over_mac = BOND_FOM_ACTIVE;
				netdev_warn(bond_dev, "Setting fail_over_mac to active for active-backup mode\n");
			} else {
				netdev_err(bond_dev, "The slave device specified does not support setting the MAC address, but fail_over_mac is not set to active\n");
				res = -EOPNOTSUPP;
				goto err_undo_flags;
			}
		}
	}

	call_netdevice_notifiers(NETDEV_JOIN, slave_dev);

	/* If this is the first slave, then we need to set the master's hardware
	 * address to be the same as the slave's.
	 */
	if (!bond_has_slaves(bond) &&
	    bond->dev->addr_assign_type == NET_ADDR_RANDOM)
		bond_set_dev_addr(bond->dev, slave_dev);

	new_slave = bond_alloc_slave(bond);
	if (!new_slave) {
		res = -ENOMEM;
		goto err_undo_flags;
	}

	new_slave->bond = bond;
	new_slave->dev = slave_dev;
	/* Set the new_slave's queue_id to be zero.  Queue ID mapping
	 * is set via sysfs or module option if desired.
	 */
	new_slave->queue_id = 0;

	/* Save slave's original mtu and then set it to match the bond */
	new_slave->original_mtu = slave_dev->mtu;
	res = dev_set_mtu(slave_dev, bond->dev->mtu);
	if (res) {
		netdev_dbg(bond_dev, "Error %d calling dev_set_mtu\n", res);
		goto err_free;
	}

	/* Save slave's original ("permanent") mac address for modes
	 * that need it, and for restoring it upon release, and then
	 * set it to the master's address
	 */
	ether_addr_copy(new_slave->perm_hwaddr, slave_dev->dev_addr);

	if (!bond->params.fail_over_mac ||
	    BOND_MODE(bond) != BOND_MODE_ACTIVEBACKUP) {
		/* Set slave to master's mac address.  The application already
		 * set the master's mac address to that of the first slave
		 */
		memcpy(addr.sa_data, bond_dev->dev_addr, bond_dev->addr_len);
		addr.sa_family = slave_dev->type;
		res = dev_set_mac_address(slave_dev, &addr);
		if (res) {
			netdev_dbg(bond_dev, "Error %d calling set_mac_address\n", res);
			goto err_restore_mtu;
		}
	}

	/* set slave flag before open to prevent IPv6 addrconf */
	slave_dev->flags |= IFF_SLAVE;

	/* open the slave since the application closed it */
	res = dev_open(slave_dev);
	if (res) {
		netdev_dbg(bond_dev, "Opening slave %s failed\n", slave_dev->name);
		goto err_restore_mac;
	}

	slave_dev->priv_flags |= IFF_BONDING;
	/* initialize slave stats */
	dev_get_stats(new_slave->dev, &new_slave->slave_stats);

	if (bond_is_lb(bond)) {
		/* bond_alb_init_slave() must be called before all other stages since
		 * it might fail and we do not want to have to undo everything
		 */
		res = bond_alb_init_slave(bond, new_slave);
		if (res)
			goto err_close;
	}

	/* If the mode uses primary, then the following is handled by
	 * bond_change_active_slave().
	 */
	if (!bond_uses_primary(bond)) {
		/* set promiscuity level to new slave */
		if (bond_dev->flags & IFF_PROMISC) {
			res = dev_set_promiscuity(slave_dev, 1);
			if (res)
				goto err_close;
		}

		/* set allmulti level to new slave */
		if (bond_dev->flags & IFF_ALLMULTI) {
			res = dev_set_allmulti(slave_dev, 1);
			if (res)
				goto err_close;
		}

		netif_addr_lock_bh(bond_dev);

		dev_mc_sync_multiple(slave_dev, bond_dev);
		dev_uc_sync_multiple(slave_dev, bond_dev);

		netif_addr_unlock_bh(bond_dev);
	}

	if (BOND_MODE(bond) == BOND_MODE_8023AD) {
		/* add lacpdu mc addr to mc list */
		u8 lacpdu_multicast[ETH_ALEN] = MULTICAST_LACPDU_ADDR;

		dev_mc_add(slave_dev, lacpdu_multicast);
	}

	res = vlan_vids_add_by_dev(slave_dev, bond_dev);
	if (res) {
		netdev_err(bond_dev, "Couldn't add bond vlan ids to %s\n",
			   slave_dev->name);
		goto err_close;
	}

	prev_slave = bond_last_slave(bond);

	new_slave->delay = 0;
	new_slave->link_failure_count = 0;

	bond_update_speed_duplex(new_slave);

	new_slave->last_rx = jiffies -
		(msecs_to_jiffies(bond->params.arp_interval) + 1);
	for (i = 0; i < BOND_MAX_ARP_TARGETS; i++)
		new_slave->target_last_arp_rx[i] = new_slave->last_rx;

	if (bond->params.miimon && !bond->params.use_carrier) {
		link_reporting = bond_check_dev_link(bond, slave_dev, 1);

		if ((link_reporting == -1) && !bond->params.arp_interval) {
			/* miimon is set but a bonded network driver
			 * does not support ETHTOOL/MII and
			 * arp_interval is not set.  Note: if
			 * use_carrier is enabled, we will never go
			 * here (because netif_carrier is always
			 * supported); thus, we don't need to change
			 * the messages for netif_carrier.
			 */
			netdev_warn(bond_dev, "MII and ETHTOOL support not available for interface %s, and arp_interval/arp_ip_target module parameters not specified, thus bonding will not detect link failures! see bonding.txt for details\n",
				    slave_dev->name);
		} else if (link_reporting == -1) {
			/* unable get link status using mii/ethtool */
			netdev_warn(bond_dev, "can't get link status from interface %s; the network driver associated with this interface does not support MII or ETHTOOL link status reporting, thus miimon has no effect on this interface\n",
				    slave_dev->name);
		}
	}

	/* check for initial state */
	if (bond->params.miimon) {
		if (bond_check_dev_link(bond, slave_dev, 0) == BMSR_LSTATUS) {
			if (bond->params.updelay) {
				bond_set_slave_link_state(new_slave,
							  BOND_LINK_BACK);
				new_slave->delay = bond->params.updelay;
			} else {
				bond_set_slave_link_state(new_slave,
							  BOND_LINK_UP);
			}
		} else {
			bond_set_slave_link_state(new_slave, BOND_LINK_DOWN);
		}
	} else if (bond->params.arp_interval) {
		bond_set_slave_link_state(new_slave,
					  (netif_carrier_ok(slave_dev) ?
					  BOND_LINK_UP : BOND_LINK_DOWN));
	} else {
		bond_set_slave_link_state(new_slave, BOND_LINK_UP);
	}

	if (new_slave->link != BOND_LINK_DOWN)
		new_slave->last_link_up = jiffies;
	netdev_dbg(bond_dev, "Initial state of slave_dev is BOND_LINK_%s\n",
		   new_slave->link == BOND_LINK_DOWN ? "DOWN" :
		   (new_slave->link == BOND_LINK_UP ? "UP" : "BACK"));

	if (bond_uses_primary(bond) && bond->params.primary[0]) {
		/* if there is a primary slave, remember it */
		if (strcmp(bond->params.primary, new_slave->dev->name) == 0) {
			rcu_assign_pointer(bond->primary_slave, new_slave);
			bond->force_primary = true;
		}
	}

	switch (BOND_MODE(bond)) {
	case BOND_MODE_ACTIVEBACKUP:
		bond_set_slave_inactive_flags(new_slave,
					      BOND_SLAVE_NOTIFY_NOW);
		break;
	case BOND_MODE_8023AD:
		/* in 802.3ad mode, the internal mechanism
		 * will activate the slaves in the selected
		 * aggregator
		 */
		bond_set_slave_inactive_flags(new_slave, BOND_SLAVE_NOTIFY_NOW);
		/* if this is the first slave */
		if (!prev_slave) {
			SLAVE_AD_INFO(new_slave)->id = 1;
			/* Initialize AD with the number of times that the AD timer is called in 1 second
			 * can be called only after the mac address of the bond is set
			 */
			bond_3ad_initialize(bond, 1000/AD_TIMER_INTERVAL);
		} else {
			SLAVE_AD_INFO(new_slave)->id =
				SLAVE_AD_INFO(prev_slave)->id + 1;
		}

		bond_3ad_bind_slave(new_slave);
		break;
	case BOND_MODE_TLB:
	case BOND_MODE_ALB:
		bond_set_active_slave(new_slave);
		bond_set_slave_inactive_flags(new_slave, BOND_SLAVE_NOTIFY_NOW);
		break;
	default:
		netdev_dbg(bond_dev, "This slave is always active in trunk mode\n");

		/* always active in trunk mode */
		bond_set_active_slave(new_slave);

		/* In trunking mode there is little meaning to curr_active_slave
		 * anyway (it holds no special properties of the bond device),
		 * so we can change it without calling change_active_interface()
		 */
		if (!rcu_access_pointer(bond->curr_active_slave) &&
		    new_slave->link == BOND_LINK_UP)
			rcu_assign_pointer(bond->curr_active_slave, new_slave);

		break;
	} /* switch(bond_mode) */

#ifdef CONFIG_NET_POLL_CONTROLLER
	slave_dev->npinfo = bond->dev->npinfo;
	if (slave_dev->npinfo) {
		if (slave_enable_netpoll(new_slave)) {
			netdev_info(bond_dev, "master_dev is using netpoll, but new slave device does not support netpoll\n");
			res = -EBUSY;
			goto err_detach;
		}
	}
#endif

	if (!(bond_dev->features & NETIF_F_LRO))
		dev_disable_lro(slave_dev);

	res = netdev_rx_handler_register(slave_dev, bond_handle_frame,
					 new_slave);
	if (res) {
		netdev_dbg(bond_dev, "Error %d calling netdev_rx_handler_register\n", res);
		goto err_detach;
	}

	res = bond_master_upper_dev_link(bond_dev, slave_dev, new_slave);
	if (res) {
		netdev_dbg(bond_dev, "Error %d calling bond_master_upper_dev_link\n", res);
		goto err_unregister;
	}

	res = bond_sysfs_slave_add(new_slave);
	if (res) {
		netdev_dbg(bond_dev, "Error %d calling bond_sysfs_slave_add\n", res);
		goto err_upper_unlink;
	}

	bond->slave_cnt++;
	bond_compute_features(bond);
	bond_set_carrier(bond);

	if (bond_uses_primary(bond)) {
		block_netpoll_tx();
		bond_select_active_slave(bond);
		unblock_netpoll_tx();
	}

	if (bond_mode_uses_xmit_hash(bond))
		bond_update_slave_arr(bond, NULL);

	netdev_info(bond_dev, "Enslaving %s as %s interface with %s link\n",
		    slave_dev->name,
		    bond_is_active_slave(new_slave) ? "an active" : "a backup",
		    new_slave->link != BOND_LINK_DOWN ? "an up" : "a down");

	/* enslave is successful */
	bond_queue_slave_event(new_slave);
#ifdef CONFIG_HW_DISTRIBUTION_WITH_OH
	fill_oh_pcd_fqs_with_slave_info(bond, new_slave);
	apply_pcd(bond, NO_POLICY);
#endif
	return 0;

/* Undo stages on error */
err_upper_unlink:
	bond_upper_dev_unlink(bond_dev, slave_dev);

err_unregister:
	netdev_rx_handler_unregister(slave_dev);

err_detach:
	if (!bond_uses_primary(bond))
		bond_hw_addr_flush(bond_dev, slave_dev);

	vlan_vids_del_by_dev(slave_dev, bond_dev);
	if (rcu_access_pointer(bond->primary_slave) == new_slave)
		RCU_INIT_POINTER(bond->primary_slave, NULL);
	if (rcu_access_pointer(bond->curr_active_slave) == new_slave) {
		block_netpoll_tx();
		bond_change_active_slave(bond, NULL);
		bond_select_active_slave(bond);
		unblock_netpoll_tx();
	}
	/* either primary_slave or curr_active_slave might've changed */
	synchronize_rcu();
	slave_disable_netpoll(new_slave);

err_close:
	slave_dev->priv_flags &= ~IFF_BONDING;
	dev_close(slave_dev);

err_restore_mac:
	slave_dev->flags &= ~IFF_SLAVE;
	if (!bond->params.fail_over_mac ||
	    BOND_MODE(bond) != BOND_MODE_ACTIVEBACKUP) {
		/* XXX TODO - fom follow mode needs to change master's
		 * MAC if this slave's MAC is in use by the bond, or at
		 * least print a warning.
		 */
		ether_addr_copy(addr.sa_data, new_slave->perm_hwaddr);
		addr.sa_family = slave_dev->type;
		dev_set_mac_address(slave_dev, &addr);
	}

err_restore_mtu:
	dev_set_mtu(slave_dev, new_slave->original_mtu);

err_free:
	bond_free_slave(new_slave);

err_undo_flags:
	/* Enslave of first slave has failed and we need to fix master's mac */
	if (!bond_has_slaves(bond) &&
	    ether_addr_equal_64bits(bond_dev->dev_addr, slave_dev->dev_addr))
		eth_hw_addr_random(bond_dev);

	return res;
}

/* Try to release the slave device <slave> from the bond device <master>
 * It is legal to access curr_active_slave without a lock because all the function
 * is RTNL-locked. If "all" is true it means that the function is being called
 * while destroying a bond interface and all slaves are being released.
 *
 * The rules for slave state should be:
 *   for Active/Backup:
 *     Active stays on all backups go down
 *   for Bonded connections:
 *     The first up interface should be left on and all others downed.
 */
static int __bond_release_one(struct net_device *bond_dev,
			      struct net_device *slave_dev,
			      bool all)
{
	struct bonding *bond = netdev_priv(bond_dev);
	struct slave *slave, *oldcurrent;
	struct sockaddr addr;
	int old_flags = bond_dev->flags;
	netdev_features_t old_features = bond_dev->features;

	/* slave is not a slave or master is not master of this slave */
	if (!(slave_dev->flags & IFF_SLAVE) ||
	    !netdev_has_upper_dev(slave_dev, bond_dev)) {
		netdev_dbg(bond_dev, "cannot release %s\n",
			   slave_dev->name);
		return -EINVAL;
	}

	block_netpoll_tx();

	slave = bond_get_slave_by_dev(bond, slave_dev);
	if (!slave) {
		/* not a slave of this bond */
		netdev_info(bond_dev, "%s not enslaved\n",
			    slave_dev->name);
		unblock_netpoll_tx();
		return -EINVAL;
	}

	bond_sysfs_slave_del(slave);

	/* recompute stats just before removing the slave */
	bond_get_stats(bond->dev, &bond->bond_stats);

	bond_upper_dev_unlink(bond_dev, slave_dev);
	/* unregister rx_handler early so bond_handle_frame wouldn't be called
	 * for this slave anymore.
	 */
	netdev_rx_handler_unregister(slave_dev);

	if (BOND_MODE(bond) == BOND_MODE_8023AD)
		bond_3ad_unbind_slave(slave);

	if (bond_mode_uses_xmit_hash(bond))
		bond_update_slave_arr(bond, slave);

	netdev_info(bond_dev, "Releasing %s interface %s\n",
		    bond_is_active_slave(slave) ? "active" : "backup",
		    slave_dev->name);

	oldcurrent = rcu_access_pointer(bond->curr_active_slave);

	RCU_INIT_POINTER(bond->current_arp_slave, NULL);

	if (!all && (!bond->params.fail_over_mac ||
		     BOND_MODE(bond) != BOND_MODE_ACTIVEBACKUP)) {
		if (ether_addr_equal_64bits(bond_dev->dev_addr, slave->perm_hwaddr) &&
		    bond_has_slaves(bond))
			netdev_warn(bond_dev, "the permanent HWaddr of %s - %pM - is still in use by %s - set the HWaddr of %s to a different address to avoid conflicts\n",
				    slave_dev->name, slave->perm_hwaddr,
				    bond_dev->name, slave_dev->name);
	}

	if (rtnl_dereference(bond->primary_slave) == slave)
		RCU_INIT_POINTER(bond->primary_slave, NULL);

	if (oldcurrent == slave)
		bond_change_active_slave(bond, NULL);

	if (bond_is_lb(bond)) {
		/* Must be called only after the slave has been
		 * detached from the list and the curr_active_slave
		 * has been cleared (if our_slave == old_current),
		 * but before a new active slave is selected.
		 */
		bond_alb_deinit_slave(bond, slave);
	}

	if (all) {
		RCU_INIT_POINTER(bond->curr_active_slave, NULL);
	} else if (oldcurrent == slave) {
		/* Note that we hold RTNL over this sequence, so there
		 * is no concern that another slave add/remove event
		 * will interfere.
		 */
		bond_select_active_slave(bond);
	}

	if (!bond_has_slaves(bond)) {
		bond_set_carrier(bond);
		eth_hw_addr_random(bond_dev);
	}

	unblock_netpoll_tx();
	synchronize_rcu();
	bond->slave_cnt--;

	if (!bond_has_slaves(bond)) {
		call_netdevice_notifiers(NETDEV_CHANGEADDR, bond->dev);
		call_netdevice_notifiers(NETDEV_RELEASE, bond->dev);
	}

	bond_compute_features(bond);
	if (!(bond_dev->features & NETIF_F_VLAN_CHALLENGED) &&
	    (old_features & NETIF_F_VLAN_CHALLENGED))
		netdev_info(bond_dev, "last VLAN challenged slave %s left bond %s - VLAN blocking is removed\n",
			    slave_dev->name, bond_dev->name);

	vlan_vids_del_by_dev(slave_dev, bond_dev);

	/* If the mode uses primary, then this case was handled above by
	 * bond_change_active_slave(..., NULL)
	 */
	if (!bond_uses_primary(bond)) {
		/* unset promiscuity level from slave
		 * NOTE: The NETDEV_CHANGEADDR call above may change the value
		 * of the IFF_PROMISC flag in the bond_dev, but we need the
		 * value of that flag before that change, as that was the value
		 * when this slave was attached, so we cache at the start of the
		 * function and use it here. Same goes for ALLMULTI below
		 */
		if (old_flags & IFF_PROMISC)
			dev_set_promiscuity(slave_dev, -1);

		/* unset allmulti level from slave */
		if (old_flags & IFF_ALLMULTI)
			dev_set_allmulti(slave_dev, -1);

		bond_hw_addr_flush(bond_dev, slave_dev);
	}

	slave_disable_netpoll(slave);

	/* close slave before restoring its mac address */
	dev_close(slave_dev);

	if (bond->params.fail_over_mac != BOND_FOM_ACTIVE ||
	    BOND_MODE(bond) != BOND_MODE_ACTIVEBACKUP) {
		/* restore original ("permanent") mac address */
		ether_addr_copy(addr.sa_data, slave->perm_hwaddr);
		addr.sa_family = slave_dev->type;
		dev_set_mac_address(slave_dev, &addr);
	}

	dev_set_mtu(slave_dev, slave->original_mtu);

	slave_dev->priv_flags &= ~IFF_BONDING;

	bond_free_slave(slave);

	return 0;
}

/* A wrapper used because of ndo_del_link */
int bond_release(struct net_device *bond_dev, struct net_device *slave_dev)
{
	return __bond_release_one(bond_dev, slave_dev, false);
}

/* First release a slave and then destroy the bond if no more slaves are left.
 * Must be under rtnl_lock when this function is called.
 */
static int  bond_release_and_destroy(struct net_device *bond_dev,
				     struct net_device *slave_dev)
{
	struct bonding *bond = netdev_priv(bond_dev);
	int ret;

	ret = bond_release(bond_dev, slave_dev);
	if (ret == 0 && !bond_has_slaves(bond)) {
		bond_dev->priv_flags |= IFF_DISABLE_NETPOLL;
		netdev_info(bond_dev, "Destroying bond %s\n",
			    bond_dev->name);
		bond_remove_proc_entry(bond);
		unregister_netdevice(bond_dev);
	}
	return ret;
}

static int bond_info_query(struct net_device *bond_dev, struct ifbond *info)
{
	struct bonding *bond = netdev_priv(bond_dev);
	bond_fill_ifbond(bond, info);
	return 0;
}

static int bond_slave_info_query(struct net_device *bond_dev, struct ifslave *info)
{
	struct bonding *bond = netdev_priv(bond_dev);
	struct list_head *iter;
	int i = 0, res = -ENODEV;
	struct slave *slave;

	bond_for_each_slave(bond, slave, iter) {
		if (i++ == (int)info->slave_id) {
			res = 0;
			bond_fill_ifslave(slave, info);
			break;
		}
	}

	return res;
}

/*-------------------------------- Monitoring -------------------------------*/

/* called with rcu_read_lock() */
static int bond_miimon_inspect(struct bonding *bond)
{
	int link_state, commit = 0;
	struct list_head *iter;
	struct slave *slave;
	bool ignore_updelay;

	ignore_updelay = !rcu_dereference(bond->curr_active_slave);

	bond_for_each_slave_rcu(bond, slave, iter) {
		slave->new_link = BOND_LINK_NOCHANGE;

		link_state = bond_check_dev_link(bond, slave->dev, 0);

		switch (slave->link) {
		case BOND_LINK_UP:
			if (link_state)
				continue;

			bond_set_slave_link_state(slave, BOND_LINK_FAIL);
			slave->delay = bond->params.downdelay;
			if (slave->delay) {
				netdev_info(bond->dev, "link status down for %sinterface %s, disabling it in %d ms\n",
					    (BOND_MODE(bond) ==
					     BOND_MODE_ACTIVEBACKUP) ?
					     (bond_is_active_slave(slave) ?
					      "active " : "backup ") : "",
					    slave->dev->name,
					    bond->params.downdelay * bond->params.miimon);
			}
			/*FALLTHRU*/
		case BOND_LINK_FAIL:
			if (link_state) {
				/* recovered before downdelay expired */
				bond_set_slave_link_state(slave, BOND_LINK_UP);
				slave->last_link_up = jiffies;
				netdev_info(bond->dev, "link status up again after %d ms for interface %s\n",
					    (bond->params.downdelay - slave->delay) *
					    bond->params.miimon,
					    slave->dev->name);
				continue;
			}

			if (slave->delay <= 0) {
				slave->new_link = BOND_LINK_DOWN;
				commit++;
				continue;
			}

			slave->delay--;
			break;

		case BOND_LINK_DOWN:
			if (!link_state)
				continue;

			bond_set_slave_link_state(slave, BOND_LINK_BACK);
			slave->delay = bond->params.updelay;

			if (slave->delay) {
				netdev_info(bond->dev, "link status up for interface %s, enabling it in %d ms\n",
					    slave->dev->name,
					    ignore_updelay ? 0 :
					    bond->params.updelay *
					    bond->params.miimon);
			}
			/*FALLTHRU*/
		case BOND_LINK_BACK:
			if (!link_state) {
				bond_set_slave_link_state(slave,
							  BOND_LINK_DOWN);
				netdev_info(bond->dev, "link status down again after %d ms for interface %s\n",
					    (bond->params.updelay - slave->delay) *
					    bond->params.miimon,
					    slave->dev->name);

				continue;
			}

			if (ignore_updelay)
				slave->delay = 0;

			if (slave->delay <= 0) {
				slave->new_link = BOND_LINK_UP;
				commit++;
				ignore_updelay = false;
				continue;
			}

			slave->delay--;
			break;
		}
	}

	return commit;
}

static void bond_miimon_commit(struct bonding *bond)
{
	struct list_head *iter;
	struct slave *slave, *primary;

	bond_for_each_slave(bond, slave, iter) {
		switch (slave->new_link) {
		case BOND_LINK_NOCHANGE:
			continue;

		case BOND_LINK_UP:
			bond_set_slave_link_state(slave, BOND_LINK_UP);
			slave->last_link_up = jiffies;

			primary = rtnl_dereference(bond->primary_slave);
			if (BOND_MODE(bond) == BOND_MODE_8023AD) {
				/* prevent it from being the active one */
				bond_set_backup_slave(slave);
			} else if (BOND_MODE(bond) != BOND_MODE_ACTIVEBACKUP) {
				/* make it immediately active */
				bond_set_active_slave(slave);
			} else if (slave != primary) {
				/* prevent it from being the active one */
				bond_set_backup_slave(slave);
			}

			netdev_info(bond->dev, "link status definitely up for interface %s, %u Mbps %s duplex\n",
				    slave->dev->name,
				    slave->speed == SPEED_UNKNOWN ? 0 : slave->speed,
				    slave->duplex ? "full" : "half");

			/* notify ad that the link status has changed */
			if (BOND_MODE(bond) == BOND_MODE_8023AD)
				bond_3ad_handle_link_change(slave, BOND_LINK_UP);

			if (bond_is_lb(bond))
				bond_alb_handle_link_change(bond, slave,
							    BOND_LINK_UP);

			if (BOND_MODE(bond) == BOND_MODE_XOR)
				bond_update_slave_arr(bond, NULL);

			if (!bond->curr_active_slave || slave == primary)
				goto do_failover;

			continue;

		case BOND_LINK_DOWN:
			if (slave->link_failure_count < UINT_MAX)
				slave->link_failure_count++;

			bond_set_slave_link_state(slave, BOND_LINK_DOWN);

			if (BOND_MODE(bond) == BOND_MODE_ACTIVEBACKUP ||
			    BOND_MODE(bond) == BOND_MODE_8023AD)
				bond_set_slave_inactive_flags(slave,
							      BOND_SLAVE_NOTIFY_NOW);

			netdev_info(bond->dev, "link status definitely down for interface %s, disabling it\n",
				    slave->dev->name);

			if (BOND_MODE(bond) == BOND_MODE_8023AD)
				bond_3ad_handle_link_change(slave,
							    BOND_LINK_DOWN);

			if (bond_is_lb(bond))
				bond_alb_handle_link_change(bond, slave,
							    BOND_LINK_DOWN);

			if (BOND_MODE(bond) == BOND_MODE_XOR)
				bond_update_slave_arr(bond, NULL);

			if (slave == rcu_access_pointer(bond->curr_active_slave))
				goto do_failover;

			continue;

		default:
			netdev_err(bond->dev, "invalid new link %d on slave %s\n",
				   slave->new_link, slave->dev->name);
			slave->new_link = BOND_LINK_NOCHANGE;

			continue;
		}

do_failover:
		block_netpoll_tx();
		bond_select_active_slave(bond);
		unblock_netpoll_tx();
	}

	bond_set_carrier(bond);
}

/* bond_mii_monitor
 *
 * Really a wrapper that splits the mii monitor into two phases: an
 * inspection, then (if inspection indicates something needs to be done)
 * an acquisition of appropriate locks followed by a commit phase to
 * implement whatever link state changes are indicated.
 */
static void bond_mii_monitor(struct work_struct *work)
{
	struct bonding *bond = container_of(work, struct bonding,
					    mii_work.work);
	bool should_notify_peers = false;
	unsigned long delay;

	delay = msecs_to_jiffies(bond->params.miimon);

	if (!bond_has_slaves(bond))
		goto re_arm;

	rcu_read_lock();

	should_notify_peers = bond_should_notify_peers(bond);

	if (bond_miimon_inspect(bond)) {
		rcu_read_unlock();

		/* Race avoidance with bond_close cancel of workqueue */
		if (!rtnl_trylock()) {
			delay = 1;
			should_notify_peers = false;
			goto re_arm;
		}

		bond_miimon_commit(bond);

		rtnl_unlock();	/* might sleep, hold no other locks */
	} else
		rcu_read_unlock();

re_arm:
	if (bond->params.miimon)
		queue_delayed_work(bond->wq, &bond->mii_work, delay);

	if (should_notify_peers) {
		if (!rtnl_trylock())
			return;
		call_netdevice_notifiers(NETDEV_NOTIFY_PEERS, bond->dev);
		rtnl_unlock();
	}
}

static bool bond_has_this_ip(struct bonding *bond, __be32 ip)
{
	struct net_device *upper;
	struct list_head *iter;
	bool ret = false;

	if (ip == bond_confirm_addr(bond->dev, 0, ip))
		return true;

	rcu_read_lock();
	netdev_for_each_all_upper_dev_rcu(bond->dev, upper, iter) {
		if (ip == bond_confirm_addr(upper, 0, ip)) {
			ret = true;
			break;
		}
	}
	rcu_read_unlock();

	return ret;
}

/* We go to the (large) trouble of VLAN tagging ARP frames because
 * switches in VLAN mode (especially if ports are configured as
 * "native" to a VLAN) might not pass non-tagged frames.
 */
static void bond_arp_send(struct net_device *slave_dev, int arp_op,
			  __be32 dest_ip, __be32 src_ip,
			  struct bond_vlan_tag *tags)
{
	struct sk_buff *skb;
	struct bond_vlan_tag *outer_tag = tags;

	netdev_dbg(slave_dev, "arp %d on slave %s: dst %pI4 src %pI4\n",
		   arp_op, slave_dev->name, &dest_ip, &src_ip);

	skb = arp_create(arp_op, ETH_P_ARP, dest_ip, slave_dev, src_ip,
			 NULL, slave_dev->dev_addr, NULL);

	if (!skb) {
		net_err_ratelimited("ARP packet allocation failed\n");
		return;
	}

	if (!tags || tags->vlan_proto == VLAN_N_VID)
		goto xmit;

	tags++;

	/* Go through all the tags backwards and add them to the packet */
	while (tags->vlan_proto != VLAN_N_VID) {
		if (!tags->vlan_id) {
			tags++;
			continue;
		}

		netdev_dbg(slave_dev, "inner tag: proto %X vid %X\n",
			   ntohs(outer_tag->vlan_proto), tags->vlan_id);
		skb = vlan_insert_tag_set_proto(skb, tags->vlan_proto,
						tags->vlan_id);
		if (!skb) {
			net_err_ratelimited("failed to insert inner VLAN tag\n");
			return;
		}

		tags++;
	}
	/* Set the outer tag */
	if (outer_tag->vlan_id) {
		netdev_dbg(slave_dev, "outer tag: proto %X vid %X\n",
			   ntohs(outer_tag->vlan_proto), outer_tag->vlan_id);
		__vlan_hwaccel_put_tag(skb, outer_tag->vlan_proto,
				       outer_tag->vlan_id);
	}

xmit:
	arp_xmit(skb);
}

/* Validate the device path between the @start_dev and the @end_dev.
 * The path is valid if the @end_dev is reachable through device
 * stacking.
 * When the path is validated, collect any vlan information in the
 * path.
 */
struct bond_vlan_tag *bond_verify_device_path(struct net_device *start_dev,
					      struct net_device *end_dev,
					      int level)
{
	struct bond_vlan_tag *tags;
	struct net_device *upper;
	struct list_head  *iter;

	if (start_dev == end_dev) {
		tags = kzalloc(sizeof(*tags) * (level + 1), GFP_ATOMIC);
		if (!tags)
			return ERR_PTR(-ENOMEM);
		tags[level].vlan_proto = VLAN_N_VID;
		return tags;
	}

	netdev_for_each_upper_dev_rcu(start_dev, upper, iter) {
		tags = bond_verify_device_path(upper, end_dev, level + 1);
		if (IS_ERR_OR_NULL(tags)) {
			if (IS_ERR(tags))
				return tags;
			continue;
		}
		if (is_vlan_dev(upper)) {
			tags[level].vlan_proto = vlan_dev_vlan_proto(upper);
			tags[level].vlan_id = vlan_dev_vlan_id(upper);
		}

		return tags;
	}

	return NULL;
}

static void bond_arp_send_all(struct bonding *bond, struct slave *slave)
{
	struct rtable *rt;
	struct bond_vlan_tag *tags;
	__be32 *targets = bond->params.arp_targets, addr;
	int i;

	for (i = 0; i < BOND_MAX_ARP_TARGETS && targets[i]; i++) {
		netdev_dbg(bond->dev, "basa: target %pI4\n", &targets[i]);
		tags = NULL;

		/* Find out through which dev should the packet go */
		rt = ip_route_output(dev_net(bond->dev), targets[i], 0,
				     RTO_ONLINK, 0);
		if (IS_ERR(rt)) {
			/* there's no route to target - try to send arp
			 * probe to generate any traffic (arp_validate=0)
			 */
			if (bond->params.arp_validate)
				net_warn_ratelimited("%s: no route to arp_ip_target %pI4 and arp_validate is set\n",
						     bond->dev->name,
						     &targets[i]);
			bond_arp_send(slave->dev, ARPOP_REQUEST, targets[i],
				      0, tags);
			continue;
		}

		/* bond device itself */
		if (rt->dst.dev == bond->dev)
			goto found;

		rcu_read_lock();
		tags = bond_verify_device_path(bond->dev, rt->dst.dev, 0);
		rcu_read_unlock();

		if (!IS_ERR_OR_NULL(tags))
			goto found;

		/* Not our device - skip */
		netdev_dbg(bond->dev, "no path to arp_ip_target %pI4 via rt.dev %s\n",
			   &targets[i], rt->dst.dev ? rt->dst.dev->name : "NULL");

		ip_rt_put(rt);
		continue;

found:
		addr = bond_confirm_addr(rt->dst.dev, targets[i], 0);
		ip_rt_put(rt);
		bond_arp_send(slave->dev, ARPOP_REQUEST, targets[i],
			      addr, tags);
		kfree(tags);
	}
}

static void bond_validate_arp(struct bonding *bond, struct slave *slave, __be32 sip, __be32 tip)
{
	int i;

	if (!sip || !bond_has_this_ip(bond, tip)) {
		netdev_dbg(bond->dev, "bva: sip %pI4 tip %pI4 not found\n",
			   &sip, &tip);
		return;
	}

	i = bond_get_targets_ip(bond->params.arp_targets, sip);
	if (i == -1) {
		netdev_dbg(bond->dev, "bva: sip %pI4 not found in targets\n",
			   &sip);
		return;
	}
	slave->last_rx = jiffies;
	slave->target_last_arp_rx[i] = jiffies;
}

int bond_arp_rcv(const struct sk_buff *skb, struct bonding *bond,
		 struct slave *slave)
{
	struct arphdr *arp = (struct arphdr *)skb->data;
	struct slave *curr_active_slave, *curr_arp_slave;
	unsigned char *arp_ptr;
	__be32 sip, tip;
	int alen, is_arp = skb->protocol == __cpu_to_be16(ETH_P_ARP);

	if (!slave_do_arp_validate(bond, slave)) {
		if ((slave_do_arp_validate_only(bond) && is_arp) ||
		    !slave_do_arp_validate_only(bond))
			slave->last_rx = jiffies;
		return RX_HANDLER_ANOTHER;
	} else if (!is_arp) {
		return RX_HANDLER_ANOTHER;
	}

	alen = arp_hdr_len(bond->dev);

	netdev_dbg(bond->dev, "bond_arp_rcv: skb->dev %s\n",
		   skb->dev->name);

	if (alen > skb_headlen(skb)) {
		arp = kmalloc(alen, GFP_ATOMIC);
		if (!arp)
			goto out_unlock;
		if (skb_copy_bits(skb, 0, arp, alen) < 0)
			goto out_unlock;
	}

	if (arp->ar_hln != bond->dev->addr_len ||
	    skb->pkt_type == PACKET_OTHERHOST ||
	    skb->pkt_type == PACKET_LOOPBACK ||
	    arp->ar_hrd != htons(ARPHRD_ETHER) ||
	    arp->ar_pro != htons(ETH_P_IP) ||
	    arp->ar_pln != 4)
		goto out_unlock;

	arp_ptr = (unsigned char *)(arp + 1);
	arp_ptr += bond->dev->addr_len;
	memcpy(&sip, arp_ptr, 4);
	arp_ptr += 4 + bond->dev->addr_len;
	memcpy(&tip, arp_ptr, 4);

	netdev_dbg(bond->dev, "bond_arp_rcv: %s/%d av %d sv %d sip %pI4 tip %pI4\n",
		   slave->dev->name, bond_slave_state(slave),
		     bond->params.arp_validate, slave_do_arp_validate(bond, slave),
		     &sip, &tip);

	curr_active_slave = rcu_dereference(bond->curr_active_slave);
	curr_arp_slave = rcu_dereference(bond->current_arp_slave);

	/* We 'trust' the received ARP enough to validate it if:
	 *
	 * (a) the slave receiving the ARP is active (which includes the
	 * current ARP slave, if any), or
	 *
	 * (b) the receiving slave isn't active, but there is a currently
	 * active slave and it received valid arp reply(s) after it became
	 * the currently active slave, or
	 *
	 * (c) there is an ARP slave that sent an ARP during the prior ARP
	 * interval, and we receive an ARP reply on any slave.  We accept
	 * these because switch FDB update delays may deliver the ARP
	 * reply to a slave other than the sender of the ARP request.
	 *
	 * Note: for (b), backup slaves are receiving the broadcast ARP
	 * request, not a reply.  This request passes from the sending
	 * slave through the L2 switch(es) to the receiving slave.  Since
	 * this is checking the request, sip/tip are swapped for
	 * validation.
	 *
	 * This is done to avoid endless looping when we can't reach the
	 * arp_ip_target and fool ourselves with our own arp requests.
	 */
	if (bond_is_active_slave(slave))
		bond_validate_arp(bond, slave, sip, tip);
	else if (curr_active_slave &&
		 time_after(slave_last_rx(bond, curr_active_slave),
			    curr_active_slave->last_link_up))
		bond_validate_arp(bond, slave, tip, sip);
	else if (curr_arp_slave && (arp->ar_op == htons(ARPOP_REPLY)) &&
		 bond_time_in_interval(bond,
				       dev_trans_start(curr_arp_slave->dev), 1))
		bond_validate_arp(bond, slave, sip, tip);

out_unlock:
	if (arp != (struct arphdr *)skb->data)
		kfree(arp);
	return RX_HANDLER_ANOTHER;
}

/* function to verify if we're in the arp_interval timeslice, returns true if
 * (last_act - arp_interval) <= jiffies <= (last_act + mod * arp_interval +
 * arp_interval/2) . the arp_interval/2 is needed for really fast networks.
 */
static bool bond_time_in_interval(struct bonding *bond, unsigned long last_act,
				  int mod)
{
	int delta_in_ticks = msecs_to_jiffies(bond->params.arp_interval);

	return time_in_range(jiffies,
			     last_act - delta_in_ticks,
			     last_act + mod * delta_in_ticks + delta_in_ticks/2);
}

/* This function is called regularly to monitor each slave's link
 * ensuring that traffic is being sent and received when arp monitoring
 * is used in load-balancing mode. if the adapter has been dormant, then an
 * arp is transmitted to generate traffic. see activebackup_arp_monitor for
 * arp monitoring in active backup mode.
 */
static void bond_loadbalance_arp_mon(struct work_struct *work)
{
	struct bonding *bond = container_of(work, struct bonding,
					    arp_work.work);
	struct slave *slave, *oldcurrent;
	struct list_head *iter;
	int do_failover = 0, slave_state_changed = 0;

	if (!bond_has_slaves(bond))
		goto re_arm;

	rcu_read_lock();

	oldcurrent = rcu_dereference(bond->curr_active_slave);
	/* see if any of the previous devices are up now (i.e. they have
	 * xmt and rcv traffic). the curr_active_slave does not come into
	 * the picture unless it is null. also, slave->last_link_up is not
	 * needed here because we send an arp on each slave and give a slave
	 * as long as it needs to get the tx/rx within the delta.
	 * TODO: what about up/down delay in arp mode? it wasn't here before
	 *       so it can wait
	 */
	bond_for_each_slave_rcu(bond, slave, iter) {
		unsigned long trans_start = dev_trans_start(slave->dev);

		if (slave->link != BOND_LINK_UP) {
			if (bond_time_in_interval(bond, trans_start, 1) &&
			    bond_time_in_interval(bond, slave->last_rx, 1)) {

				slave->link  = BOND_LINK_UP;
				slave_state_changed = 1;

				/* primary_slave has no meaning in round-robin
				 * mode. the window of a slave being up and
				 * curr_active_slave being null after enslaving
				 * is closed.
				 */
				if (!oldcurrent) {
					netdev_info(bond->dev, "link status definitely up for interface %s\n",
						    slave->dev->name);
					do_failover = 1;
				} else {
					netdev_info(bond->dev, "interface %s is now up\n",
						    slave->dev->name);
				}
			}
		} else {
			/* slave->link == BOND_LINK_UP */

			/* not all switches will respond to an arp request
			 * when the source ip is 0, so don't take the link down
			 * if we don't know our ip yet
			 */
			if (!bond_time_in_interval(bond, trans_start, 2) ||
			    !bond_time_in_interval(bond, slave->last_rx, 2)) {

				slave->link  = BOND_LINK_DOWN;
				slave_state_changed = 1;

				if (slave->link_failure_count < UINT_MAX)
					slave->link_failure_count++;

				netdev_info(bond->dev, "interface %s is now down\n",
					    slave->dev->name);

				if (slave == oldcurrent)
					do_failover = 1;
			}
		}

		/* note: if switch is in round-robin mode, all links
		 * must tx arp to ensure all links rx an arp - otherwise
		 * links may oscillate or not come up at all; if switch is
		 * in something like xor mode, there is nothing we can
		 * do - all replies will be rx'ed on same link causing slaves
		 * to be unstable during low/no traffic periods
		 */
		if (bond_slave_is_up(slave))
			bond_arp_send_all(bond, slave);
	}

	rcu_read_unlock();

	if (do_failover || slave_state_changed) {
		if (!rtnl_trylock())
			goto re_arm;

		if (slave_state_changed) {
			bond_slave_state_change(bond);
			if (BOND_MODE(bond) == BOND_MODE_XOR)
				bond_update_slave_arr(bond, NULL);
		}
		if (do_failover) {
			block_netpoll_tx();
			bond_select_active_slave(bond);
			unblock_netpoll_tx();
		}
		rtnl_unlock();
	}

re_arm:
	if (bond->params.arp_interval)
		queue_delayed_work(bond->wq, &bond->arp_work,
				   msecs_to_jiffies(bond->params.arp_interval));
}

/* Called to inspect slaves for active-backup mode ARP monitor link state
 * changes.  Sets new_link in slaves to specify what action should take
 * place for the slave.  Returns 0 if no changes are found, >0 if changes
 * to link states must be committed.
 *
 * Called with rcu_read_lock held.
 */
static int bond_ab_arp_inspect(struct bonding *bond)
{
	unsigned long trans_start, last_rx;
	struct list_head *iter;
	struct slave *slave;
	int commit = 0;

	bond_for_each_slave_rcu(bond, slave, iter) {
		slave->new_link = BOND_LINK_NOCHANGE;
		last_rx = slave_last_rx(bond, slave);

		if (slave->link != BOND_LINK_UP) {
			if (bond_time_in_interval(bond, last_rx, 1)) {
				slave->new_link = BOND_LINK_UP;
				commit++;
			}
			continue;
		}

		/* Give slaves 2*delta after being enslaved or made
		 * active.  This avoids bouncing, as the last receive
		 * times need a full ARP monitor cycle to be updated.
		 */
		if (bond_time_in_interval(bond, slave->last_link_up, 2))
			continue;

		/* Backup slave is down if:
		 * - No current_arp_slave AND
		 * - more than 3*delta since last receive AND
		 * - the bond has an IP address
		 *
		 * Note: a non-null current_arp_slave indicates
		 * the curr_active_slave went down and we are
		 * searching for a new one; under this condition
		 * we only take the curr_active_slave down - this
		 * gives each slave a chance to tx/rx traffic
		 * before being taken out
		 */
		if (!bond_is_active_slave(slave) &&
		    !rcu_access_pointer(bond->current_arp_slave) &&
		    !bond_time_in_interval(bond, last_rx, 3)) {
			slave->new_link = BOND_LINK_DOWN;
			commit++;
		}

		/* Active slave is down if:
		 * - more than 2*delta since transmitting OR
		 * - (more than 2*delta since receive AND
		 *    the bond has an IP address)
		 */
		trans_start = dev_trans_start(slave->dev);
		if (bond_is_active_slave(slave) &&
		    (!bond_time_in_interval(bond, trans_start, 2) ||
		     !bond_time_in_interval(bond, last_rx, 2))) {
			slave->new_link = BOND_LINK_DOWN;
			commit++;
		}
	}

	return commit;
}

/* Called to commit link state changes noted by inspection step of
 * active-backup mode ARP monitor.
 *
 * Called with RTNL hold.
 */
static void bond_ab_arp_commit(struct bonding *bond)
{
	unsigned long trans_start;
	struct list_head *iter;
	struct slave *slave;

	bond_for_each_slave(bond, slave, iter) {
		switch (slave->new_link) {
		case BOND_LINK_NOCHANGE:
			continue;

		case BOND_LINK_UP:
			trans_start = dev_trans_start(slave->dev);
			if (rtnl_dereference(bond->curr_active_slave) != slave ||
			    (!rtnl_dereference(bond->curr_active_slave) &&
			     bond_time_in_interval(bond, trans_start, 1))) {
				struct slave *current_arp_slave;

				current_arp_slave = rtnl_dereference(bond->current_arp_slave);
				bond_set_slave_link_state(slave, BOND_LINK_UP);
				if (current_arp_slave) {
					bond_set_slave_inactive_flags(
						current_arp_slave,
						BOND_SLAVE_NOTIFY_NOW);
					RCU_INIT_POINTER(bond->current_arp_slave, NULL);
				}

				netdev_info(bond->dev, "link status definitely up for interface %s\n",
					    slave->dev->name);

				if (!rtnl_dereference(bond->curr_active_slave) ||
				    slave == rtnl_dereference(bond->primary_slave))
					goto do_failover;

			}

			continue;

		case BOND_LINK_DOWN:
			if (slave->link_failure_count < UINT_MAX)
				slave->link_failure_count++;

			bond_set_slave_link_state(slave, BOND_LINK_DOWN);
			bond_set_slave_inactive_flags(slave,
						      BOND_SLAVE_NOTIFY_NOW);

			netdev_info(bond->dev, "link status definitely down for interface %s, disabling it\n",
				    slave->dev->name);

			if (slave == rtnl_dereference(bond->curr_active_slave)) {
				RCU_INIT_POINTER(bond->current_arp_slave, NULL);
				goto do_failover;
			}

			continue;

		default:
			netdev_err(bond->dev, "impossible: new_link %d on slave %s\n",
				   slave->new_link, slave->dev->name);
			continue;
		}

do_failover:
		block_netpoll_tx();
		bond_select_active_slave(bond);
		unblock_netpoll_tx();
	}

	bond_set_carrier(bond);
}

/* Send ARP probes for active-backup mode ARP monitor.
 *
 * Called with rcu_read_lock held.
 */
static bool bond_ab_arp_probe(struct bonding *bond)
{
	struct slave *slave, *before = NULL, *new_slave = NULL,
		     *curr_arp_slave = rcu_dereference(bond->current_arp_slave),
		     *curr_active_slave = rcu_dereference(bond->curr_active_slave);
	struct list_head *iter;
	bool found = false;
	bool should_notify_rtnl = BOND_SLAVE_NOTIFY_LATER;

	if (curr_arp_slave && curr_active_slave)
		netdev_info(bond->dev, "PROBE: c_arp %s && cas %s BAD\n",
			    curr_arp_slave->dev->name,
			    curr_active_slave->dev->name);

	if (curr_active_slave) {
		bond_arp_send_all(bond, curr_active_slave);
		return should_notify_rtnl;
	}

	/* if we don't have a curr_active_slave, search for the next available
	 * backup slave from the current_arp_slave and make it the candidate
	 * for becoming the curr_active_slave
	 */

	if (!curr_arp_slave) {
		curr_arp_slave = bond_first_slave_rcu(bond);
		if (!curr_arp_slave)
			return should_notify_rtnl;
	}

	bond_set_slave_inactive_flags(curr_arp_slave, BOND_SLAVE_NOTIFY_LATER);

	bond_for_each_slave_rcu(bond, slave, iter) {
		if (!found && !before && bond_slave_is_up(slave))
			before = slave;

		if (found && !new_slave && bond_slave_is_up(slave))
			new_slave = slave;
		/* if the link state is up at this point, we
		 * mark it down - this can happen if we have
		 * simultaneous link failures and
		 * reselect_active_interface doesn't make this
		 * one the current slave so it is still marked
		 * up when it is actually down
		 */
		if (!bond_slave_is_up(slave) && slave->link == BOND_LINK_UP) {
			bond_set_slave_link_state(slave, BOND_LINK_DOWN);
			if (slave->link_failure_count < UINT_MAX)
				slave->link_failure_count++;

			bond_set_slave_inactive_flags(slave,
						      BOND_SLAVE_NOTIFY_LATER);

			netdev_info(bond->dev, "backup interface %s is now down\n",
				    slave->dev->name);
		}
		if (slave == curr_arp_slave)
			found = true;
	}

	if (!new_slave && before)
		new_slave = before;

	if (!new_slave)
		goto check_state;

	bond_set_slave_link_state(new_slave, BOND_LINK_BACK);
	bond_set_slave_active_flags(new_slave, BOND_SLAVE_NOTIFY_LATER);
	bond_arp_send_all(bond, new_slave);
	new_slave->last_link_up = jiffies;
	rcu_assign_pointer(bond->current_arp_slave, new_slave);

check_state:
	bond_for_each_slave_rcu(bond, slave, iter) {
		if (slave->should_notify) {
			should_notify_rtnl = BOND_SLAVE_NOTIFY_NOW;
			break;
		}
	}
	return should_notify_rtnl;
}

static void bond_activebackup_arp_mon(struct work_struct *work)
{
	struct bonding *bond = container_of(work, struct bonding,
					    arp_work.work);
	bool should_notify_peers = false;
	bool should_notify_rtnl = false;
	int delta_in_ticks;

	delta_in_ticks = msecs_to_jiffies(bond->params.arp_interval);

	if (!bond_has_slaves(bond))
		goto re_arm;

	rcu_read_lock();

	should_notify_peers = bond_should_notify_peers(bond);

	if (bond_ab_arp_inspect(bond)) {
		rcu_read_unlock();

		/* Race avoidance with bond_close flush of workqueue */
		if (!rtnl_trylock()) {
			delta_in_ticks = 1;
			should_notify_peers = false;
			goto re_arm;
		}

		bond_ab_arp_commit(bond);

		rtnl_unlock();
		rcu_read_lock();
	}

	should_notify_rtnl = bond_ab_arp_probe(bond);
	rcu_read_unlock();

re_arm:
	if (bond->params.arp_interval)
		queue_delayed_work(bond->wq, &bond->arp_work, delta_in_ticks);

	if (should_notify_peers || should_notify_rtnl) {
		if (!rtnl_trylock())
			return;

		if (should_notify_peers)
			call_netdevice_notifiers(NETDEV_NOTIFY_PEERS,
						 bond->dev);
		if (should_notify_rtnl)
			bond_slave_state_notify(bond);

		rtnl_unlock();
	}
}

/*-------------------------- netdev event handling --------------------------*/

/* Change device name */
static int bond_event_changename(struct bonding *bond)
{
	bond_remove_proc_entry(bond);
	bond_create_proc_entry(bond);

	bond_debug_reregister(bond);

	return NOTIFY_DONE;
}

static int bond_master_netdev_event(unsigned long event,
				    struct net_device *bond_dev)
{
	struct bonding *event_bond = netdev_priv(bond_dev);

	switch (event) {
	case NETDEV_CHANGENAME:
		return bond_event_changename(event_bond);
	case NETDEV_UNREGISTER:
		bond_remove_proc_entry(event_bond);
		break;
	case NETDEV_REGISTER:
		bond_create_proc_entry(event_bond);
		break;
	case NETDEV_NOTIFY_PEERS:
		if (event_bond->send_peer_notif)
			event_bond->send_peer_notif--;
		break;
	default:
		break;
	}

	return NOTIFY_DONE;
}

static int bond_slave_netdev_event(unsigned long event,
				   struct net_device *slave_dev)
{
	struct slave *slave = bond_slave_get_rtnl(slave_dev), *primary;
	struct bonding *bond;
	struct net_device *bond_dev;
	u32 old_speed;
	u8 old_duplex;

	/* A netdev event can be generated while enslaving a device
	 * before netdev_rx_handler_register is called in which case
	 * slave will be NULL
	 */
	if (!slave)
		return NOTIFY_DONE;
	bond_dev = slave->bond->dev;
	bond = slave->bond;
	primary = rtnl_dereference(bond->primary_slave);

	switch (event) {
	case NETDEV_UNREGISTER:
		if (bond_dev->type != ARPHRD_ETHER)
			bond_release_and_destroy(bond_dev, slave_dev);
		else
			bond_release(bond_dev, slave_dev);
		break;
	case NETDEV_UP:
	case NETDEV_CHANGE:
		old_speed = slave->speed;
		old_duplex = slave->duplex;

		bond_update_speed_duplex(slave);

		if (BOND_MODE(bond) == BOND_MODE_8023AD) {
			if (old_speed != slave->speed)
				bond_3ad_adapter_speed_changed(slave);
			if (old_duplex != slave->duplex)
				bond_3ad_adapter_duplex_changed(slave);
		}
		/* Fallthrough */
	case NETDEV_DOWN:
		/* Refresh slave-array if applicable!
		 * If the setup does not use miimon or arpmon (mode-specific!),
		 * then these events will not cause the slave-array to be
		 * refreshed. This will cause xmit to use a slave that is not
		 * usable. Avoid such situation by refeshing the array at these
		 * events. If these (miimon/arpmon) parameters are configured
		 * then array gets refreshed twice and that should be fine!
		 */
		if (bond_mode_uses_xmit_hash(bond))
			bond_update_slave_arr(bond, NULL);
		break;
	case NETDEV_CHANGEMTU:
		/* TODO: Should slaves be allowed to
		 * independently alter their MTU?  For
		 * an active-backup bond, slaves need
		 * not be the same type of device, so
		 * MTUs may vary.  For other modes,
		 * slaves arguably should have the
		 * same MTUs. To do this, we'd need to
		 * take over the slave's change_mtu
		 * function for the duration of their
		 * servitude.
		 */
		break;
	case NETDEV_CHANGENAME:
		/* we don't care if we don't have primary set */
		if (!bond_uses_primary(bond) ||
		    !bond->params.primary[0])
			break;

		if (slave == primary) {
			/* slave's name changed - he's no longer primary */
			RCU_INIT_POINTER(bond->primary_slave, NULL);
		} else if (!strcmp(slave_dev->name, bond->params.primary)) {
			/* we have a new primary slave */
			rcu_assign_pointer(bond->primary_slave, slave);
		} else { /* we didn't change primary - exit */
			break;
		}

		netdev_info(bond->dev, "Primary slave changed to %s, reselecting active slave\n",
			    primary ? slave_dev->name : "none");

		block_netpoll_tx();
		bond_select_active_slave(bond);
		unblock_netpoll_tx();
		break;
	case NETDEV_FEAT_CHANGE:
		bond_compute_features(bond);
		break;
	case NETDEV_RESEND_IGMP:
		/* Propagate to master device */
		call_netdevice_notifiers(event, slave->bond->dev);
		break;
	default:
		break;
	}

	return NOTIFY_DONE;
}

/* bond_netdev_event: handle netdev notifier chain events.
 *
 * This function receives events for the netdev chain.  The caller (an
 * ioctl handler calling blocking_notifier_call_chain) holds the necessary
 * locks for us to safely manipulate the slave devices (RTNL lock,
 * dev_probe_lock).
 */
static int bond_netdev_event(struct notifier_block *this,
			     unsigned long event, void *ptr)
{
	struct net_device *event_dev = netdev_notifier_info_to_dev(ptr);

	netdev_dbg(event_dev, "event: %lx\n", event);

	if (!(event_dev->priv_flags & IFF_BONDING))
		return NOTIFY_DONE;

	if (event_dev->flags & IFF_MASTER) {
		netdev_dbg(event_dev, "IFF_MASTER\n");
		return bond_master_netdev_event(event, event_dev);
	}

	if (event_dev->flags & IFF_SLAVE) {
		netdev_dbg(event_dev, "IFF_SLAVE\n");
		return bond_slave_netdev_event(event, event_dev);
	}

	return NOTIFY_DONE;
}

static struct notifier_block bond_netdev_notifier = {
	.notifier_call = bond_netdev_event,
};

/*---------------------------- Hashing Policies -----------------------------*/

/* L2 hash helper */
static inline u32 bond_eth_hash(struct sk_buff *skb)
{
	struct ethhdr *ep, hdr_tmp;

	ep = skb_header_pointer(skb, 0, sizeof(hdr_tmp), &hdr_tmp);
	if (ep)
		return ep->h_dest[5] ^ ep->h_source[5] ^ ep->h_proto;
	return 0;
}

/* Extract the appropriate headers based on bond's xmit policy */
static bool bond_flow_dissect(struct bonding *bond, struct sk_buff *skb,
			      struct flow_keys *fk)
{
	const struct ipv6hdr *iph6;
	const struct iphdr *iph;
	int noff, proto = -1;

	if (bond->params.xmit_policy > BOND_XMIT_POLICY_LAYER23)
		return skb_flow_dissect(skb, fk);

	fk->ports = 0;
	noff = skb_network_offset(skb);
	if (skb->protocol == htons(ETH_P_IP)) {
		if (unlikely(!pskb_may_pull(skb, noff + sizeof(*iph))))
			return false;
		iph = ip_hdr(skb);
		fk->src = iph->saddr;
		fk->dst = iph->daddr;
		noff += iph->ihl << 2;
		if (!ip_is_fragment(iph))
			proto = iph->protocol;
	} else if (skb->protocol == htons(ETH_P_IPV6)) {
		if (unlikely(!pskb_may_pull(skb, noff + sizeof(*iph6))))
			return false;
		iph6 = ipv6_hdr(skb);
		fk->src = (__force __be32)ipv6_addr_hash(&iph6->saddr);
		fk->dst = (__force __be32)ipv6_addr_hash(&iph6->daddr);
		noff += sizeof(*iph6);
		proto = iph6->nexthdr;
	} else {
		return false;
	}
	if (bond->params.xmit_policy == BOND_XMIT_POLICY_LAYER34 && proto >= 0)
		fk->ports = skb_flow_get_ports(skb, noff, proto);

	return true;
}

/**
 * bond_xmit_hash - generate a hash value based on the xmit policy
 * @bond: bonding device
 * @skb: buffer to use for headers
 *
 * This function will extract the necessary headers from the skb buffer and use
 * them to generate a hash based on the xmit_policy set in the bonding device
 */
u32 bond_xmit_hash(struct bonding *bond, struct sk_buff *skb)
{
	struct flow_keys flow;
	u32 hash;

	if (bond->params.xmit_policy == BOND_XMIT_POLICY_LAYER2 ||
	    !bond_flow_dissect(bond, skb, &flow))
		return bond_eth_hash(skb);

	if (bond->params.xmit_policy == BOND_XMIT_POLICY_LAYER23 ||
	    bond->params.xmit_policy == BOND_XMIT_POLICY_ENCAP23)
		hash = bond_eth_hash(skb);
	else
		hash = (__force u32)flow.ports;
	hash ^= (__force u32)flow.dst ^ (__force u32)flow.src;
	hash ^= (hash >> 16);
	hash ^= (hash >> 8);

	return hash;
}

/*-------------------------- Device entry points ----------------------------*/

static void bond_work_init_all(struct bonding *bond)
{
	INIT_DELAYED_WORK(&bond->mcast_work,
			  bond_resend_igmp_join_requests_delayed);
	INIT_DELAYED_WORK(&bond->alb_work, bond_alb_monitor);
	INIT_DELAYED_WORK(&bond->mii_work, bond_mii_monitor);
	if (BOND_MODE(bond) == BOND_MODE_ACTIVEBACKUP)
		INIT_DELAYED_WORK(&bond->arp_work, bond_activebackup_arp_mon);
	else
		INIT_DELAYED_WORK(&bond->arp_work, bond_loadbalance_arp_mon);
	INIT_DELAYED_WORK(&bond->ad_work, bond_3ad_state_machine_handler);
	INIT_DELAYED_WORK(&bond->slave_arr_work, bond_slave_arr_handler);
}

static void bond_work_cancel_all(struct bonding *bond)
{
	cancel_delayed_work_sync(&bond->mii_work);
	cancel_delayed_work_sync(&bond->arp_work);
	cancel_delayed_work_sync(&bond->alb_work);
	cancel_delayed_work_sync(&bond->ad_work);
	cancel_delayed_work_sync(&bond->mcast_work);
	cancel_delayed_work_sync(&bond->slave_arr_work);
}

static int bond_open(struct net_device *bond_dev)
{
	struct bonding *bond = netdev_priv(bond_dev);
	struct list_head *iter;
	struct slave *slave;

	/* reset slave->backup and slave->inactive */
	if (bond_has_slaves(bond)) {
		bond_for_each_slave(bond, slave, iter) {
			if (bond_uses_primary(bond) &&
			    slave != rcu_access_pointer(bond->curr_active_slave)) {
				bond_set_slave_inactive_flags(slave,
							      BOND_SLAVE_NOTIFY_NOW);
			} else if (BOND_MODE(bond) != BOND_MODE_8023AD) {
				bond_set_slave_active_flags(slave,
							    BOND_SLAVE_NOTIFY_NOW);
			}
		}
	}

	bond_work_init_all(bond);

	if (bond_is_lb(bond)) {
		/* bond_alb_initialize must be called before the timer
		 * is started.
		 */
		if (bond_alb_initialize(bond, (BOND_MODE(bond) == BOND_MODE_ALB)))
			return -ENOMEM;
		if (bond->params.tlb_dynamic_lb)
			queue_delayed_work(bond->wq, &bond->alb_work, 0);
	}

	if (bond->params.miimon)  /* link check interval, in milliseconds. */
		queue_delayed_work(bond->wq, &bond->mii_work, 0);

	if (bond->params.arp_interval) {  /* arp interval, in milliseconds. */
		queue_delayed_work(bond->wq, &bond->arp_work, 0);
		bond->recv_probe = bond_arp_rcv;
	}

	if (BOND_MODE(bond) == BOND_MODE_8023AD) {
		queue_delayed_work(bond->wq, &bond->ad_work, 0);
		/* register to receive LACPDUs */
		bond->recv_probe = bond_3ad_lacpdu_recv;
		bond_3ad_initiate_agg_selection(bond, 1);
	}

	if (bond_mode_uses_xmit_hash(bond))
		bond_update_slave_arr(bond, NULL);

	return 0;
}

static int bond_close(struct net_device *bond_dev)
{
	struct bonding *bond = netdev_priv(bond_dev);

	bond_work_cancel_all(bond);
	bond->send_peer_notif = 0;
	if (bond_is_lb(bond))
		bond_alb_deinitialize(bond);
	bond->recv_probe = NULL;

	return 0;
}

/* fold stats, assuming all rtnl_link_stats64 fields are u64, but
 * that some drivers can provide 32bit values only.
 */
static void bond_fold_stats(struct rtnl_link_stats64 *_res,
			    const struct rtnl_link_stats64 *_new,
			    const struct rtnl_link_stats64 *_old)
{
	const u64 *new = (const u64 *)_new;
	const u64 *old = (const u64 *)_old;
	u64 *res = (u64 *)_res;
	int i;

	for (i = 0; i < sizeof(*_res) / sizeof(u64); i++) {
		u64 nv = new[i];
		u64 ov = old[i];

		/* detects if this particular field is 32bit only */
		if (((nv | ov) >> 32) == 0)
			res[i] += (u32)nv - (u32)ov;
		else
			res[i] += nv - ov;
	}
}

static struct rtnl_link_stats64 *bond_get_stats(struct net_device *bond_dev,
						struct rtnl_link_stats64 *stats)
{
	struct bonding *bond = netdev_priv(bond_dev);
	struct rtnl_link_stats64 temp;
	struct list_head *iter;
	struct slave *slave;

	spin_lock(&bond->stats_lock);
	memcpy(stats, &bond->bond_stats, sizeof(*stats));

	rcu_read_lock();
	bond_for_each_slave_rcu(bond, slave, iter) {
		const struct rtnl_link_stats64 *new =
			dev_get_stats(slave->dev, &temp);

		bond_fold_stats(stats, new, &slave->slave_stats);

		/* save off the slave stats for the next run */
		memcpy(&slave->slave_stats, new, sizeof(*new));
	}
<<<<<<< HEAD
#ifdef CONFIG_HW_DISTRIBUTION_WITH_OH
	add_statistics(bond, stats);
#endif
=======
	rcu_read_unlock();

>>>>>>> 558ba5fd
	memcpy(&bond->bond_stats, stats, sizeof(*stats));
	spin_unlock(&bond->stats_lock);

	return stats;
}

static int bond_do_ioctl(struct net_device *bond_dev, struct ifreq *ifr, int cmd)
{
	struct bonding *bond = netdev_priv(bond_dev);
	struct net_device *slave_dev = NULL;
	struct ifbond k_binfo;
	struct ifbond __user *u_binfo = NULL;
	struct ifslave k_sinfo;
	struct ifslave __user *u_sinfo = NULL;
	struct mii_ioctl_data *mii = NULL;
	struct bond_opt_value newval;
	struct net *net;
	int res = 0;

	netdev_dbg(bond_dev, "bond_ioctl: cmd=%d\n", cmd);

	switch (cmd) {
	case SIOCGMIIPHY:
		mii = if_mii(ifr);
		if (!mii)
			return -EINVAL;

		mii->phy_id = 0;
		/* Fall Through */
	case SIOCGMIIREG:
		/* We do this again just in case we were called by SIOCGMIIREG
		 * instead of SIOCGMIIPHY.
		 */
		mii = if_mii(ifr);
		if (!mii)
			return -EINVAL;

		if (mii->reg_num == 1) {
			mii->val_out = 0;
			if (netif_carrier_ok(bond->dev))
				mii->val_out = BMSR_LSTATUS;
		}

		return 0;
	case BOND_INFO_QUERY_OLD:
	case SIOCBONDINFOQUERY:
		u_binfo = (struct ifbond __user *)ifr->ifr_data;

		if (copy_from_user(&k_binfo, u_binfo, sizeof(ifbond)))
			return -EFAULT;

		res = bond_info_query(bond_dev, &k_binfo);
		if (res == 0 &&
		    copy_to_user(u_binfo, &k_binfo, sizeof(ifbond)))
			return -EFAULT;

		return res;
	case BOND_SLAVE_INFO_QUERY_OLD:
	case SIOCBONDSLAVEINFOQUERY:
		u_sinfo = (struct ifslave __user *)ifr->ifr_data;

		if (copy_from_user(&k_sinfo, u_sinfo, sizeof(ifslave)))
			return -EFAULT;

		res = bond_slave_info_query(bond_dev, &k_sinfo);
		if (res == 0 &&
		    copy_to_user(u_sinfo, &k_sinfo, sizeof(ifslave)))
			return -EFAULT;

		return res;
	default:
		break;
	}

	net = dev_net(bond_dev);

	if (!ns_capable(net->user_ns, CAP_NET_ADMIN))
		return -EPERM;

	slave_dev = __dev_get_by_name(net, ifr->ifr_slave);

	netdev_dbg(bond_dev, "slave_dev=%p:\n", slave_dev);

	if (!slave_dev)
		return -ENODEV;

	netdev_dbg(bond_dev, "slave_dev->name=%s:\n", slave_dev->name);
	switch (cmd) {
	case BOND_ENSLAVE_OLD:
	case SIOCBONDENSLAVE:
		res = bond_enslave(bond_dev, slave_dev);
		break;
	case BOND_RELEASE_OLD:
	case SIOCBONDRELEASE:
		res = bond_release(bond_dev, slave_dev);
		break;
	case BOND_SETHWADDR_OLD:
	case SIOCBONDSETHWADDR:
		bond_set_dev_addr(bond_dev, slave_dev);
		res = 0;
		break;
	case BOND_CHANGE_ACTIVE_OLD:
	case SIOCBONDCHANGEACTIVE:
		bond_opt_initstr(&newval, slave_dev->name);
		res = __bond_opt_set(bond, BOND_OPT_ACTIVE_SLAVE, &newval);
		break;
	default:
		res = -EOPNOTSUPP;
	}

	return res;
}

static void bond_change_rx_flags(struct net_device *bond_dev, int change)
{
	struct bonding *bond = netdev_priv(bond_dev);

	if (change & IFF_PROMISC)
		bond_set_promiscuity(bond,
				     bond_dev->flags & IFF_PROMISC ? 1 : -1);

	if (change & IFF_ALLMULTI)
		bond_set_allmulti(bond,
				  bond_dev->flags & IFF_ALLMULTI ? 1 : -1);
}

static void bond_set_rx_mode(struct net_device *bond_dev)
{
	struct bonding *bond = netdev_priv(bond_dev);
	struct list_head *iter;
	struct slave *slave;

	rcu_read_lock();
	if (bond_uses_primary(bond)) {
		slave = rcu_dereference(bond->curr_active_slave);
		if (slave) {
			dev_uc_sync(slave->dev, bond_dev);
			dev_mc_sync(slave->dev, bond_dev);
		}
	} else {
		bond_for_each_slave_rcu(bond, slave, iter) {
			dev_uc_sync_multiple(slave->dev, bond_dev);
			dev_mc_sync_multiple(slave->dev, bond_dev);
		}
	}
	rcu_read_unlock();
}

static int bond_neigh_init(struct neighbour *n)
{
	struct bonding *bond = netdev_priv(n->dev);
	const struct net_device_ops *slave_ops;
	struct neigh_parms parms;
	struct slave *slave;
	int ret;

	slave = bond_first_slave(bond);
	if (!slave)
		return 0;
	slave_ops = slave->dev->netdev_ops;
	if (!slave_ops->ndo_neigh_setup)
		return 0;

	parms.neigh_setup = NULL;
	parms.neigh_cleanup = NULL;
	ret = slave_ops->ndo_neigh_setup(slave->dev, &parms);
	if (ret)
		return ret;

	/* Assign slave's neigh_cleanup to neighbour in case cleanup is called
	 * after the last slave has been detached.  Assumes that all slaves
	 * utilize the same neigh_cleanup (true at this writing as only user
	 * is ipoib).
	 */
	n->parms->neigh_cleanup = parms.neigh_cleanup;

	if (!parms.neigh_setup)
		return 0;

	return parms.neigh_setup(n);
}

/* The bonding ndo_neigh_setup is called at init time beofre any
 * slave exists. So we must declare proxy setup function which will
 * be used at run time to resolve the actual slave neigh param setup.
 *
 * It's also called by master devices (such as vlans) to setup their
 * underlying devices. In that case - do nothing, we're already set up from
 * our init.
 */
static int bond_neigh_setup(struct net_device *dev,
			    struct neigh_parms *parms)
{
	/* modify only our neigh_parms */
	if (parms->dev == dev)
		parms->neigh_setup = bond_neigh_init;

	return 0;
}

/* Change the MTU of all of a master's slaves to match the master */
static int bond_change_mtu(struct net_device *bond_dev, int new_mtu)
{
	struct bonding *bond = netdev_priv(bond_dev);
	struct slave *slave, *rollback_slave;
	struct list_head *iter;
	int res = 0;

	netdev_dbg(bond_dev, "bond=%p, new_mtu=%d\n", bond, new_mtu);

	bond_for_each_slave(bond, slave, iter) {
		netdev_dbg(bond_dev, "s %p c_m %p\n",
			   slave, slave->dev->netdev_ops->ndo_change_mtu);

		res = dev_set_mtu(slave->dev, new_mtu);

		if (res) {
			/* If we failed to set the slave's mtu to the new value
			 * we must abort the operation even in ACTIVE_BACKUP
			 * mode, because if we allow the backup slaves to have
			 * different mtu values than the active slave we'll
			 * need to change their mtu when doing a failover. That
			 * means changing their mtu from timer context, which
			 * is probably not a good idea.
			 */
			netdev_dbg(bond_dev, "err %d %s\n", res,
				   slave->dev->name);
			goto unwind;
		}
	}

	bond_dev->mtu = new_mtu;

	return 0;

unwind:
	/* unwind from head to the slave that failed */
	bond_for_each_slave(bond, rollback_slave, iter) {
		int tmp_res;

		if (rollback_slave == slave)
			break;

		tmp_res = dev_set_mtu(rollback_slave->dev, bond_dev->mtu);
		if (tmp_res) {
			netdev_dbg(bond_dev, "unwind err %d dev %s\n",
				   tmp_res, rollback_slave->dev->name);
		}
	}

	return res;
}

/* Change HW address
 *
 * Note that many devices must be down to change the HW address, and
 * downing the master releases all slaves.  We can make bonds full of
 * bonding devices to test this, however.
 */
static int bond_set_mac_address(struct net_device *bond_dev, void *addr)
{
	struct bonding *bond = netdev_priv(bond_dev);
	struct slave *slave, *rollback_slave;
	struct sockaddr *sa = addr, tmp_sa;
	struct list_head *iter;
	int res = 0;

	if (BOND_MODE(bond) == BOND_MODE_ALB)
		return bond_alb_set_mac_address(bond_dev, addr);


	netdev_dbg(bond_dev, "bond=%p\n", bond);

	/* If fail_over_mac is enabled, do nothing and return success.
	 * Returning an error causes ifenslave to fail.
	 */
	if (bond->params.fail_over_mac &&
	    BOND_MODE(bond) == BOND_MODE_ACTIVEBACKUP)
		return 0;

	if (!is_valid_ether_addr(sa->sa_data))
		return -EADDRNOTAVAIL;

	bond_for_each_slave(bond, slave, iter) {
		netdev_dbg(bond_dev, "slave %p %s\n", slave, slave->dev->name);
		res = dev_set_mac_address(slave->dev, addr);
		if (res) {
			/* TODO: consider downing the slave
			 * and retry ?
			 * User should expect communications
			 * breakage anyway until ARP finish
			 * updating, so...
			 */
			netdev_dbg(bond_dev, "err %d %s\n", res, slave->dev->name);
			goto unwind;
		}
	}

	/* success */
	memcpy(bond_dev->dev_addr, sa->sa_data, bond_dev->addr_len);
	return 0;

unwind:
	memcpy(tmp_sa.sa_data, bond_dev->dev_addr, bond_dev->addr_len);
	tmp_sa.sa_family = bond_dev->type;

	/* unwind from head to the slave that failed */
	bond_for_each_slave(bond, rollback_slave, iter) {
		int tmp_res;

		if (rollback_slave == slave)
			break;

		tmp_res = dev_set_mac_address(rollback_slave->dev, &tmp_sa);
		if (tmp_res) {
			netdev_dbg(bond_dev, "unwind err %d dev %s\n",
				   tmp_res, rollback_slave->dev->name);
		}
	}

	return res;
}

/**
 * bond_xmit_slave_id - transmit skb through slave with slave_id
 * @bond: bonding device that is transmitting
 * @skb: buffer to transmit
 * @slave_id: slave id up to slave_cnt-1 through which to transmit
 *
 * This function tries to transmit through slave with slave_id but in case
 * it fails, it tries to find the first available slave for transmission.
 * The skb is consumed in all cases, thus the function is void.
 */
static void bond_xmit_slave_id(struct bonding *bond, struct sk_buff *skb, int slave_id)
{
	struct list_head *iter;
	struct slave *slave;
	int i = slave_id;

	/* Here we start from the slave with slave_id */
	bond_for_each_slave_rcu(bond, slave, iter) {
		if (--i < 0) {
			if (bond_slave_can_tx(slave)) {
				bond_dev_queue_xmit(bond, skb, slave->dev);
				return;
			}
		}
	}

	/* Here we start from the first slave up to slave_id */
	i = slave_id;
	bond_for_each_slave_rcu(bond, slave, iter) {
		if (--i < 0)
			break;
		if (bond_slave_can_tx(slave)) {
			bond_dev_queue_xmit(bond, skb, slave->dev);
			return;
		}
	}
	/* no slave that can tx has been found */
	bond_tx_drop(bond->dev, skb);
}

/**
 * bond_rr_gen_slave_id - generate slave id based on packets_per_slave
 * @bond: bonding device to use
 *
 * Based on the value of the bonding device's packets_per_slave parameter
 * this function generates a slave id, which is usually used as the next
 * slave to transmit through.
 */
static u32 bond_rr_gen_slave_id(struct bonding *bond)
{
	u32 slave_id;
	struct reciprocal_value reciprocal_packets_per_slave;
	int packets_per_slave = bond->params.packets_per_slave;

	switch (packets_per_slave) {
	case 0:
		slave_id = prandom_u32();
		break;
	case 1:
		slave_id = bond->rr_tx_counter;
		break;
	default:
		reciprocal_packets_per_slave =
			bond->params.reciprocal_packets_per_slave;
		slave_id = reciprocal_divide(bond->rr_tx_counter,
					     reciprocal_packets_per_slave);
		break;
	}
	bond->rr_tx_counter++;

	return slave_id;
}

static int bond_xmit_roundrobin(struct sk_buff *skb, struct net_device *bond_dev)
{
	struct bonding *bond = netdev_priv(bond_dev);
	struct iphdr *iph = ip_hdr(skb);
	struct slave *slave;
	u32 slave_id;

	/* Start with the curr_active_slave that joined the bond as the
	 * default for sending IGMP traffic.  For failover purposes one
	 * needs to maintain some consistency for the interface that will
	 * send the join/membership reports.  The curr_active_slave found
	 * will send all of this type of traffic.
	 */
	if (iph->protocol == IPPROTO_IGMP && skb->protocol == htons(ETH_P_IP)) {
		slave = rcu_dereference(bond->curr_active_slave);
		if (slave)
			bond_dev_queue_xmit(bond, skb, slave->dev);
		else
			bond_xmit_slave_id(bond, skb, 0);
	} else {
		int slave_cnt = ACCESS_ONCE(bond->slave_cnt);

		if (likely(slave_cnt)) {
			slave_id = bond_rr_gen_slave_id(bond);
			bond_xmit_slave_id(bond, skb, slave_id % slave_cnt);
		} else {
			bond_tx_drop(bond_dev, skb);
		}
	}

	return NETDEV_TX_OK;
}

/* In active-backup mode, we know that bond->curr_active_slave is always valid if
 * the bond has a usable interface.
 */
static int bond_xmit_activebackup(struct sk_buff *skb, struct net_device *bond_dev)
{
	struct bonding *bond = netdev_priv(bond_dev);
	struct slave *slave;

	slave = rcu_dereference(bond->curr_active_slave);
	if (slave)
		bond_dev_queue_xmit(bond, skb, slave->dev);
	else
		bond_tx_drop(bond_dev, skb);

	return NETDEV_TX_OK;
}

/* Use this to update slave_array when (a) it's not appropriate to update
 * slave_array right away (note that update_slave_array() may sleep)
 * and / or (b) RTNL is not held.
 */
void bond_slave_arr_work_rearm(struct bonding *bond, unsigned long delay)
{
	queue_delayed_work(bond->wq, &bond->slave_arr_work, delay);
}

/* Slave array work handler. Holds only RTNL */
static void bond_slave_arr_handler(struct work_struct *work)
{
	struct bonding *bond = container_of(work, struct bonding,
					    slave_arr_work.work);
	int ret;

	if (!rtnl_trylock())
		goto err;

	ret = bond_update_slave_arr(bond, NULL);
	rtnl_unlock();
	if (ret) {
		pr_warn_ratelimited("Failed to update slave array from WT\n");
		goto err;
	}
	return;

err:
	bond_slave_arr_work_rearm(bond, 1);
}

/* Build the usable slaves array in control path for modes that use xmit-hash
 * to determine the slave interface -
 * (a) BOND_MODE_8023AD
 * (b) BOND_MODE_XOR
 * (c) BOND_MODE_TLB && tlb_dynamic_lb == 0
 *
 * The caller is expected to hold RTNL only and NO other lock!
 */
int bond_update_slave_arr(struct bonding *bond, struct slave *skipslave)
{
	struct slave *slave;
	struct list_head *iter;
	struct bond_up_slave *new_arr, *old_arr;
	int slaves_in_agg;
	int agg_id = 0;
	int ret = 0;

#ifdef CONFIG_LOCKDEP
	WARN_ON(lockdep_is_held(&bond->mode_lock));
#endif

	new_arr = kzalloc(offsetof(struct bond_up_slave, arr[bond->slave_cnt]),
			  GFP_KERNEL);
	if (!new_arr) {
		ret = -ENOMEM;
		pr_err("Failed to build slave-array.\n");
		goto out;
	}
	if (BOND_MODE(bond) == BOND_MODE_8023AD) {
		struct ad_info ad_info;

		if (bond_3ad_get_active_agg_info(bond, &ad_info)) {
			pr_debug("bond_3ad_get_active_agg_info failed\n");
			kfree_rcu(new_arr, rcu);
			/* No active aggragator means it's not safe to use
			 * the previous array.
			 */
			old_arr = rtnl_dereference(bond->slave_arr);
			if (old_arr) {
				RCU_INIT_POINTER(bond->slave_arr, NULL);
				kfree_rcu(old_arr, rcu);
			}
			goto out;
		}
		slaves_in_agg = ad_info.ports;
		agg_id = ad_info.aggregator_id;
	}
	bond_for_each_slave(bond, slave, iter) {
		if (BOND_MODE(bond) == BOND_MODE_8023AD) {
			struct aggregator *agg;

			agg = SLAVE_AD_INFO(slave)->port.aggregator;
			if (!agg || agg->aggregator_identifier != agg_id)
				continue;
		}
		if (!bond_slave_can_tx(slave))
			continue;
		if (skipslave == slave)
			continue;
		new_arr->arr[new_arr->count++] = slave;
	}

	old_arr = rtnl_dereference(bond->slave_arr);
	rcu_assign_pointer(bond->slave_arr, new_arr);
	if (old_arr)
		kfree_rcu(old_arr, rcu);
out:
	if (ret != 0 && skipslave) {
		int idx;

		/* Rare situation where caller has asked to skip a specific
		 * slave but allocation failed (most likely!). BTW this is
		 * only possible when the call is initiated from
		 * __bond_release_one(). In this situation; overwrite the
		 * skipslave entry in the array with the last entry from the
		 * array to avoid a situation where the xmit path may choose
		 * this to-be-skipped slave to send a packet out.
		 */
		old_arr = rtnl_dereference(bond->slave_arr);
		for (idx = 0; idx < old_arr->count; idx++) {
			if (skipslave == old_arr->arr[idx]) {
				old_arr->arr[idx] =
				    old_arr->arr[old_arr->count-1];
				old_arr->count--;
				break;
			}
		}
	}
	return ret;
}

/* Use this Xmit function for 3AD as well as XOR modes. The current
 * usable slave array is formed in the control path. The xmit function
 * just calculates hash and sends the packet out.
 */
static int bond_3ad_xor_xmit(struct sk_buff *skb, struct net_device *dev)
{
	struct bonding *bond = netdev_priv(dev);
	struct slave *slave;
	struct bond_up_slave *slaves;
	unsigned int count;

	slaves = rcu_dereference(bond->slave_arr);
	count = slaves ? ACCESS_ONCE(slaves->count) : 0;
	if (likely(count)) {
		slave = slaves->arr[bond_xmit_hash(bond, skb) % count];
#ifdef CONFIG_HW_DISTRIBUTION_WITH_OH
		hw_lag_dbg("skb->protocol:0x%0x\n", skb->protocol);
		/* exclude ARP/LACP */
		if ((bond->slave_cnt == SLAVES_PER_BOND) &&
		    are_all_slaves_linkup(bond) && (bond->params.ohp) &&
		    (bond->params.ohp->oh_en)) {
			enqueue_pkt_to_oh(bond, skb, NULL);
			return NETDEV_TX_OK;
		}
#endif
		bond_dev_queue_xmit(bond, skb, slave->dev);
	} else {
		bond_tx_drop(dev, skb);
	}

	return NETDEV_TX_OK;
}

/* in broadcast mode, we send everything to all usable interfaces. */
static int bond_xmit_broadcast(struct sk_buff *skb, struct net_device *bond_dev)
{
	struct bonding *bond = netdev_priv(bond_dev);
	struct slave *slave = NULL;
	struct list_head *iter;

	bond_for_each_slave_rcu(bond, slave, iter) {
		if (bond_is_last_slave(bond, slave))
			break;
		if (bond_slave_is_up(slave) && slave->link == BOND_LINK_UP) {
			struct sk_buff *skb2 = skb_clone(skb, GFP_ATOMIC);

			if (!skb2) {
				net_err_ratelimited("%s: Error: %s: skb_clone() failed\n",
						    bond_dev->name, __func__);
				continue;
			}
			bond_dev_queue_xmit(bond, skb2, slave->dev);
		}
	}
	if (slave && bond_slave_is_up(slave) && slave->link == BOND_LINK_UP)
		bond_dev_queue_xmit(bond, skb, slave->dev);
	else
		bond_tx_drop(bond_dev, skb);

	return NETDEV_TX_OK;
}

/*------------------------- Device initialization ---------------------------*/

/* Lookup the slave that corresponds to a qid */
static inline int bond_slave_override(struct bonding *bond,
				      struct sk_buff *skb)
{
	struct slave *slave = NULL;
	struct list_head *iter;

	if (!skb->queue_mapping)
		return 1;

	/* Find out if any slaves have the same mapping as this skb. */
	bond_for_each_slave_rcu(bond, slave, iter) {
		if (slave->queue_id == skb->queue_mapping) {
			if (bond_slave_is_up(slave) &&
			    slave->link == BOND_LINK_UP) {
				bond_dev_queue_xmit(bond, skb, slave->dev);
				return 0;
			}
			/* If the slave isn't UP, use default transmit policy. */
			break;
		}
	}

	return 1;
}


static u16 bond_select_queue(struct net_device *dev, struct sk_buff *skb,
			     void *accel_priv, select_queue_fallback_t fallback)
{
	/* This helper function exists to help dev_pick_tx get the correct
	 * destination queue.  Using a helper function skips a call to
	 * skb_tx_hash and will put the skbs in the queue we expect on their
	 * way down to the bonding driver.
	 */
	u16 txq = skb_rx_queue_recorded(skb) ? skb_get_rx_queue(skb) : 0;

	/* Save the original txq to restore before passing to the driver */
	qdisc_skb_cb(skb)->slave_dev_queue_mapping = skb->queue_mapping;

	if (unlikely(txq >= dev->real_num_tx_queues)) {
		do {
			txq -= dev->real_num_tx_queues;
		} while (txq >= dev->real_num_tx_queues);
	}
	return txq;
}

static netdev_tx_t __bond_start_xmit(struct sk_buff *skb, struct net_device *dev)
{
	struct bonding *bond = netdev_priv(dev);

	if (bond_should_override_tx_queue(bond) &&
	    !bond_slave_override(bond, skb))
		return NETDEV_TX_OK;

	switch (BOND_MODE(bond)) {
	case BOND_MODE_ROUNDROBIN:
		return bond_xmit_roundrobin(skb, dev);
	case BOND_MODE_ACTIVEBACKUP:
		return bond_xmit_activebackup(skb, dev);
	case BOND_MODE_8023AD:
	case BOND_MODE_XOR:
		return bond_3ad_xor_xmit(skb, dev);
	case BOND_MODE_BROADCAST:
		return bond_xmit_broadcast(skb, dev);
	case BOND_MODE_ALB:
		return bond_alb_xmit(skb, dev);
	case BOND_MODE_TLB:
		return bond_tlb_xmit(skb, dev);
	default:
		/* Should never happen, mode already checked */
		netdev_err(dev, "Unknown bonding mode %d\n", BOND_MODE(bond));
		WARN_ON_ONCE(1);
		bond_tx_drop(dev, skb);
		return NETDEV_TX_OK;
	}
}

static netdev_tx_t bond_start_xmit(struct sk_buff *skb, struct net_device *dev)
{
	struct bonding *bond = netdev_priv(dev);
	netdev_tx_t ret = NETDEV_TX_OK;

	/* If we risk deadlock from transmitting this in the
	 * netpoll path, tell netpoll to queue the frame for later tx
	 */
	if (unlikely(is_netpoll_tx_blocked(dev)))
		return NETDEV_TX_BUSY;

	rcu_read_lock();
	if (bond_has_slaves(bond))
		ret = __bond_start_xmit(skb, dev);
	else
		bond_tx_drop(dev, skb);
	rcu_read_unlock();

	return ret;
}

static int bond_ethtool_get_settings(struct net_device *bond_dev,
				     struct ethtool_cmd *ecmd)
{
	struct bonding *bond = netdev_priv(bond_dev);
	unsigned long speed = 0;
	struct list_head *iter;
	struct slave *slave;

	ecmd->duplex = DUPLEX_UNKNOWN;
	ecmd->port = PORT_OTHER;

	/* Since bond_slave_can_tx returns false for all inactive or down slaves, we
	 * do not need to check mode.  Though link speed might not represent
	 * the true receive or transmit bandwidth (not all modes are symmetric)
	 * this is an accurate maximum.
	 */
	bond_for_each_slave(bond, slave, iter) {
		if (bond_slave_can_tx(slave)) {
			if (slave->speed != SPEED_UNKNOWN)
				speed += slave->speed;
			if (ecmd->duplex == DUPLEX_UNKNOWN &&
			    slave->duplex != DUPLEX_UNKNOWN)
				ecmd->duplex = slave->duplex;
		}
	}
	ethtool_cmd_speed_set(ecmd, speed ? : SPEED_UNKNOWN);

	return 0;
}

static void bond_ethtool_get_drvinfo(struct net_device *bond_dev,
				     struct ethtool_drvinfo *drvinfo)
{
	strlcpy(drvinfo->driver, DRV_NAME, sizeof(drvinfo->driver));
	strlcpy(drvinfo->version, DRV_VERSION, sizeof(drvinfo->version));
	snprintf(drvinfo->fw_version, sizeof(drvinfo->fw_version), "%d",
		 BOND_ABI_VERSION);
}

static const struct ethtool_ops bond_ethtool_ops = {
	.get_drvinfo		= bond_ethtool_get_drvinfo,
	.get_settings		= bond_ethtool_get_settings,
	.get_link		= ethtool_op_get_link,
};

static const struct net_device_ops bond_netdev_ops = {
	.ndo_init		= bond_init,
	.ndo_uninit		= bond_uninit,
	.ndo_open		= bond_open,
	.ndo_stop		= bond_close,
	.ndo_start_xmit		= bond_start_xmit,
	.ndo_select_queue	= bond_select_queue,
	.ndo_get_stats64	= bond_get_stats,
	.ndo_do_ioctl		= bond_do_ioctl,
	.ndo_change_rx_flags	= bond_change_rx_flags,
	.ndo_set_rx_mode	= bond_set_rx_mode,
	.ndo_change_mtu		= bond_change_mtu,
	.ndo_set_mac_address	= bond_set_mac_address,
	.ndo_neigh_setup	= bond_neigh_setup,
	.ndo_vlan_rx_add_vid	= bond_vlan_rx_add_vid,
	.ndo_vlan_rx_kill_vid	= bond_vlan_rx_kill_vid,
#ifdef CONFIG_NET_POLL_CONTROLLER
	.ndo_netpoll_setup	= bond_netpoll_setup,
	.ndo_netpoll_cleanup	= bond_netpoll_cleanup,
	.ndo_poll_controller	= bond_poll_controller,
#endif
	.ndo_add_slave		= bond_enslave,
	.ndo_del_slave		= bond_release,
	.ndo_fix_features	= bond_fix_features,
	.ndo_bridge_setlink	= ndo_dflt_netdev_switch_port_bridge_setlink,
	.ndo_bridge_dellink	= ndo_dflt_netdev_switch_port_bridge_dellink,
	.ndo_features_check	= passthru_features_check,
};

static const struct device_type bond_type = {
	.name = "bond",
};

static void bond_destructor(struct net_device *bond_dev)
{
	struct bonding *bond = netdev_priv(bond_dev);
#ifdef CONFIG_HW_DISTRIBUTION_WITH_OH
	release_pcd_mem(bond);
#endif
	if (bond->wq)
		destroy_workqueue(bond->wq);
	free_netdev(bond_dev);
}

void bond_setup(struct net_device *bond_dev)
{
	struct bonding *bond = netdev_priv(bond_dev);

	spin_lock_init(&bond->mode_lock);
	spin_lock_init(&bond->stats_lock);
	bond->params = bonding_defaults;

	/* Initialize pointers */
	bond->dev = bond_dev;

	/* Initialize the device entry points */
	ether_setup(bond_dev);
	bond_dev->netdev_ops = &bond_netdev_ops;
	bond_dev->ethtool_ops = &bond_ethtool_ops;

	bond_dev->destructor = bond_destructor;

	SET_NETDEV_DEVTYPE(bond_dev, &bond_type);

	/* Initialize the device options */
	bond_dev->tx_queue_len = 0;
	bond_dev->flags |= IFF_MASTER|IFF_MULTICAST;
	bond_dev->priv_flags |= IFF_BONDING | IFF_UNICAST_FLT;
	bond_dev->priv_flags &= ~(IFF_XMIT_DST_RELEASE | IFF_TX_SKB_SHARING);

	/* don't acquire bond device's netif_tx_lock when transmitting */
	bond_dev->features |= NETIF_F_LLTX;

	/* By default, we declare the bond to be fully
	 * VLAN hardware accelerated capable. Special
	 * care is taken in the various xmit functions
	 * when there are slaves that are not hw accel
	 * capable
	 */

	/* Don't allow bond devices to change network namespaces. */
	bond_dev->features |= NETIF_F_NETNS_LOCAL;

	bond_dev->hw_features = BOND_VLAN_FEATURES |
				NETIF_F_HW_VLAN_CTAG_TX |
				NETIF_F_HW_VLAN_CTAG_RX |
				NETIF_F_HW_VLAN_CTAG_FILTER;

	bond_dev->hw_features &= ~(NETIF_F_ALL_CSUM & ~NETIF_F_HW_CSUM);
	bond_dev->hw_features |= NETIF_F_GSO_ENCAP_ALL;
	bond_dev->features |= bond_dev->hw_features;
}

/* Destroy a bonding device.
 * Must be under rtnl_lock when this function is called.
 */
static void bond_uninit(struct net_device *bond_dev)
{
	struct bonding *bond = netdev_priv(bond_dev);
	struct list_head *iter;
	struct slave *slave;
	struct bond_up_slave *arr;

	bond_netpoll_cleanup(bond_dev);

	/* Release the bonded slaves */
	bond_for_each_slave(bond, slave, iter)
		__bond_release_one(bond_dev, slave->dev, true);
	netdev_info(bond_dev, "Released all slaves\n");

	arr = rtnl_dereference(bond->slave_arr);
	if (arr) {
		RCU_INIT_POINTER(bond->slave_arr, NULL);
		kfree_rcu(arr, rcu);
	}

	list_del(&bond->bond_list);

	bond_debug_unregister(bond);
}

/*------------------------- Module initialization ---------------------------*/

static int bond_check_params(struct bond_params *params)
{
	int arp_validate_value, fail_over_mac_value, primary_reselect_value, i;
	struct bond_opt_value newval;
	const struct bond_opt_value *valptr;
	int arp_all_targets_value;

	/* Convert string parameters. */
	if (mode) {
		bond_opt_initstr(&newval, mode);
		valptr = bond_opt_parse(bond_opt_get(BOND_OPT_MODE), &newval);
		if (!valptr) {
			pr_err("Error: Invalid bonding mode \"%s\"\n", mode);
			return -EINVAL;
		}
		bond_mode = valptr->value;
	}

	if (xmit_hash_policy) {
		if ((bond_mode != BOND_MODE_XOR) &&
		    (bond_mode != BOND_MODE_8023AD) &&
		    (bond_mode != BOND_MODE_TLB)) {
			pr_info("xmit_hash_policy param is irrelevant in mode %s\n",
				bond_mode_name(bond_mode));
		} else {
			bond_opt_initstr(&newval, xmit_hash_policy);
			valptr = bond_opt_parse(bond_opt_get(BOND_OPT_XMIT_HASH),
						&newval);
			if (!valptr) {
				pr_err("Error: Invalid xmit_hash_policy \"%s\"\n",
				       xmit_hash_policy);
				return -EINVAL;
			}
			xmit_hashtype = valptr->value;
		}
	}

	if (lacp_rate) {
		if (bond_mode != BOND_MODE_8023AD) {
			pr_info("lacp_rate param is irrelevant in mode %s\n",
				bond_mode_name(bond_mode));
		} else {
			bond_opt_initstr(&newval, lacp_rate);
			valptr = bond_opt_parse(bond_opt_get(BOND_OPT_LACP_RATE),
						&newval);
			if (!valptr) {
				pr_err("Error: Invalid lacp rate \"%s\"\n",
				       lacp_rate);
				return -EINVAL;
			}
			lacp_fast = valptr->value;
		}
	}

	if (ad_select) {
		bond_opt_initstr(&newval, ad_select);
		valptr = bond_opt_parse(bond_opt_get(BOND_OPT_AD_SELECT),
					&newval);
		if (!valptr) {
			pr_err("Error: Invalid ad_select \"%s\"\n", ad_select);
			return -EINVAL;
		}
		params->ad_select = valptr->value;
		if (bond_mode != BOND_MODE_8023AD)
			pr_warn("ad_select param only affects 802.3ad mode\n");
	} else {
		params->ad_select = BOND_AD_STABLE;
	}

	if (max_bonds < 0) {
		pr_warn("Warning: max_bonds (%d) not in range %d-%d, so it was reset to BOND_DEFAULT_MAX_BONDS (%d)\n",
			max_bonds, 0, INT_MAX, BOND_DEFAULT_MAX_BONDS);
		max_bonds = BOND_DEFAULT_MAX_BONDS;
	}

	if (miimon < 0) {
		pr_warn("Warning: miimon module parameter (%d), not in range 0-%d, so it was reset to 0\n",
			miimon, INT_MAX);
		miimon = 0;
	}

	if (updelay < 0) {
		pr_warn("Warning: updelay module parameter (%d), not in range 0-%d, so it was reset to 0\n",
			updelay, INT_MAX);
		updelay = 0;
	}

	if (downdelay < 0) {
		pr_warn("Warning: downdelay module parameter (%d), not in range 0-%d, so it was reset to 0\n",
			downdelay, INT_MAX);
		downdelay = 0;
	}

	if ((use_carrier != 0) && (use_carrier != 1)) {
		pr_warn("Warning: use_carrier module parameter (%d), not of valid value (0/1), so it was set to 1\n",
			use_carrier);
		use_carrier = 1;
	}

	if (num_peer_notif < 0 || num_peer_notif > 255) {
		pr_warn("Warning: num_grat_arp/num_unsol_na (%d) not in range 0-255 so it was reset to 1\n",
			num_peer_notif);
		num_peer_notif = 1;
	}

	/* reset values for 802.3ad/TLB/ALB */
	if (!bond_mode_uses_arp(bond_mode)) {
		if (!miimon) {
			pr_warn("Warning: miimon must be specified, otherwise bonding will not detect link failure, speed and duplex which are essential for 802.3ad operation\n");
			pr_warn("Forcing miimon to 100msec\n");
			miimon = BOND_DEFAULT_MIIMON;
		}
	}

	if (tx_queues < 1 || tx_queues > 255) {
		pr_warn("Warning: tx_queues (%d) should be between 1 and 255, resetting to %d\n",
			tx_queues, BOND_DEFAULT_TX_QUEUES);
		tx_queues = BOND_DEFAULT_TX_QUEUES;
	}

	if ((all_slaves_active != 0) && (all_slaves_active != 1)) {
		pr_warn("Warning: all_slaves_active module parameter (%d), not of valid value (0/1), so it was set to 0\n",
			all_slaves_active);
		all_slaves_active = 0;
	}

	if (resend_igmp < 0 || resend_igmp > 255) {
		pr_warn("Warning: resend_igmp (%d) should be between 0 and 255, resetting to %d\n",
			resend_igmp, BOND_DEFAULT_RESEND_IGMP);
		resend_igmp = BOND_DEFAULT_RESEND_IGMP;
	}

	bond_opt_initval(&newval, packets_per_slave);
	if (!bond_opt_parse(bond_opt_get(BOND_OPT_PACKETS_PER_SLAVE), &newval)) {
		pr_warn("Warning: packets_per_slave (%d) should be between 0 and %u resetting to 1\n",
			packets_per_slave, USHRT_MAX);
		packets_per_slave = 1;
	}

	if (bond_mode == BOND_MODE_ALB) {
		pr_notice("In ALB mode you might experience client disconnections upon reconnection of a link if the bonding module updelay parameter (%d msec) is incompatible with the forwarding delay time of the switch\n",
			  updelay);
	}

	if (!miimon) {
		if (updelay || downdelay) {
			/* just warn the user the up/down delay will have
			 * no effect since miimon is zero...
			 */
			pr_warn("Warning: miimon module parameter not set and updelay (%d) or downdelay (%d) module parameter is set; updelay and downdelay have no effect unless miimon is set\n",
				updelay, downdelay);
		}
	} else {
		/* don't allow arp monitoring */
		if (arp_interval) {
			pr_warn("Warning: miimon (%d) and arp_interval (%d) can't be used simultaneously, disabling ARP monitoring\n",
				miimon, arp_interval);
			arp_interval = 0;
		}

		if ((updelay % miimon) != 0) {
			pr_warn("Warning: updelay (%d) is not a multiple of miimon (%d), updelay rounded to %d ms\n",
				updelay, miimon, (updelay / miimon) * miimon);
		}

		updelay /= miimon;

		if ((downdelay % miimon) != 0) {
			pr_warn("Warning: downdelay (%d) is not a multiple of miimon (%d), downdelay rounded to %d ms\n",
				downdelay, miimon,
				(downdelay / miimon) * miimon);
		}

		downdelay /= miimon;
	}

	if (arp_interval < 0) {
		pr_warn("Warning: arp_interval module parameter (%d), not in range 0-%d, so it was reset to 0\n",
			arp_interval, INT_MAX);
		arp_interval = 0;
	}

	for (arp_ip_count = 0, i = 0;
	     (arp_ip_count < BOND_MAX_ARP_TARGETS) && arp_ip_target[i]; i++) {
		__be32 ip;

		/* not a complete check, but good enough to catch mistakes */
		if (!in4_pton(arp_ip_target[i], -1, (u8 *)&ip, -1, NULL) ||
		    !bond_is_ip_target_ok(ip)) {
			pr_warn("Warning: bad arp_ip_target module parameter (%s), ARP monitoring will not be performed\n",
				arp_ip_target[i]);
			arp_interval = 0;
		} else {
			if (bond_get_targets_ip(arp_target, ip) == -1)
				arp_target[arp_ip_count++] = ip;
			else
				pr_warn("Warning: duplicate address %pI4 in arp_ip_target, skipping\n",
					&ip);
		}
	}

	if (arp_interval && !arp_ip_count) {
		/* don't allow arping if no arp_ip_target given... */
		pr_warn("Warning: arp_interval module parameter (%d) specified without providing an arp_ip_target parameter, arp_interval was reset to 0\n",
			arp_interval);
		arp_interval = 0;
	}

	if (arp_validate) {
		if (!arp_interval) {
			pr_err("arp_validate requires arp_interval\n");
			return -EINVAL;
		}

		bond_opt_initstr(&newval, arp_validate);
		valptr = bond_opt_parse(bond_opt_get(BOND_OPT_ARP_VALIDATE),
					&newval);
		if (!valptr) {
			pr_err("Error: invalid arp_validate \"%s\"\n",
			       arp_validate);
			return -EINVAL;
		}
		arp_validate_value = valptr->value;
	} else {
		arp_validate_value = 0;
	}

	arp_all_targets_value = 0;
	if (arp_all_targets) {
		bond_opt_initstr(&newval, arp_all_targets);
		valptr = bond_opt_parse(bond_opt_get(BOND_OPT_ARP_ALL_TARGETS),
					&newval);
		if (!valptr) {
			pr_err("Error: invalid arp_all_targets_value \"%s\"\n",
			       arp_all_targets);
			arp_all_targets_value = 0;
		} else {
			arp_all_targets_value = valptr->value;
		}
	}

	if (miimon) {
		pr_info("MII link monitoring set to %d ms\n", miimon);
	} else if (arp_interval) {
		valptr = bond_opt_get_val(BOND_OPT_ARP_VALIDATE,
					  arp_validate_value);
		pr_info("ARP monitoring set to %d ms, validate %s, with %d target(s):",
			arp_interval, valptr->string, arp_ip_count);

		for (i = 0; i < arp_ip_count; i++)
			pr_cont(" %s", arp_ip_target[i]);

		pr_cont("\n");

	} else if (max_bonds) {
		/* miimon and arp_interval not set, we need one so things
		 * work as expected, see bonding.txt for details
		 */
		pr_debug("Warning: either miimon or arp_interval and arp_ip_target module parameters must be specified, otherwise bonding will not detect link failures! see bonding.txt for details\n");
	}

	if (primary && !bond_mode_uses_primary(bond_mode)) {
		/* currently, using a primary only makes sense
		 * in active backup, TLB or ALB modes
		 */
		pr_warn("Warning: %s primary device specified but has no effect in %s mode\n",
			primary, bond_mode_name(bond_mode));
		primary = NULL;
	}

	if (primary && primary_reselect) {
		bond_opt_initstr(&newval, primary_reselect);
		valptr = bond_opt_parse(bond_opt_get(BOND_OPT_PRIMARY_RESELECT),
					&newval);
		if (!valptr) {
			pr_err("Error: Invalid primary_reselect \"%s\"\n",
			       primary_reselect);
			return -EINVAL;
		}
		primary_reselect_value = valptr->value;
	} else {
		primary_reselect_value = BOND_PRI_RESELECT_ALWAYS;
	}

	if (fail_over_mac) {
		bond_opt_initstr(&newval, fail_over_mac);
		valptr = bond_opt_parse(bond_opt_get(BOND_OPT_FAIL_OVER_MAC),
					&newval);
		if (!valptr) {
			pr_err("Error: invalid fail_over_mac \"%s\"\n",
			       fail_over_mac);
			return -EINVAL;
		}
		fail_over_mac_value = valptr->value;
		if (bond_mode != BOND_MODE_ACTIVEBACKUP)
			pr_warn("Warning: fail_over_mac only affects active-backup mode\n");
	} else {
		fail_over_mac_value = BOND_FOM_NONE;
	}

	if (lp_interval == 0) {
		pr_warn("Warning: ip_interval must be between 1 and %d, so it was reset to %d\n",
			INT_MAX, BOND_ALB_DEFAULT_LP_INTERVAL);
		lp_interval = BOND_ALB_DEFAULT_LP_INTERVAL;
	}

	/* fill params struct with the proper values */
	params->mode = bond_mode;
	params->xmit_policy = xmit_hashtype;
	params->miimon = miimon;
	params->num_peer_notif = num_peer_notif;
	params->arp_interval = arp_interval;
	params->arp_validate = arp_validate_value;
	params->arp_all_targets = arp_all_targets_value;
	params->updelay = updelay;
	params->downdelay = downdelay;
	params->use_carrier = use_carrier;
	params->lacp_fast = lacp_fast;
	params->primary[0] = 0;
	params->primary_reselect = primary_reselect_value;
	params->fail_over_mac = fail_over_mac_value;
	params->tx_queues = tx_queues;
	params->all_slaves_active = all_slaves_active;
	params->resend_igmp = resend_igmp;
	params->min_links = min_links;
	params->lp_interval = lp_interval;
	params->packets_per_slave = packets_per_slave;
	params->tlb_dynamic_lb = 1; /* Default value */
	if (packets_per_slave > 0) {
		params->reciprocal_packets_per_slave =
			reciprocal_value(packets_per_slave);
	} else {
		/* reciprocal_packets_per_slave is unused if
		 * packets_per_slave is 0 or 1, just initialize it
		 */
		params->reciprocal_packets_per_slave =
			(struct reciprocal_value) { 0 };
	}

	if (primary) {
		strncpy(params->primary, primary, IFNAMSIZ);
		params->primary[IFNAMSIZ - 1] = 0;
	}

	memcpy(params->arp_targets, arp_target, sizeof(arp_target));

	return 0;
}

static struct lock_class_key bonding_netdev_xmit_lock_key;
static struct lock_class_key bonding_netdev_addr_lock_key;
static struct lock_class_key bonding_tx_busylock_key;

static void bond_set_lockdep_class_one(struct net_device *dev,
				       struct netdev_queue *txq,
				       void *_unused)
{
	lockdep_set_class(&txq->_xmit_lock,
			  &bonding_netdev_xmit_lock_key);
}

static void bond_set_lockdep_class(struct net_device *dev)
{
	lockdep_set_class(&dev->addr_list_lock,
			  &bonding_netdev_addr_lock_key);
	netdev_for_each_tx_queue(dev, bond_set_lockdep_class_one, NULL);
	dev->qdisc_tx_busylock = &bonding_tx_busylock_key;
}

/* Called from registration process */
static int bond_init(struct net_device *bond_dev)
{
	struct bonding *bond = netdev_priv(bond_dev);
	struct bond_net *bn = net_generic(dev_net(bond_dev), bond_net_id);

	netdev_dbg(bond_dev, "Begin bond_init\n");

	bond->wq = create_singlethread_workqueue(bond_dev->name);
	if (!bond->wq)
		return -ENOMEM;

	bond_set_lockdep_class(bond_dev);

	list_add_tail(&bond->bond_list, &bn->dev_list);

	bond_prepare_sysfs_group(bond);

	bond_debug_register(bond);

	/* Ensure valid dev_addr */
	if (is_zero_ether_addr(bond_dev->dev_addr) &&
	    bond_dev->addr_assign_type == NET_ADDR_PERM)
		eth_hw_addr_random(bond_dev);

	return 0;
}

unsigned int bond_get_num_tx_queues(void)
{
	return tx_queues;
}

/* Create a new bond based on the specified name and bonding parameters.
 * If name is NULL, obtain a suitable "bond%d" name for us.
 * Caller must NOT hold rtnl_lock; we need to release it here before we
 * set up our sysfs entries.
 */
int bond_create(struct net *net, const char *name)
{
	struct net_device *bond_dev;
	struct bonding *bond;
	struct alb_bond_info *bond_info;
	int res;

	rtnl_lock();

	bond_dev = alloc_netdev_mq(sizeof(struct bonding),
				   name ? name : "bond%d", NET_NAME_UNKNOWN,
				   bond_setup, tx_queues);
	if (!bond_dev) {
		pr_err("%s: eek! can't alloc netdev!\n", name);
		rtnl_unlock();
		return -ENOMEM;
	}

	/*
	 * Initialize rx_hashtbl_used_head to RLB_NULL_INDEX.
	 * It is set to 0 by default which is wrong.
	 */
	bond = netdev_priv(bond_dev);
	bond_info = &(BOND_ALB_INFO(bond));
	bond_info->rx_hashtbl_used_head = RLB_NULL_INDEX;

	dev_net_set(bond_dev, net);
	bond_dev->rtnl_link_ops = &bond_link_ops;

	res = register_netdevice(bond_dev);

	netif_carrier_off(bond_dev);
#ifdef CONFIG_HW_DISTRIBUTION_WITH_OH
	if (res == 0)
		init_status(bond_dev);
#endif

	rtnl_unlock();
	if (res < 0)
		bond_destructor(bond_dev);
	return res;
}

static int __net_init bond_net_init(struct net *net)
{
	struct bond_net *bn = net_generic(net, bond_net_id);

	bn->net = net;
	INIT_LIST_HEAD(&bn->dev_list);

	bond_create_proc_dir(bn);
	bond_create_sysfs(bn);

	return 0;
}

static void __net_exit bond_net_exit(struct net *net)
{
	struct bond_net *bn = net_generic(net, bond_net_id);
	struct bonding *bond, *tmp_bond;
	LIST_HEAD(list);

	bond_destroy_sysfs(bn);

	/* Kill off any bonds created after unregistering bond rtnl ops */
	rtnl_lock();
	list_for_each_entry_safe(bond, tmp_bond, &bn->dev_list, bond_list)
		unregister_netdevice_queue(bond->dev, &list);
	unregister_netdevice_many(&list);
	rtnl_unlock();

	bond_destroy_proc_dir(bn);
}

static struct pernet_operations bond_net_ops = {
	.init = bond_net_init,
	.exit = bond_net_exit,
	.id   = &bond_net_id,
	.size = sizeof(struct bond_net),
};

static int __init bonding_init(void)
{
	int i;
	int res;

	pr_info("%s", bond_version);

	res = bond_check_params(&bonding_defaults);
	if (res)
		goto out;

	res = register_pernet_subsys(&bond_net_ops);
	if (res)
		goto out;

	res = bond_netlink_init();
	if (res)
		goto err_link;

	bond_create_debugfs();

	for (i = 0; i < max_bonds; i++) {
		res = bond_create(&init_net, NULL);
		if (res)
			goto err;
	}

	register_netdevice_notifier(&bond_netdev_notifier);
#ifdef CONFIG_HW_DISTRIBUTION_WITH_OH
	if (get_oh_info())
		pr_err("oh ports probe error, use software distribution\n");
	else
		pr_info("get offline ports information ok.\n");
#endif
out:
	return res;
err:
	bond_destroy_debugfs();
	bond_netlink_fini();
err_link:
	unregister_pernet_subsys(&bond_net_ops);
	goto out;

}

static void __exit bonding_exit(void)
{
	unregister_netdevice_notifier(&bond_netdev_notifier);

	bond_destroy_debugfs();

	bond_netlink_fini();
	unregister_pernet_subsys(&bond_net_ops);
#ifdef CONFIG_HW_DISTRIBUTION_WITH_OH
	kfree(poh);
	hw_lag_dbg("released offline port resources\n");
#endif

#ifdef CONFIG_NET_POLL_CONTROLLER
	/* Make sure we don't have an imbalance on our netpoll blocking */
	WARN_ON(atomic_read(&netpoll_block_tx));
#endif
}

/**
 * late init to wait till oh port initialization ready,
 * oh port can help distribute outgoing traffics based
 * on hardware (FSL DPAA Offline port and PCD).
 * module_init(bonding_init);
 */
late_initcall(bonding_init);
module_exit(bonding_exit);
MODULE_LICENSE("GPL");
MODULE_VERSION(DRV_VERSION);
MODULE_DESCRIPTION(DRV_DESCRIPTION ", v" DRV_VERSION);
MODULE_AUTHOR("Thomas Davis, tadavis@lbl.gov and many others");<|MERGE_RESOLUTION|>--- conflicted
+++ resolved
@@ -3298,14 +3298,11 @@
 		/* save off the slave stats for the next run */
 		memcpy(&slave->slave_stats, new, sizeof(*new));
 	}
-<<<<<<< HEAD
 #ifdef CONFIG_HW_DISTRIBUTION_WITH_OH
 	add_statistics(bond, stats);
 #endif
-=======
 	rcu_read_unlock();
 
->>>>>>> 558ba5fd
 	memcpy(&bond->bond_stats, stats, sizeof(*stats));
 	spin_unlock(&bond->stats_lock);
 
