/*
 * VXLAN: Virtual eXtensible Local Area Network
 *
 * Copyright (c) 2012-2013 Vyatta Inc.
 *
 * This program is free software; you can redistribute it and/or modify
 * it under the terms of the GNU General Public License version 2 as
 * published by the Free Software Foundation.
 */

#define pr_fmt(fmt) KBUILD_MODNAME ": " fmt

#include <linux/kernel.h>
#include <linux/module.h>
#include <linux/errno.h>
#include <linux/slab.h>
#include <linux/udp.h>
#include <linux/igmp.h>
#include <linux/if_ether.h>
#include <linux/ethtool.h>
#include <net/arp.h>
#include <net/ndisc.h>
#include <net/ip.h>
#include <net/icmp.h>
#include <net/rtnetlink.h>
#include <net/inet_ecn.h>
#include <net/net_namespace.h>
#include <net/netns/generic.h>
#include <net/vxlan.h>

#if IS_ENABLED(CONFIG_IPV6)
#include <net/ip6_tunnel.h>
#include <net/ip6_checksum.h>
#endif

#define VXLAN_VERSION	"0.1"

#define PORT_HASH_BITS	8
#define PORT_HASH_SIZE  (1<<PORT_HASH_BITS)
#define FDB_AGE_DEFAULT 300 /* 5 min */
#define FDB_AGE_INTERVAL (10 * HZ)	/* rescan interval */

/* UDP port for VXLAN traffic.
 * The IANA assigned port is 4789, but the Linux default is 8472
 * for compatibility with early adopters.
 */
static unsigned short vxlan_port __read_mostly = 8472;
module_param_named(udp_port, vxlan_port, ushort, 0444);
MODULE_PARM_DESC(udp_port, "Destination UDP port");

static bool log_ecn_error = true;
module_param(log_ecn_error, bool, 0644);
MODULE_PARM_DESC(log_ecn_error, "Log packets received with corrupted ECN");

static unsigned int vxlan_net_id;
static struct rtnl_link_ops vxlan_link_ops;

static const u8 all_zeros_mac[ETH_ALEN + 2];

static int vxlan_sock_add(struct vxlan_dev *vxlan);

/* per-network namespace private data for this module */
struct vxlan_net {
	struct list_head  vxlan_list;
	struct hlist_head sock_list[PORT_HASH_SIZE];
	spinlock_t	  sock_lock;
};

/* Forwarding table entry */
struct vxlan_fdb {
	struct hlist_node hlist;	/* linked list of entries */
	struct rcu_head	  rcu;
	unsigned long	  updated;	/* jiffies */
	unsigned long	  used;
	struct list_head  remotes;
	u8		  eth_addr[ETH_ALEN];
	u16		  state;	/* see ndm_state */
	u8		  flags;	/* see ndm_flags */
};

/* salt for hash table */
static u32 vxlan_salt __read_mostly;

static inline bool vxlan_collect_metadata(struct vxlan_sock *vs)
{
	return vs->flags & VXLAN_F_COLLECT_METADATA ||
	       ip_tunnel_collect_metadata();
}

#if IS_ENABLED(CONFIG_IPV6)
static inline
bool vxlan_addr_equal(const union vxlan_addr *a, const union vxlan_addr *b)
{
	if (a->sa.sa_family != b->sa.sa_family)
		return false;
	if (a->sa.sa_family == AF_INET6)
		return ipv6_addr_equal(&a->sin6.sin6_addr, &b->sin6.sin6_addr);
	else
		return a->sin.sin_addr.s_addr == b->sin.sin_addr.s_addr;
}

static inline bool vxlan_addr_any(const union vxlan_addr *ipa)
{
	if (ipa->sa.sa_family == AF_INET6)
		return ipv6_addr_any(&ipa->sin6.sin6_addr);
	else
		return ipa->sin.sin_addr.s_addr == htonl(INADDR_ANY);
}

static inline bool vxlan_addr_multicast(const union vxlan_addr *ipa)
{
	if (ipa->sa.sa_family == AF_INET6)
		return ipv6_addr_is_multicast(&ipa->sin6.sin6_addr);
	else
		return IN_MULTICAST(ntohl(ipa->sin.sin_addr.s_addr));
}

static int vxlan_nla_get_addr(union vxlan_addr *ip, struct nlattr *nla)
{
	if (nla_len(nla) >= sizeof(struct in6_addr)) {
		ip->sin6.sin6_addr = nla_get_in6_addr(nla);
		ip->sa.sa_family = AF_INET6;
		return 0;
	} else if (nla_len(nla) >= sizeof(__be32)) {
		ip->sin.sin_addr.s_addr = nla_get_in_addr(nla);
		ip->sa.sa_family = AF_INET;
		return 0;
	} else {
		return -EAFNOSUPPORT;
	}
}

static int vxlan_nla_put_addr(struct sk_buff *skb, int attr,
			      const union vxlan_addr *ip)
{
	if (ip->sa.sa_family == AF_INET6)
		return nla_put_in6_addr(skb, attr, &ip->sin6.sin6_addr);
	else
		return nla_put_in_addr(skb, attr, ip->sin.sin_addr.s_addr);
}

#else /* !CONFIG_IPV6 */

static inline
bool vxlan_addr_equal(const union vxlan_addr *a, const union vxlan_addr *b)
{
	return a->sin.sin_addr.s_addr == b->sin.sin_addr.s_addr;
}

static inline bool vxlan_addr_any(const union vxlan_addr *ipa)
{
	return ipa->sin.sin_addr.s_addr == htonl(INADDR_ANY);
}

static inline bool vxlan_addr_multicast(const union vxlan_addr *ipa)
{
	return IN_MULTICAST(ntohl(ipa->sin.sin_addr.s_addr));
}

static int vxlan_nla_get_addr(union vxlan_addr *ip, struct nlattr *nla)
{
	if (nla_len(nla) >= sizeof(struct in6_addr)) {
		return -EAFNOSUPPORT;
	} else if (nla_len(nla) >= sizeof(__be32)) {
		ip->sin.sin_addr.s_addr = nla_get_in_addr(nla);
		ip->sa.sa_family = AF_INET;
		return 0;
	} else {
		return -EAFNOSUPPORT;
	}
}

static int vxlan_nla_put_addr(struct sk_buff *skb, int attr,
			      const union vxlan_addr *ip)
{
	return nla_put_in_addr(skb, attr, ip->sin.sin_addr.s_addr);
}
#endif

/* Virtual Network hash table head */
static inline struct hlist_head *vni_head(struct vxlan_sock *vs, __be32 vni)
{
	return &vs->vni_list[hash_32((__force u32)vni, VNI_HASH_BITS)];
}

/* Socket hash table head */
static inline struct hlist_head *vs_head(struct net *net, __be16 port)
{
	struct vxlan_net *vn = net_generic(net, vxlan_net_id);

	return &vn->sock_list[hash_32(ntohs(port), PORT_HASH_BITS)];
}

/* First remote destination for a forwarding entry.
 * Guaranteed to be non-NULL because remotes are never deleted.
 */
static inline struct vxlan_rdst *first_remote_rcu(struct vxlan_fdb *fdb)
{
	return list_entry_rcu(fdb->remotes.next, struct vxlan_rdst, list);
}

static inline struct vxlan_rdst *first_remote_rtnl(struct vxlan_fdb *fdb)
{
	return list_first_entry(&fdb->remotes, struct vxlan_rdst, list);
}

/* Find VXLAN socket based on network namespace, address family and UDP port
 * and enabled unshareable flags.
 */
static struct vxlan_sock *vxlan_find_sock(struct net *net, sa_family_t family,
					  __be16 port, u32 flags)
{
	struct vxlan_sock *vs;

	flags &= VXLAN_F_RCV_FLAGS;

	hlist_for_each_entry_rcu(vs, vs_head(net, port), hlist) {
		if (inet_sk(vs->sock->sk)->inet_sport == port &&
		    vxlan_get_sk_family(vs) == family &&
		    vs->flags == flags)
			return vs;
	}
	return NULL;
}

static struct vxlan_dev *vxlan_vs_find_vni(struct vxlan_sock *vs, __be32 vni)
{
	struct vxlan_dev *vxlan;

	/* For flow based devices, map all packets to VNI 0 */
	if (vs->flags & VXLAN_F_COLLECT_METADATA)
		vni = 0;

	hlist_for_each_entry_rcu(vxlan, vni_head(vs, vni), hlist) {
		if (vxlan->default_dst.remote_vni == vni)
			return vxlan;
	}

	return NULL;
}

/* Look up VNI in a per net namespace table */
static struct vxlan_dev *vxlan_find_vni(struct net *net, __be32 vni,
					sa_family_t family, __be16 port,
					u32 flags)
{
	struct vxlan_sock *vs;

	vs = vxlan_find_sock(net, family, port, flags);
	if (!vs)
		return NULL;

	return vxlan_vs_find_vni(vs, vni);
}

/* Fill in neighbour message in skbuff. */
static int vxlan_fdb_info(struct sk_buff *skb, struct vxlan_dev *vxlan,
			  const struct vxlan_fdb *fdb,
			  u32 portid, u32 seq, int type, unsigned int flags,
			  const struct vxlan_rdst *rdst)
{
	unsigned long now = jiffies;
	struct nda_cacheinfo ci;
	struct nlmsghdr *nlh;
	struct ndmsg *ndm;
	bool send_ip, send_eth;

	nlh = nlmsg_put(skb, portid, seq, type, sizeof(*ndm), flags);
	if (nlh == NULL)
		return -EMSGSIZE;

	ndm = nlmsg_data(nlh);
	memset(ndm, 0, sizeof(*ndm));

	send_eth = send_ip = true;

	if (type == RTM_GETNEIGH) {
		ndm->ndm_family	= AF_INET;
		send_ip = !vxlan_addr_any(&rdst->remote_ip);
		send_eth = !is_zero_ether_addr(fdb->eth_addr);
	} else
		ndm->ndm_family	= AF_BRIDGE;
	ndm->ndm_state = fdb->state;
	ndm->ndm_ifindex = vxlan->dev->ifindex;
	ndm->ndm_flags = fdb->flags;
	ndm->ndm_type = RTN_UNICAST;

	if (!net_eq(dev_net(vxlan->dev), vxlan->net) &&
	    nla_put_s32(skb, NDA_LINK_NETNSID,
			peernet2id(dev_net(vxlan->dev), vxlan->net)))
		goto nla_put_failure;

	if (send_eth && nla_put(skb, NDA_LLADDR, ETH_ALEN, &fdb->eth_addr))
		goto nla_put_failure;

	if (send_ip && vxlan_nla_put_addr(skb, NDA_DST, &rdst->remote_ip))
		goto nla_put_failure;

	if (rdst->remote_port && rdst->remote_port != vxlan->cfg.dst_port &&
	    nla_put_be16(skb, NDA_PORT, rdst->remote_port))
		goto nla_put_failure;
	if (rdst->remote_vni != vxlan->default_dst.remote_vni &&
	    nla_put_u32(skb, NDA_VNI, be32_to_cpu(rdst->remote_vni)))
		goto nla_put_failure;
	if (rdst->remote_ifindex &&
	    nla_put_u32(skb, NDA_IFINDEX, rdst->remote_ifindex))
		goto nla_put_failure;

	ci.ndm_used	 = jiffies_to_clock_t(now - fdb->used);
	ci.ndm_confirmed = 0;
	ci.ndm_updated	 = jiffies_to_clock_t(now - fdb->updated);
	ci.ndm_refcnt	 = 0;

	if (nla_put(skb, NDA_CACHEINFO, sizeof(ci), &ci))
		goto nla_put_failure;

	nlmsg_end(skb, nlh);
	return 0;

nla_put_failure:
	nlmsg_cancel(skb, nlh);
	return -EMSGSIZE;
}

static inline size_t vxlan_nlmsg_size(void)
{
	return NLMSG_ALIGN(sizeof(struct ndmsg))
		+ nla_total_size(ETH_ALEN) /* NDA_LLADDR */
		+ nla_total_size(sizeof(struct in6_addr)) /* NDA_DST */
		+ nla_total_size(sizeof(__be16)) /* NDA_PORT */
		+ nla_total_size(sizeof(__be32)) /* NDA_VNI */
		+ nla_total_size(sizeof(__u32)) /* NDA_IFINDEX */
		+ nla_total_size(sizeof(__s32)) /* NDA_LINK_NETNSID */
		+ nla_total_size(sizeof(struct nda_cacheinfo));
}

static void vxlan_fdb_notify(struct vxlan_dev *vxlan, struct vxlan_fdb *fdb,
			     struct vxlan_rdst *rd, int type)
{
	struct net *net = dev_net(vxlan->dev);
	struct sk_buff *skb;
	int err = -ENOBUFS;

	skb = nlmsg_new(vxlan_nlmsg_size(), GFP_ATOMIC);
	if (skb == NULL)
		goto errout;

	err = vxlan_fdb_info(skb, vxlan, fdb, 0, 0, type, 0, rd);
	if (err < 0) {
		/* -EMSGSIZE implies BUG in vxlan_nlmsg_size() */
		WARN_ON(err == -EMSGSIZE);
		kfree_skb(skb);
		goto errout;
	}

	rtnl_notify(skb, net, 0, RTNLGRP_NEIGH, NULL, GFP_ATOMIC);
	return;
errout:
	if (err < 0)
		rtnl_set_sk_err(net, RTNLGRP_NEIGH, err);
}

static void vxlan_ip_miss(struct net_device *dev, union vxlan_addr *ipa)
{
	struct vxlan_dev *vxlan = netdev_priv(dev);
	struct vxlan_fdb f = {
		.state = NUD_STALE,
	};
	struct vxlan_rdst remote = {
		.remote_ip = *ipa, /* goes to NDA_DST */
		.remote_vni = cpu_to_be32(VXLAN_N_VID),
	};

	vxlan_fdb_notify(vxlan, &f, &remote, RTM_GETNEIGH);
}

static void vxlan_fdb_miss(struct vxlan_dev *vxlan, const u8 eth_addr[ETH_ALEN])
{
	struct vxlan_fdb f = {
		.state = NUD_STALE,
	};
	struct vxlan_rdst remote = { };

	memcpy(f.eth_addr, eth_addr, ETH_ALEN);

	vxlan_fdb_notify(vxlan, &f, &remote, RTM_GETNEIGH);
}

/* Hash Ethernet address */
static u32 eth_hash(const unsigned char *addr)
{
	u64 value = get_unaligned((u64 *)addr);

	/* only want 6 bytes */
#ifdef __BIG_ENDIAN
	value >>= 16;
#else
	value <<= 16;
#endif
	return hash_64(value, FDB_HASH_BITS);
}

/* Hash chain to use given mac address */
static inline struct hlist_head *vxlan_fdb_head(struct vxlan_dev *vxlan,
						const u8 *mac)
{
	return &vxlan->fdb_head[eth_hash(mac)];
}

/* Look up Ethernet address in forwarding table */
static struct vxlan_fdb *__vxlan_find_mac(struct vxlan_dev *vxlan,
					const u8 *mac)
{
	struct hlist_head *head = vxlan_fdb_head(vxlan, mac);
	struct vxlan_fdb *f;

	hlist_for_each_entry_rcu(f, head, hlist) {
		if (ether_addr_equal(mac, f->eth_addr))
			return f;
	}

	return NULL;
}

static struct vxlan_fdb *vxlan_find_mac(struct vxlan_dev *vxlan,
					const u8 *mac)
{
	struct vxlan_fdb *f;

	f = __vxlan_find_mac(vxlan, mac);
	if (f)
		f->used = jiffies;

	return f;
}

/* caller should hold vxlan->hash_lock */
static struct vxlan_rdst *vxlan_fdb_find_rdst(struct vxlan_fdb *f,
					      union vxlan_addr *ip, __be16 port,
					      __be32 vni, __u32 ifindex)
{
	struct vxlan_rdst *rd;

	list_for_each_entry(rd, &f->remotes, list) {
		if (vxlan_addr_equal(&rd->remote_ip, ip) &&
		    rd->remote_port == port &&
		    rd->remote_vni == vni &&
		    rd->remote_ifindex == ifindex)
			return rd;
	}

	return NULL;
}

/* Replace destination of unicast mac */
static int vxlan_fdb_replace(struct vxlan_fdb *f,
			     union vxlan_addr *ip, __be16 port, __be32 vni,
			     __u32 ifindex)
{
	struct vxlan_rdst *rd;

	rd = vxlan_fdb_find_rdst(f, ip, port, vni, ifindex);
	if (rd)
		return 0;

	rd = list_first_entry_or_null(&f->remotes, struct vxlan_rdst, list);
	if (!rd)
		return 0;

	dst_cache_reset(&rd->dst_cache);
	rd->remote_ip = *ip;
	rd->remote_port = port;
	rd->remote_vni = vni;
	rd->remote_ifindex = ifindex;
	return 1;
}

/* Add/update destinations for multicast */
static int vxlan_fdb_append(struct vxlan_fdb *f,
			    union vxlan_addr *ip, __be16 port, __be32 vni,
			    __u32 ifindex, struct vxlan_rdst **rdp)
{
	struct vxlan_rdst *rd;

	rd = vxlan_fdb_find_rdst(f, ip, port, vni, ifindex);
	if (rd)
		return 0;

	rd = kmalloc(sizeof(*rd), GFP_ATOMIC);
	if (rd == NULL)
		return -ENOBUFS;

	if (dst_cache_init(&rd->dst_cache, GFP_ATOMIC)) {
		kfree(rd);
		return -ENOBUFS;
	}

	rd->remote_ip = *ip;
	rd->remote_port = port;
	rd->remote_vni = vni;
	rd->remote_ifindex = ifindex;

	list_add_tail_rcu(&rd->list, &f->remotes);

	*rdp = rd;
	return 1;
}

static struct vxlanhdr *vxlan_gro_remcsum(struct sk_buff *skb,
					  unsigned int off,
					  struct vxlanhdr *vh, size_t hdrlen,
					  __be32 vni_field,
					  struct gro_remcsum *grc,
					  bool nopartial)
{
	size_t start, offset;

	if (skb->remcsum_offload)
		return vh;

	if (!NAPI_GRO_CB(skb)->csum_valid)
		return NULL;

	start = vxlan_rco_start(vni_field);
	offset = start + vxlan_rco_offset(vni_field);

	vh = skb_gro_remcsum_process(skb, (void *)vh, off, hdrlen,
				     start, offset, grc, nopartial);

	skb->remcsum_offload = 1;

	return vh;
}

static struct sk_buff **vxlan_gro_receive(struct sock *sk,
					  struct sk_buff **head,
					  struct sk_buff *skb)
{
	struct sk_buff *p, **pp = NULL;
	struct vxlanhdr *vh, *vh2;
	unsigned int hlen, off_vx;
	int flush = 1;
	struct vxlan_sock *vs = rcu_dereference_sk_user_data(sk);
	__be32 flags;
	struct gro_remcsum grc;

	skb_gro_remcsum_init(&grc);

	off_vx = skb_gro_offset(skb);
	hlen = off_vx + sizeof(*vh);
	vh   = skb_gro_header_fast(skb, off_vx);
	if (skb_gro_header_hard(skb, hlen)) {
		vh = skb_gro_header_slow(skb, hlen, off_vx);
		if (unlikely(!vh))
			goto out;
	}

	skb_gro_postpull_rcsum(skb, vh, sizeof(struct vxlanhdr));

	flags = vh->vx_flags;

	if ((flags & VXLAN_HF_RCO) && (vs->flags & VXLAN_F_REMCSUM_RX)) {
		vh = vxlan_gro_remcsum(skb, off_vx, vh, sizeof(struct vxlanhdr),
				       vh->vx_vni, &grc,
				       !!(vs->flags &
					  VXLAN_F_REMCSUM_NOPARTIAL));

		if (!vh)
			goto out;
	}

	skb_gro_pull(skb, sizeof(struct vxlanhdr)); /* pull vxlan header */

	for (p = *head; p; p = p->next) {
		if (!NAPI_GRO_CB(p)->same_flow)
			continue;

		vh2 = (struct vxlanhdr *)(p->data + off_vx);
		if (vh->vx_flags != vh2->vx_flags ||
		    vh->vx_vni != vh2->vx_vni) {
			NAPI_GRO_CB(p)->same_flow = 0;
			continue;
		}
	}

	pp = call_gro_receive(eth_gro_receive, head, skb);
	flush = 0;

out:
	skb_gro_remcsum_cleanup(skb, &grc);
	NAPI_GRO_CB(skb)->flush |= flush;

	return pp;
}

static int vxlan_gro_complete(struct sock *sk, struct sk_buff *skb, int nhoff)
{
	/* Sets 'skb->inner_mac_header' since we are always called with
	 * 'skb->encapsulation' set.
	 */
	return eth_gro_complete(skb, nhoff + sizeof(struct vxlanhdr));
}

/* Add new entry to forwarding table -- assumes lock held */
static int vxlan_fdb_create(struct vxlan_dev *vxlan,
			    const u8 *mac, union vxlan_addr *ip,
			    __u16 state, __u16 flags,
			    __be16 port, __be32 vni, __u32 ifindex,
			    __u8 ndm_flags)
{
	struct vxlan_rdst *rd = NULL;
	struct vxlan_fdb *f;
	int notify = 0;
	int rc;

	f = __vxlan_find_mac(vxlan, mac);
	if (f) {
		if (flags & NLM_F_EXCL) {
			netdev_dbg(vxlan->dev,
				   "lost race to create %pM\n", mac);
			return -EEXIST;
		}
		if (f->state != state) {
			f->state = state;
			f->updated = jiffies;
			notify = 1;
		}
		if (f->flags != ndm_flags) {
			f->flags = ndm_flags;
			f->updated = jiffies;
			notify = 1;
		}
		if ((flags & NLM_F_REPLACE)) {
			/* Only change unicasts */
			if (!(is_multicast_ether_addr(f->eth_addr) ||
			     is_zero_ether_addr(f->eth_addr))) {
				notify |= vxlan_fdb_replace(f, ip, port, vni,
							   ifindex);
			} else
				return -EOPNOTSUPP;
		}
		if ((flags & NLM_F_APPEND) &&
		    (is_multicast_ether_addr(f->eth_addr) ||
		     is_zero_ether_addr(f->eth_addr))) {
			rc = vxlan_fdb_append(f, ip, port, vni, ifindex, &rd);

			if (rc < 0)
				return rc;
			notify |= rc;
		}
	} else {
		if (!(flags & NLM_F_CREATE))
			return -ENOENT;

		if (vxlan->cfg.addrmax &&
		    vxlan->addrcnt >= vxlan->cfg.addrmax)
			return -ENOSPC;

		/* Disallow replace to add a multicast entry */
		if ((flags & NLM_F_REPLACE) &&
		    (is_multicast_ether_addr(mac) || is_zero_ether_addr(mac)))
			return -EOPNOTSUPP;

		netdev_dbg(vxlan->dev, "add %pM -> %pIS\n", mac, ip);
		f = kmalloc(sizeof(*f), GFP_ATOMIC);
		if (!f)
			return -ENOMEM;

		notify = 1;
		f->state = state;
		f->flags = ndm_flags;
		f->updated = f->used = jiffies;
		INIT_LIST_HEAD(&f->remotes);
		memcpy(f->eth_addr, mac, ETH_ALEN);

		rc = vxlan_fdb_append(f, ip, port, vni, ifindex, &rd);
		if (rc < 0) {
			kfree(f);
			return rc;
		}

		++vxlan->addrcnt;
		hlist_add_head_rcu(&f->hlist,
				   vxlan_fdb_head(vxlan, mac));
	}

	if (notify) {
		if (rd == NULL)
			rd = first_remote_rtnl(f);
		vxlan_fdb_notify(vxlan, f, rd, RTM_NEWNEIGH);
	}

	return 0;
}

static void vxlan_fdb_free(struct rcu_head *head)
{
	struct vxlan_fdb *f = container_of(head, struct vxlan_fdb, rcu);
	struct vxlan_rdst *rd, *nd;

	list_for_each_entry_safe(rd, nd, &f->remotes, list) {
		dst_cache_destroy(&rd->dst_cache);
		kfree(rd);
	}
	kfree(f);
}

static void vxlan_fdb_destroy(struct vxlan_dev *vxlan, struct vxlan_fdb *f)
{
	netdev_dbg(vxlan->dev,
		    "delete %pM\n", f->eth_addr);

	--vxlan->addrcnt;
	vxlan_fdb_notify(vxlan, f, first_remote_rtnl(f), RTM_DELNEIGH);

	hlist_del_rcu(&f->hlist);
	call_rcu(&f->rcu, vxlan_fdb_free);
}

static int vxlan_fdb_parse(struct nlattr *tb[], struct vxlan_dev *vxlan,
			   union vxlan_addr *ip, __be16 *port, __be32 *vni,
			   u32 *ifindex)
{
	struct net *net = dev_net(vxlan->dev);
	int err;

	if (tb[NDA_DST]) {
		err = vxlan_nla_get_addr(ip, tb[NDA_DST]);
		if (err)
			return err;
	} else {
		union vxlan_addr *remote = &vxlan->default_dst.remote_ip;
		if (remote->sa.sa_family == AF_INET) {
			ip->sin.sin_addr.s_addr = htonl(INADDR_ANY);
			ip->sa.sa_family = AF_INET;
#if IS_ENABLED(CONFIG_IPV6)
		} else {
			ip->sin6.sin6_addr = in6addr_any;
			ip->sa.sa_family = AF_INET6;
#endif
		}
	}

	if (tb[NDA_PORT]) {
		if (nla_len(tb[NDA_PORT]) != sizeof(__be16))
			return -EINVAL;
		*port = nla_get_be16(tb[NDA_PORT]);
	} else {
		*port = vxlan->cfg.dst_port;
	}

	if (tb[NDA_VNI]) {
		if (nla_len(tb[NDA_VNI]) != sizeof(u32))
			return -EINVAL;
		*vni = cpu_to_be32(nla_get_u32(tb[NDA_VNI]));
	} else {
		*vni = vxlan->default_dst.remote_vni;
	}

	if (tb[NDA_IFINDEX]) {
		struct net_device *tdev;

		if (nla_len(tb[NDA_IFINDEX]) != sizeof(u32))
			return -EINVAL;
		*ifindex = nla_get_u32(tb[NDA_IFINDEX]);
		tdev = __dev_get_by_index(net, *ifindex);
		if (!tdev)
			return -EADDRNOTAVAIL;
	} else {
		*ifindex = 0;
	}

	return 0;
}

/* Add static entry (via netlink) */
static int vxlan_fdb_add(struct ndmsg *ndm, struct nlattr *tb[],
			 struct net_device *dev,
			 const unsigned char *addr, u16 vid, u16 flags)
{
	struct vxlan_dev *vxlan = netdev_priv(dev);
	/* struct net *net = dev_net(vxlan->dev); */
	union vxlan_addr ip;
	__be16 port;
	__be32 vni;
	u32 ifindex;
	int err;

	if (!(ndm->ndm_state & (NUD_PERMANENT|NUD_REACHABLE))) {
		pr_info("RTM_NEWNEIGH with invalid state %#x\n",
			ndm->ndm_state);
		return -EINVAL;
	}

	if (tb[NDA_DST] == NULL)
		return -EINVAL;

	err = vxlan_fdb_parse(tb, vxlan, &ip, &port, &vni, &ifindex);
	if (err)
		return err;

	if (vxlan->default_dst.remote_ip.sa.sa_family != ip.sa.sa_family)
		return -EAFNOSUPPORT;

	spin_lock_bh(&vxlan->hash_lock);
	err = vxlan_fdb_create(vxlan, addr, &ip, ndm->ndm_state, flags,
			       port, vni, ifindex, ndm->ndm_flags);
	spin_unlock_bh(&vxlan->hash_lock);

	return err;
}

/* Delete entry (via netlink) */
static int vxlan_fdb_delete(struct ndmsg *ndm, struct nlattr *tb[],
			    struct net_device *dev,
			    const unsigned char *addr, u16 vid)
{
	struct vxlan_dev *vxlan = netdev_priv(dev);
	struct vxlan_fdb *f;
	struct vxlan_rdst *rd = NULL;
	union vxlan_addr ip;
	__be16 port;
	__be32 vni;
	u32 ifindex;
	int err;

	err = vxlan_fdb_parse(tb, vxlan, &ip, &port, &vni, &ifindex);
	if (err)
		return err;

	err = -ENOENT;

	spin_lock_bh(&vxlan->hash_lock);
	f = vxlan_find_mac(vxlan, addr);
	if (!f)
		goto out;

	if (!vxlan_addr_any(&ip)) {
		rd = vxlan_fdb_find_rdst(f, &ip, port, vni, ifindex);
		if (!rd)
			goto out;
	}

	err = 0;

	/* remove a destination if it's not the only one on the list,
	 * otherwise destroy the fdb entry
	 */
	if (rd && !list_is_singular(&f->remotes)) {
		list_del_rcu(&rd->list);
		vxlan_fdb_notify(vxlan, f, rd, RTM_DELNEIGH);
		kfree_rcu(rd, rcu);
		goto out;
	}

	vxlan_fdb_destroy(vxlan, f);

out:
	spin_unlock_bh(&vxlan->hash_lock);

	return err;
}

/* Dump forwarding table */
static int vxlan_fdb_dump(struct sk_buff *skb, struct netlink_callback *cb,
			  struct net_device *dev,
			  struct net_device *filter_dev, int *idx)
{
	struct vxlan_dev *vxlan = netdev_priv(dev);
	unsigned int h;
	int err = 0;

	for (h = 0; h < FDB_HASH_SIZE; ++h) {
		struct vxlan_fdb *f;

		hlist_for_each_entry_rcu(f, &vxlan->fdb_head[h], hlist) {
			struct vxlan_rdst *rd;

			list_for_each_entry_rcu(rd, &f->remotes, list) {
				if (*idx < cb->args[2])
					goto skip;

				err = vxlan_fdb_info(skb, vxlan, f,
						     NETLINK_CB(cb->skb).portid,
						     cb->nlh->nlmsg_seq,
						     RTM_NEWNEIGH,
						     NLM_F_MULTI, rd);
				if (err < 0)
					goto out;
skip:
				*idx += 1;
			}
		}
	}
out:
	return err;
}

/* Watch incoming packets to learn mapping between Ethernet address
 * and Tunnel endpoint.
 * Return true if packet is bogus and should be dropped.
 */
static bool vxlan_snoop(struct net_device *dev,
			union vxlan_addr *src_ip, const u8 *src_mac)
{
	struct vxlan_dev *vxlan = netdev_priv(dev);
	struct vxlan_fdb *f;

	f = vxlan_find_mac(vxlan, src_mac);
	if (likely(f)) {
		struct vxlan_rdst *rdst = first_remote_rcu(f);

		if (likely(vxlan_addr_equal(&rdst->remote_ip, src_ip)))
			return false;

		/* Don't migrate static entries, drop packets */
		if (f->state & NUD_NOARP)
			return true;

		if (net_ratelimit())
			netdev_info(dev,
				    "%pM migrated from %pIS to %pIS\n",
				    src_mac, &rdst->remote_ip.sa, &src_ip->sa);

		rdst->remote_ip = *src_ip;
		f->updated = jiffies;
		vxlan_fdb_notify(vxlan, f, rdst, RTM_NEWNEIGH);
	} else {
		/* learned new entry */
		spin_lock(&vxlan->hash_lock);

		/* close off race between vxlan_flush and incoming packets */
		if (netif_running(dev))
			vxlan_fdb_create(vxlan, src_mac, src_ip,
					 NUD_REACHABLE,
					 NLM_F_EXCL|NLM_F_CREATE,
					 vxlan->cfg.dst_port,
					 vxlan->default_dst.remote_vni,
					 0, NTF_SELF);
		spin_unlock(&vxlan->hash_lock);
	}

	return false;
}

/* See if multicast group is already in use by other ID */
static bool vxlan_group_used(struct vxlan_net *vn, struct vxlan_dev *dev)
{
	struct vxlan_dev *vxlan;
	struct vxlan_sock *sock4;
#if IS_ENABLED(CONFIG_IPV6)
	struct vxlan_sock *sock6;
#endif
	unsigned short family = dev->default_dst.remote_ip.sa.sa_family;

	sock4 = rtnl_dereference(dev->vn4_sock);

	/* The vxlan_sock is only used by dev, leaving group has
	 * no effect on other vxlan devices.
	 */
	if (family == AF_INET && sock4 && atomic_read(&sock4->refcnt) == 1)
		return false;
#if IS_ENABLED(CONFIG_IPV6)
	sock6 = rtnl_dereference(dev->vn6_sock);
	if (family == AF_INET6 && sock6 && atomic_read(&sock6->refcnt) == 1)
		return false;
#endif

	list_for_each_entry(vxlan, &vn->vxlan_list, next) {
		if (!netif_running(vxlan->dev) || vxlan == dev)
			continue;

		if (family == AF_INET &&
		    rtnl_dereference(vxlan->vn4_sock) != sock4)
			continue;
#if IS_ENABLED(CONFIG_IPV6)
		if (family == AF_INET6 &&
		    rtnl_dereference(vxlan->vn6_sock) != sock6)
			continue;
#endif

		if (!vxlan_addr_equal(&vxlan->default_dst.remote_ip,
				      &dev->default_dst.remote_ip))
			continue;

		if (vxlan->default_dst.remote_ifindex !=
		    dev->default_dst.remote_ifindex)
			continue;

		return true;
	}

	return false;
}

static bool __vxlan_sock_release_prep(struct vxlan_sock *vs)
{
	struct vxlan_net *vn;

	if (!vs)
		return false;
	if (!atomic_dec_and_test(&vs->refcnt))
		return false;

	vn = net_generic(sock_net(vs->sock->sk), vxlan_net_id);
	spin_lock(&vn->sock_lock);
	hlist_del_rcu(&vs->hlist);
	udp_tunnel_notify_del_rx_port(vs->sock,
				      (vs->flags & VXLAN_F_GPE) ?
				      UDP_TUNNEL_TYPE_VXLAN_GPE :
				      UDP_TUNNEL_TYPE_VXLAN);
	spin_unlock(&vn->sock_lock);

	return true;
}

static void vxlan_sock_release(struct vxlan_dev *vxlan)
{
	struct vxlan_sock *sock4 = rtnl_dereference(vxlan->vn4_sock);
#if IS_ENABLED(CONFIG_IPV6)
	struct vxlan_sock *sock6 = rtnl_dereference(vxlan->vn6_sock);

	rcu_assign_pointer(vxlan->vn6_sock, NULL);
#endif

	rcu_assign_pointer(vxlan->vn4_sock, NULL);
	synchronize_net();

	if (__vxlan_sock_release_prep(sock4)) {
		udp_tunnel_sock_release(sock4->sock);
		kfree(sock4);
	}

#if IS_ENABLED(CONFIG_IPV6)
	if (__vxlan_sock_release_prep(sock6)) {
		udp_tunnel_sock_release(sock6->sock);
		kfree(sock6);
	}
#endif
}

/* Update multicast group membership when first VNI on
 * multicast address is brought up
 */
static int vxlan_igmp_join(struct vxlan_dev *vxlan)
{
	struct sock *sk;
	union vxlan_addr *ip = &vxlan->default_dst.remote_ip;
	int ifindex = vxlan->default_dst.remote_ifindex;
	int ret = -EINVAL;

	if (ip->sa.sa_family == AF_INET) {
		struct vxlan_sock *sock4 = rtnl_dereference(vxlan->vn4_sock);
		struct ip_mreqn mreq = {
			.imr_multiaddr.s_addr	= ip->sin.sin_addr.s_addr,
			.imr_ifindex		= ifindex,
		};

		sk = sock4->sock->sk;
		lock_sock(sk);
		ret = ip_mc_join_group(sk, &mreq);
		release_sock(sk);
#if IS_ENABLED(CONFIG_IPV6)
	} else {
		struct vxlan_sock *sock6 = rtnl_dereference(vxlan->vn6_sock);

		sk = sock6->sock->sk;
		lock_sock(sk);
		ret = ipv6_stub->ipv6_sock_mc_join(sk, ifindex,
						   &ip->sin6.sin6_addr);
		release_sock(sk);
#endif
	}

	return ret;
}

/* Inverse of vxlan_igmp_join when last VNI is brought down */
static int vxlan_igmp_leave(struct vxlan_dev *vxlan)
{
	struct sock *sk;
	union vxlan_addr *ip = &vxlan->default_dst.remote_ip;
	int ifindex = vxlan->default_dst.remote_ifindex;
	int ret = -EINVAL;

	if (ip->sa.sa_family == AF_INET) {
		struct vxlan_sock *sock4 = rtnl_dereference(vxlan->vn4_sock);
		struct ip_mreqn mreq = {
			.imr_multiaddr.s_addr	= ip->sin.sin_addr.s_addr,
			.imr_ifindex		= ifindex,
		};

		sk = sock4->sock->sk;
		lock_sock(sk);
		ret = ip_mc_leave_group(sk, &mreq);
		release_sock(sk);
#if IS_ENABLED(CONFIG_IPV6)
	} else {
		struct vxlan_sock *sock6 = rtnl_dereference(vxlan->vn6_sock);

		sk = sock6->sock->sk;
		lock_sock(sk);
		ret = ipv6_stub->ipv6_sock_mc_drop(sk, ifindex,
						   &ip->sin6.sin6_addr);
		release_sock(sk);
#endif
	}

	return ret;
}

static bool vxlan_remcsum(struct vxlanhdr *unparsed,
			  struct sk_buff *skb, u32 vxflags)
{
	size_t start, offset;

	if (!(unparsed->vx_flags & VXLAN_HF_RCO) || skb->remcsum_offload)
		goto out;

	start = vxlan_rco_start(unparsed->vx_vni);
	offset = start + vxlan_rco_offset(unparsed->vx_vni);

	if (!pskb_may_pull(skb, offset + sizeof(u16)))
		return false;

	skb_remcsum_process(skb, (void *)(vxlan_hdr(skb) + 1), start, offset,
			    !!(vxflags & VXLAN_F_REMCSUM_NOPARTIAL));
out:
	unparsed->vx_flags &= ~VXLAN_HF_RCO;
	unparsed->vx_vni &= VXLAN_VNI_MASK;
	return true;
}

static void vxlan_parse_gbp_hdr(struct vxlanhdr *unparsed,
				struct sk_buff *skb, u32 vxflags,
				struct vxlan_metadata *md)
{
	struct vxlanhdr_gbp *gbp = (struct vxlanhdr_gbp *)unparsed;
	struct metadata_dst *tun_dst;

	if (!(unparsed->vx_flags & VXLAN_HF_GBP))
		goto out;

	md->gbp = ntohs(gbp->policy_id);

	tun_dst = (struct metadata_dst *)skb_dst(skb);
	if (tun_dst) {
		tun_dst->u.tun_info.key.tun_flags |= TUNNEL_VXLAN_OPT;
		tun_dst->u.tun_info.options_len = sizeof(*md);
	}
	if (gbp->dont_learn)
		md->gbp |= VXLAN_GBP_DONT_LEARN;

	if (gbp->policy_applied)
		md->gbp |= VXLAN_GBP_POLICY_APPLIED;

	/* In flow-based mode, GBP is carried in dst_metadata */
	if (!(vxflags & VXLAN_F_COLLECT_METADATA))
		skb->mark = md->gbp;
out:
	unparsed->vx_flags &= ~VXLAN_GBP_USED_BITS;
}

static bool vxlan_parse_gpe_hdr(struct vxlanhdr *unparsed,
				__be16 *protocol,
				struct sk_buff *skb, u32 vxflags)
{
	struct vxlanhdr_gpe *gpe = (struct vxlanhdr_gpe *)unparsed;

	/* Need to have Next Protocol set for interfaces in GPE mode. */
	if (!gpe->np_applied)
		return false;
	/* "The initial version is 0. If a receiver does not support the
	 * version indicated it MUST drop the packet.
	 */
	if (gpe->version != 0)
		return false;
	/* "When the O bit is set to 1, the packet is an OAM packet and OAM
	 * processing MUST occur." However, we don't implement OAM
	 * processing, thus drop the packet.
	 */
	if (gpe->oam_flag)
		return false;

	switch (gpe->next_protocol) {
	case VXLAN_GPE_NP_IPV4:
		*protocol = htons(ETH_P_IP);
		break;
	case VXLAN_GPE_NP_IPV6:
		*protocol = htons(ETH_P_IPV6);
		break;
	case VXLAN_GPE_NP_ETHERNET:
		*protocol = htons(ETH_P_TEB);
		break;
	default:
		return false;
	}

	unparsed->vx_flags &= ~VXLAN_GPE_USED_BITS;
	return true;
}

static bool vxlan_set_mac(struct vxlan_dev *vxlan,
			  struct vxlan_sock *vs,
			  struct sk_buff *skb)
{
	union vxlan_addr saddr;

	skb_reset_mac_header(skb);
	skb->protocol = eth_type_trans(skb, vxlan->dev);
	skb_postpull_rcsum(skb, eth_hdr(skb), ETH_HLEN);

	/* Ignore packet loops (and multicast echo) */
	if (ether_addr_equal(eth_hdr(skb)->h_source, vxlan->dev->dev_addr))
		return false;

	/* Get address from the outer IP header */
	if (vxlan_get_sk_family(vs) == AF_INET) {
		saddr.sin.sin_addr.s_addr = ip_hdr(skb)->saddr;
		saddr.sa.sa_family = AF_INET;
#if IS_ENABLED(CONFIG_IPV6)
	} else {
		saddr.sin6.sin6_addr = ipv6_hdr(skb)->saddr;
		saddr.sa.sa_family = AF_INET6;
#endif
	}

	if ((vxlan->flags & VXLAN_F_LEARN) &&
	    vxlan_snoop(skb->dev, &saddr, eth_hdr(skb)->h_source))
		return false;

	return true;
}

static bool vxlan_ecn_decapsulate(struct vxlan_sock *vs, void *oiph,
				  struct sk_buff *skb)
{
	int err = 0;

	if (vxlan_get_sk_family(vs) == AF_INET)
		err = IP_ECN_decapsulate(oiph, skb);
#if IS_ENABLED(CONFIG_IPV6)
	else
		err = IP6_ECN_decapsulate(oiph, skb);
#endif

	if (unlikely(err) && log_ecn_error) {
		if (vxlan_get_sk_family(vs) == AF_INET)
			net_info_ratelimited("non-ECT from %pI4 with TOS=%#x\n",
					     &((struct iphdr *)oiph)->saddr,
					     ((struct iphdr *)oiph)->tos);
		else
			net_info_ratelimited("non-ECT from %pI6\n",
					     &((struct ipv6hdr *)oiph)->saddr);
	}
	return err <= 1;
}

/* Callback from net/ipv4/udp.c to receive packets */
static int vxlan_rcv(struct sock *sk, struct sk_buff *skb)
{
	struct pcpu_sw_netstats *stats;
	struct vxlan_dev *vxlan;
	struct vxlan_sock *vs;
	struct vxlanhdr unparsed;
	struct vxlan_metadata _md;
	struct vxlan_metadata *md = &_md;
	__be16 protocol = htons(ETH_P_TEB);
	bool raw_proto = false;
	void *oiph;

	/* Need UDP and VXLAN header to be present */
	if (!pskb_may_pull(skb, VXLAN_HLEN))
		goto drop;

	unparsed = *vxlan_hdr(skb);
	/* VNI flag always required to be set */
	if (!(unparsed.vx_flags & VXLAN_HF_VNI)) {
		netdev_dbg(skb->dev, "invalid vxlan flags=%#x vni=%#x\n",
			   ntohl(vxlan_hdr(skb)->vx_flags),
			   ntohl(vxlan_hdr(skb)->vx_vni));
		/* Return non vxlan pkt */
		goto drop;
	}
	unparsed.vx_flags &= ~VXLAN_HF_VNI;
	unparsed.vx_vni &= ~VXLAN_VNI_MASK;

	vs = rcu_dereference_sk_user_data(sk);
	if (!vs)
		goto drop;

	vxlan = vxlan_vs_find_vni(vs, vxlan_vni(vxlan_hdr(skb)->vx_vni));
	if (!vxlan)
		goto drop;

	/* For backwards compatibility, only allow reserved fields to be
	 * used by VXLAN extensions if explicitly requested.
	 */
	if (vs->flags & VXLAN_F_GPE) {
		if (!vxlan_parse_gpe_hdr(&unparsed, &protocol, skb, vs->flags))
			goto drop;
		raw_proto = true;
	}

	if (__iptunnel_pull_header(skb, VXLAN_HLEN, protocol, raw_proto,
				   !net_eq(vxlan->net, dev_net(vxlan->dev))))
			goto drop;

	if (vxlan_collect_metadata(vs)) {
		__be32 vni = vxlan_vni(vxlan_hdr(skb)->vx_vni);
		struct metadata_dst *tun_dst;

		tun_dst = udp_tun_rx_dst(skb, vxlan_get_sk_family(vs), TUNNEL_KEY,
					 key32_to_tunnel_id(vni), sizeof(*md));

		if (!tun_dst)
			goto drop;

		md = ip_tunnel_info_opts(&tun_dst->u.tun_info);

		skb_dst_set(skb, (struct dst_entry *)tun_dst);
	} else {
		memset(md, 0, sizeof(*md));
	}

	if (vs->flags & VXLAN_F_REMCSUM_RX)
		if (!vxlan_remcsum(&unparsed, skb, vs->flags))
			goto drop;
	if (vs->flags & VXLAN_F_GBP)
		vxlan_parse_gbp_hdr(&unparsed, skb, vs->flags, md);
	/* Note that GBP and GPE can never be active together. This is
	 * ensured in vxlan_dev_configure.
	 */

	if (unparsed.vx_flags || unparsed.vx_vni) {
		/* If there are any unprocessed flags remaining treat
		 * this as a malformed packet. This behavior diverges from
		 * VXLAN RFC (RFC7348) which stipulates that bits in reserved
		 * in reserved fields are to be ignored. The approach here
		 * maintains compatibility with previous stack code, and also
		 * is more robust and provides a little more security in
		 * adding extensions to VXLAN.
		 */
		goto drop;
	}

	if (!raw_proto) {
		if (!vxlan_set_mac(vxlan, vs, skb))
			goto drop;
	} else {
		skb_reset_mac_header(skb);
		skb->dev = vxlan->dev;
		skb->pkt_type = PACKET_HOST;
	}

	oiph = skb_network_header(skb);
	skb_reset_network_header(skb);

	if (!vxlan_ecn_decapsulate(vs, oiph, skb)) {
		++vxlan->dev->stats.rx_frame_errors;
		++vxlan->dev->stats.rx_errors;
		goto drop;
	}

	stats = this_cpu_ptr(vxlan->dev->tstats);
	u64_stats_update_begin(&stats->syncp);
	stats->rx_packets++;
	stats->rx_bytes += skb->len;
	u64_stats_update_end(&stats->syncp);

	gro_cells_receive(&vxlan->gro_cells, skb);
	return 0;

drop:
	/* Consume bad packet */
	kfree_skb(skb);
	return 0;
}

static int arp_reduce(struct net_device *dev, struct sk_buff *skb)
{
	struct vxlan_dev *vxlan = netdev_priv(dev);
	struct arphdr *parp;
	u8 *arpptr, *sha;
	__be32 sip, tip;
	struct neighbour *n;

	if (dev->flags & IFF_NOARP)
		goto out;

	if (!pskb_may_pull(skb, arp_hdr_len(dev))) {
		dev->stats.tx_dropped++;
		goto out;
	}
	parp = arp_hdr(skb);

	if ((parp->ar_hrd != htons(ARPHRD_ETHER) &&
	     parp->ar_hrd != htons(ARPHRD_IEEE802)) ||
	    parp->ar_pro != htons(ETH_P_IP) ||
	    parp->ar_op != htons(ARPOP_REQUEST) ||
	    parp->ar_hln != dev->addr_len ||
	    parp->ar_pln != 4)
		goto out;
	arpptr = (u8 *)parp + sizeof(struct arphdr);
	sha = arpptr;
	arpptr += dev->addr_len;	/* sha */
	memcpy(&sip, arpptr, sizeof(sip));
	arpptr += sizeof(sip);
	arpptr += dev->addr_len;	/* tha */
	memcpy(&tip, arpptr, sizeof(tip));

	if (ipv4_is_loopback(tip) ||
	    ipv4_is_multicast(tip))
		goto out;

	n = neigh_lookup(&arp_tbl, &tip, dev);

	if (n) {
		struct vxlan_fdb *f;
		struct sk_buff	*reply;

		if (!(n->nud_state & NUD_CONNECTED)) {
			neigh_release(n);
			goto out;
		}

		f = vxlan_find_mac(vxlan, n->ha);
		if (f && vxlan_addr_any(&(first_remote_rcu(f)->remote_ip))) {
			/* bridge-local neighbor */
			neigh_release(n);
			goto out;
		}

		reply = arp_create(ARPOP_REPLY, ETH_P_ARP, sip, dev, tip, sha,
				n->ha, sha);

		neigh_release(n);

		if (reply == NULL)
			goto out;

		skb_reset_mac_header(reply);
		__skb_pull(reply, skb_network_offset(reply));
		reply->ip_summed = CHECKSUM_UNNECESSARY;
		reply->pkt_type = PACKET_HOST;

		if (netif_rx_ni(reply) == NET_RX_DROP)
			dev->stats.rx_dropped++;
	} else if (vxlan->flags & VXLAN_F_L3MISS) {
		union vxlan_addr ipa = {
			.sin.sin_addr.s_addr = tip,
			.sin.sin_family = AF_INET,
		};

		vxlan_ip_miss(dev, &ipa);
	}
out:
	consume_skb(skb);
	return NETDEV_TX_OK;
}

#if IS_ENABLED(CONFIG_IPV6)
static struct sk_buff *vxlan_na_create(struct sk_buff *request,
	struct neighbour *n, bool isrouter)
{
	struct net_device *dev = request->dev;
	struct sk_buff *reply;
	struct nd_msg *ns, *na;
	struct ipv6hdr *pip6;
	u8 *daddr;
	int na_olen = 8; /* opt hdr + ETH_ALEN for target */
	int ns_olen;
	int i, len;

	if (dev == NULL)
		return NULL;

	len = LL_RESERVED_SPACE(dev) + sizeof(struct ipv6hdr) +
		sizeof(*na) + na_olen + dev->needed_tailroom;
	reply = alloc_skb(len, GFP_ATOMIC);
	if (reply == NULL)
		return NULL;

	reply->protocol = htons(ETH_P_IPV6);
	reply->dev = dev;
	skb_reserve(reply, LL_RESERVED_SPACE(request->dev));
	skb_push(reply, sizeof(struct ethhdr));
	skb_reset_mac_header(reply);

	ns = (struct nd_msg *)skb_transport_header(request);

	daddr = eth_hdr(request)->h_source;
	ns_olen = request->len - skb_transport_offset(request) - sizeof(*ns);
	for (i = 0; i < ns_olen-1; i += (ns->opt[i+1]<<3)) {
		if (ns->opt[i] == ND_OPT_SOURCE_LL_ADDR) {
			daddr = ns->opt + i + sizeof(struct nd_opt_hdr);
			break;
		}
	}

	/* Ethernet header */
	ether_addr_copy(eth_hdr(reply)->h_dest, daddr);
	ether_addr_copy(eth_hdr(reply)->h_source, n->ha);
	eth_hdr(reply)->h_proto = htons(ETH_P_IPV6);
	reply->protocol = htons(ETH_P_IPV6);

	skb_pull(reply, sizeof(struct ethhdr));
	skb_reset_network_header(reply);
	skb_put(reply, sizeof(struct ipv6hdr));

	/* IPv6 header */

	pip6 = ipv6_hdr(reply);
	memset(pip6, 0, sizeof(struct ipv6hdr));
	pip6->version = 6;
	pip6->priority = ipv6_hdr(request)->priority;
	pip6->nexthdr = IPPROTO_ICMPV6;
	pip6->hop_limit = 255;
	pip6->daddr = ipv6_hdr(request)->saddr;
	pip6->saddr = *(struct in6_addr *)n->primary_key;

	skb_pull(reply, sizeof(struct ipv6hdr));
	skb_reset_transport_header(reply);

	na = (struct nd_msg *)skb_put(reply, sizeof(*na) + na_olen);

	/* Neighbor Advertisement */
	memset(na, 0, sizeof(*na)+na_olen);
	na->icmph.icmp6_type = NDISC_NEIGHBOUR_ADVERTISEMENT;
	na->icmph.icmp6_router = isrouter;
	na->icmph.icmp6_override = 1;
	na->icmph.icmp6_solicited = 1;
	na->target = ns->target;
	ether_addr_copy(&na->opt[2], n->ha);
	na->opt[0] = ND_OPT_TARGET_LL_ADDR;
	na->opt[1] = na_olen >> 3;

	na->icmph.icmp6_cksum = csum_ipv6_magic(&pip6->saddr,
		&pip6->daddr, sizeof(*na)+na_olen, IPPROTO_ICMPV6,
		csum_partial(na, sizeof(*na)+na_olen, 0));

	pip6->payload_len = htons(sizeof(*na)+na_olen);

	skb_push(reply, sizeof(struct ipv6hdr));

	reply->ip_summed = CHECKSUM_UNNECESSARY;

	return reply;
}

static int neigh_reduce(struct net_device *dev, struct sk_buff *skb)
{
	struct vxlan_dev *vxlan = netdev_priv(dev);
	struct nd_msg *msg;
	const struct ipv6hdr *iphdr;
	const struct in6_addr *saddr, *daddr;
	struct neighbour *n;
	struct inet6_dev *in6_dev;

	in6_dev = __in6_dev_get(dev);
	if (!in6_dev)
		goto out;

	iphdr = ipv6_hdr(skb);
	saddr = &iphdr->saddr;
	daddr = &iphdr->daddr;

	msg = (struct nd_msg *)skb_transport_header(skb);
	if (msg->icmph.icmp6_code != 0 ||
	    msg->icmph.icmp6_type != NDISC_NEIGHBOUR_SOLICITATION)
		goto out;

	if (ipv6_addr_loopback(daddr) ||
	    ipv6_addr_is_multicast(&msg->target))
		goto out;

	n = neigh_lookup(ipv6_stub->nd_tbl, &msg->target, dev);

	if (n) {
		struct vxlan_fdb *f;
		struct sk_buff *reply;

		if (!(n->nud_state & NUD_CONNECTED)) {
			neigh_release(n);
			goto out;
		}

		f = vxlan_find_mac(vxlan, n->ha);
		if (f && vxlan_addr_any(&(first_remote_rcu(f)->remote_ip))) {
			/* bridge-local neighbor */
			neigh_release(n);
			goto out;
		}

		reply = vxlan_na_create(skb, n,
					!!(f ? f->flags & NTF_ROUTER : 0));

		neigh_release(n);

		if (reply == NULL)
			goto out;

		if (netif_rx_ni(reply) == NET_RX_DROP)
			dev->stats.rx_dropped++;

	} else if (vxlan->flags & VXLAN_F_L3MISS) {
		union vxlan_addr ipa = {
			.sin6.sin6_addr = msg->target,
			.sin6.sin6_family = AF_INET6,
		};

		vxlan_ip_miss(dev, &ipa);
	}

out:
	consume_skb(skb);
	return NETDEV_TX_OK;
}
#endif

static bool route_shortcircuit(struct net_device *dev, struct sk_buff *skb)
{
	struct vxlan_dev *vxlan = netdev_priv(dev);
	struct neighbour *n;

	if (is_multicast_ether_addr(eth_hdr(skb)->h_dest))
		return false;

	n = NULL;
	switch (ntohs(eth_hdr(skb)->h_proto)) {
	case ETH_P_IP:
	{
		struct iphdr *pip;

		if (!pskb_may_pull(skb, sizeof(struct iphdr)))
			return false;
		pip = ip_hdr(skb);
		n = neigh_lookup(&arp_tbl, &pip->daddr, dev);
		if (!n && (vxlan->flags & VXLAN_F_L3MISS)) {
			union vxlan_addr ipa = {
				.sin.sin_addr.s_addr = pip->daddr,
				.sin.sin_family = AF_INET,
			};

			vxlan_ip_miss(dev, &ipa);
			return false;
		}

		break;
	}
#if IS_ENABLED(CONFIG_IPV6)
	case ETH_P_IPV6:
	{
		struct ipv6hdr *pip6;

		if (!pskb_may_pull(skb, sizeof(struct ipv6hdr)))
			return false;
		pip6 = ipv6_hdr(skb);
		n = neigh_lookup(ipv6_stub->nd_tbl, &pip6->daddr, dev);
		if (!n && (vxlan->flags & VXLAN_F_L3MISS)) {
			union vxlan_addr ipa = {
				.sin6.sin6_addr = pip6->daddr,
				.sin6.sin6_family = AF_INET6,
			};

			vxlan_ip_miss(dev, &ipa);
			return false;
		}

		break;
	}
#endif
	default:
		return false;
	}

	if (n) {
		bool diff;

		diff = !ether_addr_equal(eth_hdr(skb)->h_dest, n->ha);
		if (diff) {
			memcpy(eth_hdr(skb)->h_source, eth_hdr(skb)->h_dest,
				dev->addr_len);
			memcpy(eth_hdr(skb)->h_dest, n->ha, dev->addr_len);
		}
		neigh_release(n);
		return diff;
	}

	return false;
}

static void vxlan_build_gbp_hdr(struct vxlanhdr *vxh, u32 vxflags,
				struct vxlan_metadata *md)
{
	struct vxlanhdr_gbp *gbp;

	if (!md->gbp)
		return;

	gbp = (struct vxlanhdr_gbp *)vxh;
	vxh->vx_flags |= VXLAN_HF_GBP;

	if (md->gbp & VXLAN_GBP_DONT_LEARN)
		gbp->dont_learn = 1;

	if (md->gbp & VXLAN_GBP_POLICY_APPLIED)
		gbp->policy_applied = 1;

	gbp->policy_id = htons(md->gbp & VXLAN_GBP_ID_MASK);
}

static int vxlan_build_gpe_hdr(struct vxlanhdr *vxh, u32 vxflags,
			       __be16 protocol)
{
	struct vxlanhdr_gpe *gpe = (struct vxlanhdr_gpe *)vxh;

	gpe->np_applied = 1;

	switch (protocol) {
	case htons(ETH_P_IP):
		gpe->next_protocol = VXLAN_GPE_NP_IPV4;
		return 0;
	case htons(ETH_P_IPV6):
		gpe->next_protocol = VXLAN_GPE_NP_IPV6;
		return 0;
	case htons(ETH_P_TEB):
		gpe->next_protocol = VXLAN_GPE_NP_ETHERNET;
		return 0;
	}
	return -EPFNOSUPPORT;
}

static int vxlan_build_skb(struct sk_buff *skb, struct dst_entry *dst,
			   int iphdr_len, __be32 vni,
			   struct vxlan_metadata *md, u32 vxflags,
			   bool udp_sum)
{
	struct vxlanhdr *vxh;
	int min_headroom;
	int err;
	int type = udp_sum ? SKB_GSO_UDP_TUNNEL_CSUM : SKB_GSO_UDP_TUNNEL;
	__be16 inner_protocol = htons(ETH_P_TEB);

	if ((vxflags & VXLAN_F_REMCSUM_TX) &&
	    skb->ip_summed == CHECKSUM_PARTIAL) {
		int csum_start = skb_checksum_start_offset(skb);

		if (csum_start <= VXLAN_MAX_REMCSUM_START &&
		    !(csum_start & VXLAN_RCO_SHIFT_MASK) &&
		    (skb->csum_offset == offsetof(struct udphdr, check) ||
		     skb->csum_offset == offsetof(struct tcphdr, check)))
			type |= SKB_GSO_TUNNEL_REMCSUM;
	}

	min_headroom = LL_RESERVED_SPACE(dst->dev) + dst->header_len
			+ VXLAN_HLEN + iphdr_len;

	/* Need space for new headers (invalidates iph ptr) */
	err = skb_cow_head(skb, min_headroom);
	if (unlikely(err))
		return err;

	err = iptunnel_handle_offloads(skb, type);
	if (err)
		return err;

	vxh = (struct vxlanhdr *) __skb_push(skb, sizeof(*vxh));
	vxh->vx_flags = VXLAN_HF_VNI;
	vxh->vx_vni = vxlan_vni_field(vni);

	if (type & SKB_GSO_TUNNEL_REMCSUM) {
		unsigned int start;

		start = skb_checksum_start_offset(skb) - sizeof(struct vxlanhdr);
		vxh->vx_vni |= vxlan_compute_rco(start, skb->csum_offset);
		vxh->vx_flags |= VXLAN_HF_RCO;

		if (!skb_is_gso(skb)) {
			skb->ip_summed = CHECKSUM_NONE;
			skb->encapsulation = 0;
		}
	}

	if (vxflags & VXLAN_F_GBP)
		vxlan_build_gbp_hdr(vxh, vxflags, md);
	if (vxflags & VXLAN_F_GPE) {
		err = vxlan_build_gpe_hdr(vxh, vxflags, skb->protocol);
		if (err < 0)
			return err;
		inner_protocol = skb->protocol;
	}

	skb_set_inner_protocol(skb, inner_protocol);
	return 0;
}

static struct rtable *vxlan_get_route(struct vxlan_dev *vxlan, struct net_device *dev,
				      struct vxlan_sock *sock4,
				      struct sk_buff *skb, int oif, u8 tos,
				      __be32 daddr, __be32 *saddr, __be16 dport, __be16 sport,
				      struct dst_cache *dst_cache,
				      const struct ip_tunnel_info *info)
{
	bool use_cache = ip_tunnel_dst_cache_usable(skb, info);
	struct rtable *rt = NULL;
	struct flowi4 fl4;

	if (!sock4)
		return ERR_PTR(-EIO);

	if (tos && !info)
		use_cache = false;
	if (use_cache) {
		rt = dst_cache_get_ip4(dst_cache, saddr);
		if (rt)
			return rt;
	}

	memset(&fl4, 0, sizeof(fl4));
	fl4.flowi4_oif = oif;
	fl4.flowi4_tos = RT_TOS(tos);
	fl4.flowi4_mark = skb->mark;
	fl4.flowi4_proto = IPPROTO_UDP;
	fl4.daddr = daddr;
	fl4.saddr = *saddr;
	fl4.fl4_dport = dport;
	fl4.fl4_sport = sport;

	rt = ip_route_output_key(vxlan->net, &fl4);
	if (likely(!IS_ERR(rt))) {
		if (rt->dst.dev == dev) {
			netdev_dbg(dev, "circular route to %pI4\n", &daddr);
			ip_rt_put(rt);
			return ERR_PTR(-ELOOP);
		}

		*saddr = fl4.saddr;
		if (use_cache)
			dst_cache_set_ip4(dst_cache, &rt->dst, fl4.saddr);
	} else {
		netdev_dbg(dev, "no route to %pI4\n", &daddr);
		return ERR_PTR(-ENETUNREACH);
	}
	return rt;
}

#if IS_ENABLED(CONFIG_IPV6)
static struct dst_entry *vxlan6_get_route(struct vxlan_dev *vxlan,
					  struct net_device *dev,
					  struct vxlan_sock *sock6,
					  struct sk_buff *skb, int oif, u8 tos,
					  __be32 label,
					  const struct in6_addr *daddr,
					  struct in6_addr *saddr,
					  __be16 dport, __be16 sport,
					  struct dst_cache *dst_cache,
					  const struct ip_tunnel_info *info)
{
	struct vxlan_sock *sock6 = rcu_dereference(vxlan->vn6_sock);
	bool use_cache = ip_tunnel_dst_cache_usable(skb, info);
	struct dst_entry *ndst;
	struct flowi6 fl6;
	int err;

	if (!sock6)
		return ERR_PTR(-EIO);

	if (tos && !info)
		use_cache = false;
	if (use_cache) {
		ndst = dst_cache_get_ip6(dst_cache, saddr);
		if (ndst)
			return ndst;
	}

	memset(&fl6, 0, sizeof(fl6));
	fl6.flowi6_oif = oif;
	fl6.daddr = *daddr;
	fl6.saddr = *saddr;
	fl6.flowlabel = ip6_make_flowinfo(RT_TOS(tos), label);
	fl6.flowi6_mark = skb->mark;
	fl6.flowi6_proto = IPPROTO_UDP;
	fl6.fl6_dport = dport;
	fl6.fl6_sport = sport;

	err = ipv6_stub->ipv6_dst_lookup(vxlan->net,
					 sock6->sock->sk,
					 &ndst, &fl6);
	if (unlikely(err < 0)) {
		netdev_dbg(dev, "no route to %pI6\n", daddr);
		return ERR_PTR(-ENETUNREACH);
	}

	if (unlikely(ndst->dev == dev)) {
		netdev_dbg(dev, "circular route to %pI6\n", daddr);
		dst_release(ndst);
		return ERR_PTR(-ELOOP);
	}

	*saddr = fl6.saddr;
	if (use_cache)
		dst_cache_set_ip6(dst_cache, ndst, saddr);
	return ndst;
}
#endif

/* Bypass encapsulation if the destination is local */
static void vxlan_encap_bypass(struct sk_buff *skb, struct vxlan_dev *src_vxlan,
			       struct vxlan_dev *dst_vxlan)
{
	struct pcpu_sw_netstats *tx_stats, *rx_stats;
	union vxlan_addr loopback;
	union vxlan_addr *remote_ip = &dst_vxlan->default_dst.remote_ip;
	struct net_device *dev = skb->dev;
	int len = skb->len;

	tx_stats = this_cpu_ptr(src_vxlan->dev->tstats);
	rx_stats = this_cpu_ptr(dst_vxlan->dev->tstats);
	skb->pkt_type = PACKET_HOST;
	skb->encapsulation = 0;
	skb->dev = dst_vxlan->dev;
	__skb_pull(skb, skb_network_offset(skb));

	if (remote_ip->sa.sa_family == AF_INET) {
		loopback.sin.sin_addr.s_addr = htonl(INADDR_LOOPBACK);
		loopback.sa.sa_family =  AF_INET;
#if IS_ENABLED(CONFIG_IPV6)
	} else {
		loopback.sin6.sin6_addr = in6addr_loopback;
		loopback.sa.sa_family =  AF_INET6;
#endif
	}

	if (dst_vxlan->flags & VXLAN_F_LEARN)
		vxlan_snoop(skb->dev, &loopback, eth_hdr(skb)->h_source);

	u64_stats_update_begin(&tx_stats->syncp);
	tx_stats->tx_packets++;
	tx_stats->tx_bytes += len;
	u64_stats_update_end(&tx_stats->syncp);

	if (netif_rx(skb) == NET_RX_SUCCESS) {
		u64_stats_update_begin(&rx_stats->syncp);
		rx_stats->rx_packets++;
		rx_stats->rx_bytes += len;
		u64_stats_update_end(&rx_stats->syncp);
	} else {
		dev->stats.rx_dropped++;
	}
}

static int encap_bypass_if_local(struct sk_buff *skb, struct net_device *dev,
				 struct vxlan_dev *vxlan, union vxlan_addr *daddr,
				 __be32 dst_port, __be32 vni, struct dst_entry *dst,
				 u32 rt_flags)
{
#if IS_ENABLED(CONFIG_IPV6)
	/* IPv6 rt-flags are checked against RTF_LOCAL, but the value of
	 * RTF_LOCAL is equal to RTCF_LOCAL. So to keep code simple
	 * we can use RTCF_LOCAL which works for ipv4 and ipv6 route entry.
	 */
	BUILD_BUG_ON(RTCF_LOCAL != RTF_LOCAL);
#endif
	/* Bypass encapsulation if the destination is local */
	if (rt_flags & RTCF_LOCAL &&
	    !(rt_flags & (RTCF_BROADCAST | RTCF_MULTICAST))) {
		struct vxlan_dev *dst_vxlan;

		dst_release(dst);
		dst_vxlan = vxlan_find_vni(vxlan->net, vni,
					   daddr->sa.sa_family, dst_port,
					   vxlan->flags);
		if (!dst_vxlan) {
			dev->stats.tx_errors++;
			kfree_skb(skb);

			return -ENOENT;
		}
		vxlan_encap_bypass(skb, vxlan, dst_vxlan);
		return 1;
	}

	return 0;
}

static void vxlan_xmit_one(struct sk_buff *skb, struct net_device *dev,
			   struct vxlan_rdst *rdst, bool did_rsc)
{
	struct dst_cache *dst_cache;
	struct ip_tunnel_info *info;
	struct vxlan_dev *vxlan = netdev_priv(dev);
	const struct iphdr *old_iph = ip_hdr(skb);
	union vxlan_addr *dst;
	union vxlan_addr remote_ip, local_ip;
	union vxlan_addr *src;
	struct vxlan_metadata _md;
	struct vxlan_metadata *md = &_md;
	__be16 src_port = 0, dst_port;
	struct dst_entry *ndst = NULL;
	__be32 vni, label;
	__u8 tos, ttl;
	int err;
	u32 flags = vxlan->flags;
	bool udp_sum = false;
	bool xnet = !net_eq(vxlan->net, dev_net(vxlan->dev));

	info = skb_tunnel_info(skb);

	if (rdst) {
		dst = &rdst->remote_ip;
		if (vxlan_addr_any(dst)) {
			if (did_rsc) {
				/* short-circuited back to local bridge */
				vxlan_encap_bypass(skb, vxlan, vxlan);
				return;
			}
			goto drop;
		}

		dst_port = rdst->remote_port ? rdst->remote_port : vxlan->cfg.dst_port;
		vni = rdst->remote_vni;
		src = &vxlan->cfg.saddr;
		dst_cache = &rdst->dst_cache;
		md->gbp = skb->mark;
		ttl = vxlan->cfg.ttl;
		if (!ttl && vxlan_addr_multicast(dst))
			ttl = 1;

		tos = vxlan->cfg.tos;
		if (tos == 1)
			tos = ip_tunnel_get_dsfield(old_iph, skb);

		if (dst->sa.sa_family == AF_INET)
			udp_sum = !(flags & VXLAN_F_UDP_ZERO_CSUM_TX);
		else
			udp_sum = !(flags & VXLAN_F_UDP_ZERO_CSUM6_TX);
		label = vxlan->cfg.label;
	} else {
		if (!info) {
			WARN_ONCE(1, "%s: Missing encapsulation instructions\n",
				  dev->name);
			goto drop;
		}
		remote_ip.sa.sa_family = ip_tunnel_info_af(info);
		if (remote_ip.sa.sa_family == AF_INET) {
			remote_ip.sin.sin_addr.s_addr = info->key.u.ipv4.dst;
			local_ip.sin.sin_addr.s_addr = info->key.u.ipv4.src;
		} else {
			remote_ip.sin6.sin6_addr = info->key.u.ipv6.dst;
			local_ip.sin6.sin6_addr = info->key.u.ipv6.src;
		}
		dst = &remote_ip;
		dst_port = info->key.tp_dst ? : vxlan->cfg.dst_port;
		vni = tunnel_id_to_key32(info->key.tun_id);
		src = &local_ip;
		dst_cache = &info->dst_cache;
		if (info->options_len)
			md = ip_tunnel_info_opts(info);
		ttl = info->key.ttl;
		tos = info->key.tos;
		label = info->key.label;
		udp_sum = !!(info->key.tun_flags & TUNNEL_CSUM);
	}
	src_port = udp_flow_src_port(dev_net(dev), skb, vxlan->cfg.port_min,
				     vxlan->cfg.port_max, true);

	if (dst->sa.sa_family == AF_INET) {
		struct vxlan_sock *sock4 = rcu_dereference(vxlan->vn4_sock);
<<<<<<< HEAD

		if (!sock4)
			goto drop;
		sk = sock4->sock->sk;
=======
		struct rtable *rt;
		__be16 df = 0;
>>>>>>> c470abd4

		rt = vxlan_get_route(vxlan, dev, sock4, skb,
				     rdst ? rdst->remote_ifindex : 0, tos,
				     dst->sin.sin_addr.s_addr,
				     &src->sin.sin_addr.s_addr,
				     dst_port, src_port,
				     dst_cache, info);
		if (IS_ERR(rt)) {
			err = PTR_ERR(rt);
			goto tx_error;
		}

		/* Bypass encapsulation if the destination is local */
		if (!info) {
			err = encap_bypass_if_local(skb, dev, vxlan, dst,
						    dst_port, vni, &rt->dst,
						    rt->rt_flags);
			if (err)
				return;
		} else if (info->key.tun_flags & TUNNEL_DONT_FRAGMENT) {
			df = htons(IP_DF);
		}

		ndst = &rt->dst;
		tos = ip_tunnel_ecn_encap(tos, old_iph, skb);
		ttl = ttl ? : ip4_dst_hoplimit(&rt->dst);
		err = vxlan_build_skb(skb, ndst, sizeof(struct iphdr),
				      vni, md, flags, udp_sum);
		if (err < 0)
			goto tx_error;

		udp_tunnel_xmit_skb(rt, sock4->sock->sk, skb, src->sin.sin_addr.s_addr,
				    dst->sin.sin_addr.s_addr, tos, ttl, df,
				    src_port, dst_port, xnet, !udp_sum);
#if IS_ENABLED(CONFIG_IPV6)
	} else {
		struct vxlan_sock *sock6 = rcu_dereference(vxlan->vn6_sock);
<<<<<<< HEAD
		struct dst_entry *ndst;
		u32 rt6i_flags;

		if (!sock6)
			goto drop;
		sk = sock6->sock->sk;
=======
>>>>>>> c470abd4

		ndst = vxlan6_get_route(vxlan, dev, sock6, skb,
					rdst ? rdst->remote_ifindex : 0, tos,
					label, &dst->sin6.sin6_addr,
					&src->sin6.sin6_addr,
					dst_port, src_port,
					dst_cache, info);
		if (IS_ERR(ndst)) {
			err = PTR_ERR(ndst);
			ndst = NULL;
			goto tx_error;
		}

		if (!info) {
			u32 rt6i_flags = ((struct rt6_info *)ndst)->rt6i_flags;

			err = encap_bypass_if_local(skb, dev, vxlan, dst,
						    dst_port, vni, ndst,
						    rt6i_flags);
			if (err)
				return;
		}

		tos = ip_tunnel_ecn_encap(tos, old_iph, skb);
		ttl = ttl ? : ip6_dst_hoplimit(ndst);
		skb_scrub_packet(skb, xnet);
		err = vxlan_build_skb(skb, ndst, sizeof(struct ipv6hdr),
				      vni, md, flags, udp_sum);
		if (err < 0)
			goto tx_error;

		udp_tunnel6_xmit_skb(ndst, sock6->sock->sk, skb, dev,
				     &src->sin6.sin6_addr,
				     &dst->sin6.sin6_addr, tos, ttl,
				     label, src_port, dst_port, !udp_sum);
#endif
	}
	return;

drop:
	dev->stats.tx_dropped++;
	dev_kfree_skb(skb);
	return;

tx_error:
	if (err == -ELOOP)
		dev->stats.collisions++;
	else if (err == -ENETUNREACH)
		dev->stats.tx_carrier_errors++;
	dst_release(ndst);
	dev->stats.tx_errors++;
	kfree_skb(skb);
}

/* Transmit local packets over Vxlan
 *
 * Outer IP header inherits ECN and DF from inner header.
 * Outer UDP destination is the VXLAN assigned port.
 *           source port is based on hash of flow
 */
static netdev_tx_t vxlan_xmit(struct sk_buff *skb, struct net_device *dev)
{
	struct vxlan_dev *vxlan = netdev_priv(dev);
	const struct ip_tunnel_info *info;
	struct ethhdr *eth;
	bool did_rsc = false;
	struct vxlan_rdst *rdst, *fdst = NULL;
	struct vxlan_fdb *f;

	info = skb_tunnel_info(skb);

	skb_reset_mac_header(skb);

	if (vxlan->flags & VXLAN_F_COLLECT_METADATA) {
		if (info && info->mode & IP_TUNNEL_INFO_TX)
			vxlan_xmit_one(skb, dev, NULL, false);
		else
			kfree_skb(skb);
		return NETDEV_TX_OK;
	}

	if (vxlan->flags & VXLAN_F_PROXY) {
		eth = eth_hdr(skb);
		if (ntohs(eth->h_proto) == ETH_P_ARP)
			return arp_reduce(dev, skb);
#if IS_ENABLED(CONFIG_IPV6)
		else if (ntohs(eth->h_proto) == ETH_P_IPV6 &&
			 pskb_may_pull(skb, sizeof(struct ipv6hdr)
				       + sizeof(struct nd_msg)) &&
			 ipv6_hdr(skb)->nexthdr == IPPROTO_ICMPV6) {
				struct nd_msg *msg;

				msg = (struct nd_msg *)skb_transport_header(skb);
				if (msg->icmph.icmp6_code == 0 &&
				    msg->icmph.icmp6_type == NDISC_NEIGHBOUR_SOLICITATION)
					return neigh_reduce(dev, skb);
		}
#endif
	}

	eth = eth_hdr(skb);
	f = vxlan_find_mac(vxlan, eth->h_dest);
	did_rsc = false;

	if (f && (f->flags & NTF_ROUTER) && (vxlan->flags & VXLAN_F_RSC) &&
	    (ntohs(eth->h_proto) == ETH_P_IP ||
	     ntohs(eth->h_proto) == ETH_P_IPV6)) {
		did_rsc = route_shortcircuit(dev, skb);
		if (did_rsc)
			f = vxlan_find_mac(vxlan, eth->h_dest);
	}

	if (f == NULL) {
		f = vxlan_find_mac(vxlan, all_zeros_mac);
		if (f == NULL) {
			if ((vxlan->flags & VXLAN_F_L2MISS) &&
			    !is_multicast_ether_addr(eth->h_dest))
				vxlan_fdb_miss(vxlan, eth->h_dest);

			dev->stats.tx_dropped++;
			kfree_skb(skb);
			return NETDEV_TX_OK;
		}
	}

	list_for_each_entry_rcu(rdst, &f->remotes, list) {
		struct sk_buff *skb1;

		if (!fdst) {
			fdst = rdst;
			continue;
		}
		skb1 = skb_clone(skb, GFP_ATOMIC);
		if (skb1)
			vxlan_xmit_one(skb1, dev, rdst, did_rsc);
	}

	if (fdst)
		vxlan_xmit_one(skb, dev, fdst, did_rsc);
	else
		kfree_skb(skb);
	return NETDEV_TX_OK;
}

/* Walk the forwarding table and purge stale entries */
static void vxlan_cleanup(unsigned long arg)
{
	struct vxlan_dev *vxlan = (struct vxlan_dev *) arg;
	unsigned long next_timer = jiffies + FDB_AGE_INTERVAL;
	unsigned int h;

	if (!netif_running(vxlan->dev))
		return;

	for (h = 0; h < FDB_HASH_SIZE; ++h) {
		struct hlist_node *p, *n;

		spin_lock_bh(&vxlan->hash_lock);
		hlist_for_each_safe(p, n, &vxlan->fdb_head[h]) {
			struct vxlan_fdb *f
				= container_of(p, struct vxlan_fdb, hlist);
			unsigned long timeout;

			if (f->state & (NUD_PERMANENT | NUD_NOARP))
				continue;

			timeout = f->used + vxlan->cfg.age_interval * HZ;
			if (time_before_eq(timeout, jiffies)) {
				netdev_dbg(vxlan->dev,
					   "garbage collect %pM\n",
					   f->eth_addr);
				f->state = NUD_STALE;
				vxlan_fdb_destroy(vxlan, f);
			} else if (time_before(timeout, next_timer))
				next_timer = timeout;
		}
		spin_unlock_bh(&vxlan->hash_lock);
	}

	mod_timer(&vxlan->age_timer, next_timer);
}

static void vxlan_vs_add_dev(struct vxlan_sock *vs, struct vxlan_dev *vxlan)
{
	struct vxlan_net *vn = net_generic(vxlan->net, vxlan_net_id);
	__be32 vni = vxlan->default_dst.remote_vni;

	spin_lock(&vn->sock_lock);
	hlist_add_head_rcu(&vxlan->hlist, vni_head(vs, vni));
	spin_unlock(&vn->sock_lock);
}

/* Setup stats when device is created */
static int vxlan_init(struct net_device *dev)
{
	dev->tstats = netdev_alloc_pcpu_stats(struct pcpu_sw_netstats);
	if (!dev->tstats)
		return -ENOMEM;

	return 0;
}

static void vxlan_fdb_delete_default(struct vxlan_dev *vxlan)
{
	struct vxlan_fdb *f;

	spin_lock_bh(&vxlan->hash_lock);
	f = __vxlan_find_mac(vxlan, all_zeros_mac);
	if (f)
		vxlan_fdb_destroy(vxlan, f);
	spin_unlock_bh(&vxlan->hash_lock);
}

static void vxlan_uninit(struct net_device *dev)
{
	struct vxlan_dev *vxlan = netdev_priv(dev);

	vxlan_fdb_delete_default(vxlan);

	free_percpu(dev->tstats);
}

/* Start ageing timer and join group when device is brought up */
static int vxlan_open(struct net_device *dev)
{
	struct vxlan_dev *vxlan = netdev_priv(dev);
	int ret;

	ret = vxlan_sock_add(vxlan);
	if (ret < 0)
		return ret;

	if (vxlan_addr_multicast(&vxlan->default_dst.remote_ip)) {
		ret = vxlan_igmp_join(vxlan);
		if (ret == -EADDRINUSE)
			ret = 0;
		if (ret) {
			vxlan_sock_release(vxlan);
			return ret;
		}
	}

	if (vxlan->cfg.age_interval)
		mod_timer(&vxlan->age_timer, jiffies + FDB_AGE_INTERVAL);

	return ret;
}

/* Purge the forwarding table */
static void vxlan_flush(struct vxlan_dev *vxlan, bool do_all)
{
	unsigned int h;

	spin_lock_bh(&vxlan->hash_lock);
	for (h = 0; h < FDB_HASH_SIZE; ++h) {
		struct hlist_node *p, *n;
		hlist_for_each_safe(p, n, &vxlan->fdb_head[h]) {
			struct vxlan_fdb *f
				= container_of(p, struct vxlan_fdb, hlist);
			if (!do_all && (f->state & (NUD_PERMANENT | NUD_NOARP)))
				continue;
			/* the all_zeros_mac entry is deleted at vxlan_uninit */
			if (!is_zero_ether_addr(f->eth_addr))
				vxlan_fdb_destroy(vxlan, f);
		}
	}
	spin_unlock_bh(&vxlan->hash_lock);
}

/* Cleanup timer and forwarding table on shutdown */
static int vxlan_stop(struct net_device *dev)
{
	struct vxlan_dev *vxlan = netdev_priv(dev);
	struct vxlan_net *vn = net_generic(vxlan->net, vxlan_net_id);
	int ret = 0;

	if (vxlan_addr_multicast(&vxlan->default_dst.remote_ip) &&
	    !vxlan_group_used(vn, vxlan))
		ret = vxlan_igmp_leave(vxlan);

	del_timer_sync(&vxlan->age_timer);

	vxlan_flush(vxlan, false);
	vxlan_sock_release(vxlan);

	return ret;
}

/* Stub, nothing needs to be done. */
static void vxlan_set_multicast_list(struct net_device *dev)
{
}

static int vxlan_change_mtu(struct net_device *dev, int new_mtu)
{
	struct vxlan_dev *vxlan = netdev_priv(dev);
	struct vxlan_rdst *dst = &vxlan->default_dst;
	struct net_device *lowerdev = __dev_get_by_index(vxlan->net,
							 dst->remote_ifindex);
	bool use_ipv6 = false;

	if (dst->remote_ip.sa.sa_family == AF_INET6)
		use_ipv6 = true;

	/* This check is different than dev->max_mtu, because it looks at
	 * the lowerdev->mtu, rather than the static dev->max_mtu
	 */
	if (lowerdev) {
		int max_mtu = lowerdev->mtu -
			      (use_ipv6 ? VXLAN6_HEADROOM : VXLAN_HEADROOM);
		if (new_mtu > max_mtu)
			return -EINVAL;
	}

	dev->mtu = new_mtu;
	return 0;
}

static int vxlan_fill_metadata_dst(struct net_device *dev, struct sk_buff *skb)
{
	struct vxlan_dev *vxlan = netdev_priv(dev);
	struct ip_tunnel_info *info = skb_tunnel_info(skb);
	__be16 sport, dport;

	sport = udp_flow_src_port(dev_net(dev), skb, vxlan->cfg.port_min,
				  vxlan->cfg.port_max, true);
	dport = info->key.tp_dst ? : vxlan->cfg.dst_port;

	if (ip_tunnel_info_af(info) == AF_INET) {
		struct vxlan_sock *sock4 = rcu_dereference(vxlan->vn4_sock);
		struct rtable *rt;

<<<<<<< HEAD
		if (!sock4)
			return -EINVAL;
		rt = vxlan_get_route(vxlan, skb, 0, info->key.tos,
=======
		rt = vxlan_get_route(vxlan, dev, sock4, skb, 0, info->key.tos,
>>>>>>> c470abd4
				     info->key.u.ipv4.dst,
				     &info->key.u.ipv4.src, dport, sport,
				     &info->dst_cache, info);
		if (IS_ERR(rt))
			return PTR_ERR(rt);
		ip_rt_put(rt);
	} else {
#if IS_ENABLED(CONFIG_IPV6)
		struct vxlan_sock *sock6 = rcu_dereference(vxlan->vn6_sock);
		struct dst_entry *ndst;

<<<<<<< HEAD
		ndst = vxlan6_get_route(vxlan, skb, 0, info->key.tos,
=======
		ndst = vxlan6_get_route(vxlan, dev, sock6, skb, 0, info->key.tos,
>>>>>>> c470abd4
					info->key.label, &info->key.u.ipv6.dst,
					&info->key.u.ipv6.src, dport, sport,
					&info->dst_cache, info);
		if (IS_ERR(ndst))
			return PTR_ERR(ndst);
		dst_release(ndst);
#else /* !CONFIG_IPV6 */
		return -EPFNOSUPPORT;
#endif
	}
	info->key.tp_src = sport;
	info->key.tp_dst = dport;
	return 0;
}

static const struct net_device_ops vxlan_netdev_ether_ops = {
	.ndo_init		= vxlan_init,
	.ndo_uninit		= vxlan_uninit,
	.ndo_open		= vxlan_open,
	.ndo_stop		= vxlan_stop,
	.ndo_start_xmit		= vxlan_xmit,
	.ndo_get_stats64	= ip_tunnel_get_stats64,
	.ndo_set_rx_mode	= vxlan_set_multicast_list,
	.ndo_change_mtu		= vxlan_change_mtu,
	.ndo_validate_addr	= eth_validate_addr,
	.ndo_set_mac_address	= eth_mac_addr,
	.ndo_fdb_add		= vxlan_fdb_add,
	.ndo_fdb_del		= vxlan_fdb_delete,
	.ndo_fdb_dump		= vxlan_fdb_dump,
	.ndo_fill_metadata_dst	= vxlan_fill_metadata_dst,
};

static const struct net_device_ops vxlan_netdev_raw_ops = {
	.ndo_init		= vxlan_init,
	.ndo_uninit		= vxlan_uninit,
	.ndo_open		= vxlan_open,
	.ndo_stop		= vxlan_stop,
	.ndo_start_xmit		= vxlan_xmit,
	.ndo_get_stats64	= ip_tunnel_get_stats64,
	.ndo_change_mtu		= vxlan_change_mtu,
	.ndo_fill_metadata_dst	= vxlan_fill_metadata_dst,
};

/* Info for udev, that this is a virtual tunnel endpoint */
static struct device_type vxlan_type = {
	.name = "vxlan",
};

/* Calls the ndo_udp_tunnel_add of the caller in order to
 * supply the listening VXLAN udp ports. Callers are expected
 * to implement the ndo_udp_tunnel_add.
 */
static void vxlan_push_rx_ports(struct net_device *dev)
{
	struct vxlan_sock *vs;
	struct net *net = dev_net(dev);
	struct vxlan_net *vn = net_generic(net, vxlan_net_id);
	unsigned int i;

	spin_lock(&vn->sock_lock);
	for (i = 0; i < PORT_HASH_SIZE; ++i) {
		hlist_for_each_entry_rcu(vs, &vn->sock_list[i], hlist)
			udp_tunnel_push_rx_port(dev, vs->sock,
						(vs->flags & VXLAN_F_GPE) ?
						UDP_TUNNEL_TYPE_VXLAN_GPE :
						UDP_TUNNEL_TYPE_VXLAN);
	}
	spin_unlock(&vn->sock_lock);
}

/* Initialize the device structure. */
static void vxlan_setup(struct net_device *dev)
{
	struct vxlan_dev *vxlan = netdev_priv(dev);
	unsigned int h;

	eth_hw_addr_random(dev);
	ether_setup(dev);

	dev->destructor = free_netdev;
	SET_NETDEV_DEVTYPE(dev, &vxlan_type);

	dev->features	|= NETIF_F_LLTX;
	dev->features	|= NETIF_F_SG | NETIF_F_HW_CSUM;
	dev->features   |= NETIF_F_RXCSUM;
	dev->features   |= NETIF_F_GSO_SOFTWARE;

	dev->vlan_features = dev->features;
	dev->hw_features |= NETIF_F_SG | NETIF_F_HW_CSUM | NETIF_F_RXCSUM;
	dev->hw_features |= NETIF_F_GSO_SOFTWARE;
	netif_keep_dst(dev);
	dev->priv_flags |= IFF_NO_QUEUE;

	INIT_LIST_HEAD(&vxlan->next);
	spin_lock_init(&vxlan->hash_lock);

	init_timer_deferrable(&vxlan->age_timer);
	vxlan->age_timer.function = vxlan_cleanup;
	vxlan->age_timer.data = (unsigned long) vxlan;

	vxlan->cfg.dst_port = htons(vxlan_port);

	vxlan->dev = dev;

	gro_cells_init(&vxlan->gro_cells, dev);

	for (h = 0; h < FDB_HASH_SIZE; ++h)
		INIT_HLIST_HEAD(&vxlan->fdb_head[h]);
}

static void vxlan_ether_setup(struct net_device *dev)
{
	dev->priv_flags &= ~IFF_TX_SKB_SHARING;
	dev->priv_flags |= IFF_LIVE_ADDR_CHANGE;
	dev->netdev_ops = &vxlan_netdev_ether_ops;
}

static void vxlan_raw_setup(struct net_device *dev)
{
	dev->header_ops = NULL;
	dev->type = ARPHRD_NONE;
	dev->hard_header_len = 0;
	dev->addr_len = 0;
	dev->flags = IFF_POINTOPOINT | IFF_NOARP | IFF_MULTICAST;
	dev->netdev_ops = &vxlan_netdev_raw_ops;
}

static const struct nla_policy vxlan_policy[IFLA_VXLAN_MAX + 1] = {
	[IFLA_VXLAN_ID]		= { .type = NLA_U32 },
	[IFLA_VXLAN_GROUP]	= { .len = FIELD_SIZEOF(struct iphdr, daddr) },
	[IFLA_VXLAN_GROUP6]	= { .len = sizeof(struct in6_addr) },
	[IFLA_VXLAN_LINK]	= { .type = NLA_U32 },
	[IFLA_VXLAN_LOCAL]	= { .len = FIELD_SIZEOF(struct iphdr, saddr) },
	[IFLA_VXLAN_LOCAL6]	= { .len = sizeof(struct in6_addr) },
	[IFLA_VXLAN_TOS]	= { .type = NLA_U8 },
	[IFLA_VXLAN_TTL]	= { .type = NLA_U8 },
	[IFLA_VXLAN_LABEL]	= { .type = NLA_U32 },
	[IFLA_VXLAN_LEARNING]	= { .type = NLA_U8 },
	[IFLA_VXLAN_AGEING]	= { .type = NLA_U32 },
	[IFLA_VXLAN_LIMIT]	= { .type = NLA_U32 },
	[IFLA_VXLAN_PORT_RANGE] = { .len  = sizeof(struct ifla_vxlan_port_range) },
	[IFLA_VXLAN_PROXY]	= { .type = NLA_U8 },
	[IFLA_VXLAN_RSC]	= { .type = NLA_U8 },
	[IFLA_VXLAN_L2MISS]	= { .type = NLA_U8 },
	[IFLA_VXLAN_L3MISS]	= { .type = NLA_U8 },
	[IFLA_VXLAN_COLLECT_METADATA]	= { .type = NLA_U8 },
	[IFLA_VXLAN_PORT]	= { .type = NLA_U16 },
	[IFLA_VXLAN_UDP_CSUM]	= { .type = NLA_U8 },
	[IFLA_VXLAN_UDP_ZERO_CSUM6_TX]	= { .type = NLA_U8 },
	[IFLA_VXLAN_UDP_ZERO_CSUM6_RX]	= { .type = NLA_U8 },
	[IFLA_VXLAN_REMCSUM_TX]	= { .type = NLA_U8 },
	[IFLA_VXLAN_REMCSUM_RX]	= { .type = NLA_U8 },
	[IFLA_VXLAN_GBP]	= { .type = NLA_FLAG, },
	[IFLA_VXLAN_GPE]	= { .type = NLA_FLAG, },
	[IFLA_VXLAN_REMCSUM_NOPARTIAL]	= { .type = NLA_FLAG },
};

static int vxlan_validate(struct nlattr *tb[], struct nlattr *data[])
{
	if (tb[IFLA_ADDRESS]) {
		if (nla_len(tb[IFLA_ADDRESS]) != ETH_ALEN) {
			pr_debug("invalid link address (not ethernet)\n");
			return -EINVAL;
		}

		if (!is_valid_ether_addr(nla_data(tb[IFLA_ADDRESS]))) {
			pr_debug("invalid all zero ethernet address\n");
			return -EADDRNOTAVAIL;
		}
	}

	if (!data)
		return -EINVAL;

	if (data[IFLA_VXLAN_ID]) {
		__u32 id = nla_get_u32(data[IFLA_VXLAN_ID]);
		if (id >= VXLAN_VID_MASK)
			return -ERANGE;
	}

	if (data[IFLA_VXLAN_PORT_RANGE]) {
		const struct ifla_vxlan_port_range *p
			= nla_data(data[IFLA_VXLAN_PORT_RANGE]);

		if (ntohs(p->high) < ntohs(p->low)) {
			pr_debug("port range %u .. %u not valid\n",
				 ntohs(p->low), ntohs(p->high));
			return -EINVAL;
		}
	}

	return 0;
}

static void vxlan_get_drvinfo(struct net_device *netdev,
			      struct ethtool_drvinfo *drvinfo)
{
	strlcpy(drvinfo->version, VXLAN_VERSION, sizeof(drvinfo->version));
	strlcpy(drvinfo->driver, "vxlan", sizeof(drvinfo->driver));
}

static const struct ethtool_ops vxlan_ethtool_ops = {
	.get_drvinfo	= vxlan_get_drvinfo,
	.get_link	= ethtool_op_get_link,
};

static struct socket *vxlan_create_sock(struct net *net, bool ipv6,
					__be16 port, u32 flags)
{
	struct socket *sock;
	struct udp_port_cfg udp_conf;
	int err;

	memset(&udp_conf, 0, sizeof(udp_conf));

	if (ipv6) {
		udp_conf.family = AF_INET6;
		udp_conf.use_udp6_rx_checksums =
		    !(flags & VXLAN_F_UDP_ZERO_CSUM6_RX);
		udp_conf.ipv6_v6only = 1;
	} else {
		udp_conf.family = AF_INET;
	}

	udp_conf.local_udp_port = port;

	/* Open UDP socket */
	err = udp_sock_create(net, &udp_conf, &sock);
	if (err < 0)
		return ERR_PTR(err);

	return sock;
}

/* Create new listen socket if needed */
static struct vxlan_sock *vxlan_socket_create(struct net *net, bool ipv6,
					      __be16 port, u32 flags)
{
	struct vxlan_net *vn = net_generic(net, vxlan_net_id);
	struct vxlan_sock *vs;
	struct socket *sock;
	unsigned int h;
	struct udp_tunnel_sock_cfg tunnel_cfg;

	vs = kzalloc(sizeof(*vs), GFP_KERNEL);
	if (!vs)
		return ERR_PTR(-ENOMEM);

	for (h = 0; h < VNI_HASH_SIZE; ++h)
		INIT_HLIST_HEAD(&vs->vni_list[h]);

	sock = vxlan_create_sock(net, ipv6, port, flags);
	if (IS_ERR(sock)) {
		pr_info("Cannot bind port %d, err=%ld\n", ntohs(port),
			PTR_ERR(sock));
		kfree(vs);
		return ERR_CAST(sock);
	}

	vs->sock = sock;
	atomic_set(&vs->refcnt, 1);
	vs->flags = (flags & VXLAN_F_RCV_FLAGS);

	spin_lock(&vn->sock_lock);
	hlist_add_head_rcu(&vs->hlist, vs_head(net, port));
	udp_tunnel_notify_add_rx_port(sock,
				      (vs->flags & VXLAN_F_GPE) ?
				      UDP_TUNNEL_TYPE_VXLAN_GPE :
				      UDP_TUNNEL_TYPE_VXLAN);
	spin_unlock(&vn->sock_lock);

	/* Mark socket as an encapsulation socket. */
	memset(&tunnel_cfg, 0, sizeof(tunnel_cfg));
	tunnel_cfg.sk_user_data = vs;
	tunnel_cfg.encap_type = 1;
	tunnel_cfg.encap_rcv = vxlan_rcv;
	tunnel_cfg.encap_destroy = NULL;
	tunnel_cfg.gro_receive = vxlan_gro_receive;
	tunnel_cfg.gro_complete = vxlan_gro_complete;

	setup_udp_tunnel_sock(net, sock, &tunnel_cfg);

	return vs;
}

static int __vxlan_sock_add(struct vxlan_dev *vxlan, bool ipv6)
{
	struct vxlan_net *vn = net_generic(vxlan->net, vxlan_net_id);
	struct vxlan_sock *vs = NULL;

	if (!vxlan->cfg.no_share) {
		spin_lock(&vn->sock_lock);
		vs = vxlan_find_sock(vxlan->net, ipv6 ? AF_INET6 : AF_INET,
				     vxlan->cfg.dst_port, vxlan->flags);
		if (vs && !atomic_add_unless(&vs->refcnt, 1, 0)) {
			spin_unlock(&vn->sock_lock);
			return -EBUSY;
		}
		spin_unlock(&vn->sock_lock);
	}
	if (!vs)
		vs = vxlan_socket_create(vxlan->net, ipv6,
					 vxlan->cfg.dst_port, vxlan->flags);
	if (IS_ERR(vs))
		return PTR_ERR(vs);
#if IS_ENABLED(CONFIG_IPV6)
	if (ipv6)
		rcu_assign_pointer(vxlan->vn6_sock, vs);
	else
#endif
		rcu_assign_pointer(vxlan->vn4_sock, vs);
	vxlan_vs_add_dev(vs, vxlan);
	return 0;
}

static int vxlan_sock_add(struct vxlan_dev *vxlan)
{
	bool ipv6 = vxlan->flags & VXLAN_F_IPV6;
	bool metadata = vxlan->flags & VXLAN_F_COLLECT_METADATA;
	int ret = 0;

	RCU_INIT_POINTER(vxlan->vn4_sock, NULL);
#if IS_ENABLED(CONFIG_IPV6)
	RCU_INIT_POINTER(vxlan->vn6_sock, NULL);
	if (ipv6 || metadata)
		ret = __vxlan_sock_add(vxlan, true);
#endif
	if (!ret && (!ipv6 || metadata))
		ret = __vxlan_sock_add(vxlan, false);
	if (ret < 0)
		vxlan_sock_release(vxlan);
	return ret;
}

static int vxlan_dev_configure(struct net *src_net, struct net_device *dev,
			       struct vxlan_config *conf)
{
	struct vxlan_net *vn = net_generic(src_net, vxlan_net_id);
	struct vxlan_dev *vxlan = netdev_priv(dev), *tmp;
	struct vxlan_rdst *dst = &vxlan->default_dst;
	unsigned short needed_headroom = ETH_HLEN;
	int err;
	bool use_ipv6 = false;
	__be16 default_port = vxlan->cfg.dst_port;
	struct net_device *lowerdev = NULL;

	if (conf->flags & VXLAN_F_GPE) {
		/* For now, allow GPE only together with COLLECT_METADATA.
		 * This can be relaxed later; in such case, the other side
		 * of the PtP link will have to be provided.
		 */
		if ((conf->flags & ~VXLAN_F_ALLOWED_GPE) ||
		    !(conf->flags & VXLAN_F_COLLECT_METADATA)) {
			pr_info("unsupported combination of extensions\n");
			return -EINVAL;
		}

		vxlan_raw_setup(dev);
	} else {
		vxlan_ether_setup(dev);
	}

	/* MTU range: 68 - 65535 */
	dev->min_mtu = ETH_MIN_MTU;
	dev->max_mtu = ETH_MAX_MTU;

	vxlan->net = src_net;

	dst->remote_vni = conf->vni;

	memcpy(&dst->remote_ip, &conf->remote_ip, sizeof(conf->remote_ip));

	/* Unless IPv6 is explicitly requested, assume IPv4 */
	if (!dst->remote_ip.sa.sa_family)
		dst->remote_ip.sa.sa_family = AF_INET;

	if (dst->remote_ip.sa.sa_family == AF_INET6 ||
	    vxlan->cfg.saddr.sa.sa_family == AF_INET6) {
		if (!IS_ENABLED(CONFIG_IPV6))
			return -EPFNOSUPPORT;
		use_ipv6 = true;
		vxlan->flags |= VXLAN_F_IPV6;
	}

	if (conf->label && !use_ipv6) {
		pr_info("label only supported in use with IPv6\n");
		return -EINVAL;
	}

	if (conf->remote_ifindex) {
		lowerdev = __dev_get_by_index(src_net, conf->remote_ifindex);
		dst->remote_ifindex = conf->remote_ifindex;

		if (!lowerdev) {
			pr_info("ifindex %d does not exist\n", dst->remote_ifindex);
			return -ENODEV;
		}

#if IS_ENABLED(CONFIG_IPV6)
		if (use_ipv6) {
			struct inet6_dev *idev = __in6_dev_get(lowerdev);
			if (idev && idev->cnf.disable_ipv6) {
				pr_info("IPv6 is disabled via sysctl\n");
				return -EPERM;
			}
		}
#endif

		if (!conf->mtu)
			dev->mtu = lowerdev->mtu -
				   (use_ipv6 ? VXLAN6_HEADROOM : VXLAN_HEADROOM);

		needed_headroom = lowerdev->hard_header_len;
	} else if (vxlan_addr_multicast(&dst->remote_ip)) {
		pr_info("multicast destination requires interface to be specified\n");
		return -EINVAL;
	}

	if (conf->mtu) {
		int max_mtu = ETH_MAX_MTU;

		if (lowerdev)
			max_mtu = lowerdev->mtu;

		max_mtu -= (use_ipv6 ? VXLAN6_HEADROOM : VXLAN_HEADROOM);

		if (conf->mtu < dev->min_mtu || conf->mtu > dev->max_mtu)
			return -EINVAL;

		dev->mtu = conf->mtu;

		if (conf->mtu > max_mtu)
			dev->mtu = max_mtu;
	}

	if (use_ipv6 || conf->flags & VXLAN_F_COLLECT_METADATA)
		needed_headroom += VXLAN6_HEADROOM;
	else
		needed_headroom += VXLAN_HEADROOM;
	dev->needed_headroom = needed_headroom;

	memcpy(&vxlan->cfg, conf, sizeof(*conf));
	if (!vxlan->cfg.dst_port) {
		if (conf->flags & VXLAN_F_GPE)
			vxlan->cfg.dst_port = htons(4790); /* IANA VXLAN-GPE port */
		else
			vxlan->cfg.dst_port = default_port;
	}
	vxlan->flags |= conf->flags;

	if (!vxlan->cfg.age_interval)
		vxlan->cfg.age_interval = FDB_AGE_DEFAULT;

	list_for_each_entry(tmp, &vn->vxlan_list, next) {
		if (tmp->cfg.vni == conf->vni &&
		    (tmp->default_dst.remote_ip.sa.sa_family == AF_INET6 ||
		     tmp->cfg.saddr.sa.sa_family == AF_INET6) == use_ipv6 &&
		    tmp->cfg.dst_port == vxlan->cfg.dst_port &&
		    (tmp->flags & VXLAN_F_RCV_FLAGS) ==
		    (vxlan->flags & VXLAN_F_RCV_FLAGS)) {
			pr_info("duplicate VNI %u\n", be32_to_cpu(conf->vni));
			return -EEXIST;
		}
	}

	dev->ethtool_ops = &vxlan_ethtool_ops;

	/* create an fdb entry for a valid default destination */
	if (!vxlan_addr_any(&vxlan->default_dst.remote_ip)) {
		err = vxlan_fdb_create(vxlan, all_zeros_mac,
				       &vxlan->default_dst.remote_ip,
				       NUD_REACHABLE|NUD_PERMANENT,
				       NLM_F_EXCL|NLM_F_CREATE,
				       vxlan->cfg.dst_port,
				       vxlan->default_dst.remote_vni,
				       vxlan->default_dst.remote_ifindex,
				       NTF_SELF);
		if (err)
			return err;
	}

	err = register_netdevice(dev);
	if (err) {
		vxlan_fdb_delete_default(vxlan);
		return err;
	}

	list_add(&vxlan->next, &vn->vxlan_list);

	return 0;
}

static int vxlan_newlink(struct net *src_net, struct net_device *dev,
			 struct nlattr *tb[], struct nlattr *data[])
{
	struct vxlan_config conf;

	memset(&conf, 0, sizeof(conf));

	if (data[IFLA_VXLAN_ID])
		conf.vni = cpu_to_be32(nla_get_u32(data[IFLA_VXLAN_ID]));

	if (data[IFLA_VXLAN_GROUP]) {
		conf.remote_ip.sin.sin_addr.s_addr = nla_get_in_addr(data[IFLA_VXLAN_GROUP]);
	} else if (data[IFLA_VXLAN_GROUP6]) {
		if (!IS_ENABLED(CONFIG_IPV6))
			return -EPFNOSUPPORT;

		conf.remote_ip.sin6.sin6_addr = nla_get_in6_addr(data[IFLA_VXLAN_GROUP6]);
		conf.remote_ip.sa.sa_family = AF_INET6;
	}

	if (data[IFLA_VXLAN_LOCAL]) {
		conf.saddr.sin.sin_addr.s_addr = nla_get_in_addr(data[IFLA_VXLAN_LOCAL]);
		conf.saddr.sa.sa_family = AF_INET;
	} else if (data[IFLA_VXLAN_LOCAL6]) {
		if (!IS_ENABLED(CONFIG_IPV6))
			return -EPFNOSUPPORT;

		/* TODO: respect scope id */
		conf.saddr.sin6.sin6_addr = nla_get_in6_addr(data[IFLA_VXLAN_LOCAL6]);
		conf.saddr.sa.sa_family = AF_INET6;
	}

	if (data[IFLA_VXLAN_LINK])
		conf.remote_ifindex = nla_get_u32(data[IFLA_VXLAN_LINK]);

	if (data[IFLA_VXLAN_TOS])
		conf.tos  = nla_get_u8(data[IFLA_VXLAN_TOS]);

	if (data[IFLA_VXLAN_TTL])
		conf.ttl = nla_get_u8(data[IFLA_VXLAN_TTL]);

	if (data[IFLA_VXLAN_LABEL])
		conf.label = nla_get_be32(data[IFLA_VXLAN_LABEL]) &
			     IPV6_FLOWLABEL_MASK;

	if (!data[IFLA_VXLAN_LEARNING] || nla_get_u8(data[IFLA_VXLAN_LEARNING]))
		conf.flags |= VXLAN_F_LEARN;

	if (data[IFLA_VXLAN_AGEING])
		conf.age_interval = nla_get_u32(data[IFLA_VXLAN_AGEING]);

	if (data[IFLA_VXLAN_PROXY] && nla_get_u8(data[IFLA_VXLAN_PROXY]))
		conf.flags |= VXLAN_F_PROXY;

	if (data[IFLA_VXLAN_RSC] && nla_get_u8(data[IFLA_VXLAN_RSC]))
		conf.flags |= VXLAN_F_RSC;

	if (data[IFLA_VXLAN_L2MISS] && nla_get_u8(data[IFLA_VXLAN_L2MISS]))
		conf.flags |= VXLAN_F_L2MISS;

	if (data[IFLA_VXLAN_L3MISS] && nla_get_u8(data[IFLA_VXLAN_L3MISS]))
		conf.flags |= VXLAN_F_L3MISS;

	if (data[IFLA_VXLAN_LIMIT])
		conf.addrmax = nla_get_u32(data[IFLA_VXLAN_LIMIT]);

	if (data[IFLA_VXLAN_COLLECT_METADATA] &&
	    nla_get_u8(data[IFLA_VXLAN_COLLECT_METADATA]))
		conf.flags |= VXLAN_F_COLLECT_METADATA;

	if (data[IFLA_VXLAN_PORT_RANGE]) {
		const struct ifla_vxlan_port_range *p
			= nla_data(data[IFLA_VXLAN_PORT_RANGE]);
		conf.port_min = ntohs(p->low);
		conf.port_max = ntohs(p->high);
	}

	if (data[IFLA_VXLAN_PORT])
		conf.dst_port = nla_get_be16(data[IFLA_VXLAN_PORT]);

	if (data[IFLA_VXLAN_UDP_CSUM] &&
	    !nla_get_u8(data[IFLA_VXLAN_UDP_CSUM]))
		conf.flags |= VXLAN_F_UDP_ZERO_CSUM_TX;

	if (data[IFLA_VXLAN_UDP_ZERO_CSUM6_TX] &&
	    nla_get_u8(data[IFLA_VXLAN_UDP_ZERO_CSUM6_TX]))
		conf.flags |= VXLAN_F_UDP_ZERO_CSUM6_TX;

	if (data[IFLA_VXLAN_UDP_ZERO_CSUM6_RX] &&
	    nla_get_u8(data[IFLA_VXLAN_UDP_ZERO_CSUM6_RX]))
		conf.flags |= VXLAN_F_UDP_ZERO_CSUM6_RX;

	if (data[IFLA_VXLAN_REMCSUM_TX] &&
	    nla_get_u8(data[IFLA_VXLAN_REMCSUM_TX]))
		conf.flags |= VXLAN_F_REMCSUM_TX;

	if (data[IFLA_VXLAN_REMCSUM_RX] &&
	    nla_get_u8(data[IFLA_VXLAN_REMCSUM_RX]))
		conf.flags |= VXLAN_F_REMCSUM_RX;

	if (data[IFLA_VXLAN_GBP])
		conf.flags |= VXLAN_F_GBP;

	if (data[IFLA_VXLAN_GPE])
		conf.flags |= VXLAN_F_GPE;

	if (data[IFLA_VXLAN_REMCSUM_NOPARTIAL])
		conf.flags |= VXLAN_F_REMCSUM_NOPARTIAL;

	if (tb[IFLA_MTU])
		conf.mtu = nla_get_u32(tb[IFLA_MTU]);

	return vxlan_dev_configure(src_net, dev, &conf);
}

static void vxlan_dellink(struct net_device *dev, struct list_head *head)
{
	struct vxlan_dev *vxlan = netdev_priv(dev);
	struct vxlan_net *vn = net_generic(vxlan->net, vxlan_net_id);

	vxlan_flush(vxlan, true);

	spin_lock(&vn->sock_lock);
	if (!hlist_unhashed(&vxlan->hlist))
		hlist_del_rcu(&vxlan->hlist);
	spin_unlock(&vn->sock_lock);

	gro_cells_destroy(&vxlan->gro_cells);
	list_del(&vxlan->next);
	unregister_netdevice_queue(dev, head);
}

static size_t vxlan_get_size(const struct net_device *dev)
{

	return nla_total_size(sizeof(__u32)) +	/* IFLA_VXLAN_ID */
		nla_total_size(sizeof(struct in6_addr)) + /* IFLA_VXLAN_GROUP{6} */
		nla_total_size(sizeof(__u32)) +	/* IFLA_VXLAN_LINK */
		nla_total_size(sizeof(struct in6_addr)) + /* IFLA_VXLAN_LOCAL{6} */
		nla_total_size(sizeof(__u8)) +	/* IFLA_VXLAN_TTL */
		nla_total_size(sizeof(__u8)) +	/* IFLA_VXLAN_TOS */
		nla_total_size(sizeof(__be32)) + /* IFLA_VXLAN_LABEL */
		nla_total_size(sizeof(__u8)) +	/* IFLA_VXLAN_LEARNING */
		nla_total_size(sizeof(__u8)) +	/* IFLA_VXLAN_PROXY */
		nla_total_size(sizeof(__u8)) +	/* IFLA_VXLAN_RSC */
		nla_total_size(sizeof(__u8)) +	/* IFLA_VXLAN_L2MISS */
		nla_total_size(sizeof(__u8)) +	/* IFLA_VXLAN_L3MISS */
		nla_total_size(sizeof(__u8)) +	/* IFLA_VXLAN_COLLECT_METADATA */
		nla_total_size(sizeof(__u32)) +	/* IFLA_VXLAN_AGEING */
		nla_total_size(sizeof(__u32)) +	/* IFLA_VXLAN_LIMIT */
		nla_total_size(sizeof(struct ifla_vxlan_port_range)) +
		nla_total_size(sizeof(__be16)) + /* IFLA_VXLAN_PORT */
		nla_total_size(sizeof(__u8)) + /* IFLA_VXLAN_UDP_CSUM */
		nla_total_size(sizeof(__u8)) + /* IFLA_VXLAN_UDP_ZERO_CSUM6_TX */
		nla_total_size(sizeof(__u8)) + /* IFLA_VXLAN_UDP_ZERO_CSUM6_RX */
		nla_total_size(sizeof(__u8)) + /* IFLA_VXLAN_REMCSUM_TX */
		nla_total_size(sizeof(__u8)) + /* IFLA_VXLAN_REMCSUM_RX */
		0;
}

static int vxlan_fill_info(struct sk_buff *skb, const struct net_device *dev)
{
	const struct vxlan_dev *vxlan = netdev_priv(dev);
	const struct vxlan_rdst *dst = &vxlan->default_dst;
	struct ifla_vxlan_port_range ports = {
		.low =  htons(vxlan->cfg.port_min),
		.high = htons(vxlan->cfg.port_max),
	};

	if (nla_put_u32(skb, IFLA_VXLAN_ID, be32_to_cpu(dst->remote_vni)))
		goto nla_put_failure;

	if (!vxlan_addr_any(&dst->remote_ip)) {
		if (dst->remote_ip.sa.sa_family == AF_INET) {
			if (nla_put_in_addr(skb, IFLA_VXLAN_GROUP,
					    dst->remote_ip.sin.sin_addr.s_addr))
				goto nla_put_failure;
#if IS_ENABLED(CONFIG_IPV6)
		} else {
			if (nla_put_in6_addr(skb, IFLA_VXLAN_GROUP6,
					     &dst->remote_ip.sin6.sin6_addr))
				goto nla_put_failure;
#endif
		}
	}

	if (dst->remote_ifindex && nla_put_u32(skb, IFLA_VXLAN_LINK, dst->remote_ifindex))
		goto nla_put_failure;

	if (!vxlan_addr_any(&vxlan->cfg.saddr)) {
		if (vxlan->cfg.saddr.sa.sa_family == AF_INET) {
			if (nla_put_in_addr(skb, IFLA_VXLAN_LOCAL,
					    vxlan->cfg.saddr.sin.sin_addr.s_addr))
				goto nla_put_failure;
#if IS_ENABLED(CONFIG_IPV6)
		} else {
			if (nla_put_in6_addr(skb, IFLA_VXLAN_LOCAL6,
					     &vxlan->cfg.saddr.sin6.sin6_addr))
				goto nla_put_failure;
#endif
		}
	}

	if (nla_put_u8(skb, IFLA_VXLAN_TTL, vxlan->cfg.ttl) ||
	    nla_put_u8(skb, IFLA_VXLAN_TOS, vxlan->cfg.tos) ||
	    nla_put_be32(skb, IFLA_VXLAN_LABEL, vxlan->cfg.label) ||
	    nla_put_u8(skb, IFLA_VXLAN_LEARNING,
			!!(vxlan->flags & VXLAN_F_LEARN)) ||
	    nla_put_u8(skb, IFLA_VXLAN_PROXY,
			!!(vxlan->flags & VXLAN_F_PROXY)) ||
	    nla_put_u8(skb, IFLA_VXLAN_RSC, !!(vxlan->flags & VXLAN_F_RSC)) ||
	    nla_put_u8(skb, IFLA_VXLAN_L2MISS,
			!!(vxlan->flags & VXLAN_F_L2MISS)) ||
	    nla_put_u8(skb, IFLA_VXLAN_L3MISS,
			!!(vxlan->flags & VXLAN_F_L3MISS)) ||
	    nla_put_u8(skb, IFLA_VXLAN_COLLECT_METADATA,
		       !!(vxlan->flags & VXLAN_F_COLLECT_METADATA)) ||
	    nla_put_u32(skb, IFLA_VXLAN_AGEING, vxlan->cfg.age_interval) ||
	    nla_put_u32(skb, IFLA_VXLAN_LIMIT, vxlan->cfg.addrmax) ||
	    nla_put_be16(skb, IFLA_VXLAN_PORT, vxlan->cfg.dst_port) ||
	    nla_put_u8(skb, IFLA_VXLAN_UDP_CSUM,
			!(vxlan->flags & VXLAN_F_UDP_ZERO_CSUM_TX)) ||
	    nla_put_u8(skb, IFLA_VXLAN_UDP_ZERO_CSUM6_TX,
			!!(vxlan->flags & VXLAN_F_UDP_ZERO_CSUM6_TX)) ||
	    nla_put_u8(skb, IFLA_VXLAN_UDP_ZERO_CSUM6_RX,
			!!(vxlan->flags & VXLAN_F_UDP_ZERO_CSUM6_RX)) ||
	    nla_put_u8(skb, IFLA_VXLAN_REMCSUM_TX,
			!!(vxlan->flags & VXLAN_F_REMCSUM_TX)) ||
	    nla_put_u8(skb, IFLA_VXLAN_REMCSUM_RX,
			!!(vxlan->flags & VXLAN_F_REMCSUM_RX)))
		goto nla_put_failure;

	if (nla_put(skb, IFLA_VXLAN_PORT_RANGE, sizeof(ports), &ports))
		goto nla_put_failure;

	if (vxlan->flags & VXLAN_F_GBP &&
	    nla_put_flag(skb, IFLA_VXLAN_GBP))
		goto nla_put_failure;

	if (vxlan->flags & VXLAN_F_GPE &&
	    nla_put_flag(skb, IFLA_VXLAN_GPE))
		goto nla_put_failure;

	if (vxlan->flags & VXLAN_F_REMCSUM_NOPARTIAL &&
	    nla_put_flag(skb, IFLA_VXLAN_REMCSUM_NOPARTIAL))
		goto nla_put_failure;

	return 0;

nla_put_failure:
	return -EMSGSIZE;
}

static struct net *vxlan_get_link_net(const struct net_device *dev)
{
	struct vxlan_dev *vxlan = netdev_priv(dev);

	return vxlan->net;
}

static struct rtnl_link_ops vxlan_link_ops __read_mostly = {
	.kind		= "vxlan",
	.maxtype	= IFLA_VXLAN_MAX,
	.policy		= vxlan_policy,
	.priv_size	= sizeof(struct vxlan_dev),
	.setup		= vxlan_setup,
	.validate	= vxlan_validate,
	.newlink	= vxlan_newlink,
	.dellink	= vxlan_dellink,
	.get_size	= vxlan_get_size,
	.fill_info	= vxlan_fill_info,
	.get_link_net	= vxlan_get_link_net,
};

struct net_device *vxlan_dev_create(struct net *net, const char *name,
				    u8 name_assign_type,
				    struct vxlan_config *conf)
{
	struct nlattr *tb[IFLA_MAX + 1];
	struct net_device *dev;
	int err;

	memset(&tb, 0, sizeof(tb));

	dev = rtnl_create_link(net, name, name_assign_type,
			       &vxlan_link_ops, tb);
	if (IS_ERR(dev))
		return dev;

	err = vxlan_dev_configure(net, dev, conf);
	if (err < 0) {
		free_netdev(dev);
		return ERR_PTR(err);
	}

	err = rtnl_configure_link(dev, NULL);
	if (err < 0) {
		LIST_HEAD(list_kill);

		vxlan_dellink(dev, &list_kill);
		unregister_netdevice_many(&list_kill);
		return ERR_PTR(err);
	}

	return dev;
}
EXPORT_SYMBOL_GPL(vxlan_dev_create);

static void vxlan_handle_lowerdev_unregister(struct vxlan_net *vn,
					     struct net_device *dev)
{
	struct vxlan_dev *vxlan, *next;
	LIST_HEAD(list_kill);

	list_for_each_entry_safe(vxlan, next, &vn->vxlan_list, next) {
		struct vxlan_rdst *dst = &vxlan->default_dst;

		/* In case we created vxlan device with carrier
		 * and we loose the carrier due to module unload
		 * we also need to remove vxlan device. In other
		 * cases, it's not necessary and remote_ifindex
		 * is 0 here, so no matches.
		 */
		if (dst->remote_ifindex == dev->ifindex)
			vxlan_dellink(vxlan->dev, &list_kill);
	}

	unregister_netdevice_many(&list_kill);
}

static int vxlan_netdevice_event(struct notifier_block *unused,
				 unsigned long event, void *ptr)
{
	struct net_device *dev = netdev_notifier_info_to_dev(ptr);
	struct vxlan_net *vn = net_generic(dev_net(dev), vxlan_net_id);

	if (event == NETDEV_UNREGISTER)
		vxlan_handle_lowerdev_unregister(vn, dev);
	else if (event == NETDEV_UDP_TUNNEL_PUSH_INFO)
		vxlan_push_rx_ports(dev);

	return NOTIFY_DONE;
}

static struct notifier_block vxlan_notifier_block __read_mostly = {
	.notifier_call = vxlan_netdevice_event,
};

static __net_init int vxlan_init_net(struct net *net)
{
	struct vxlan_net *vn = net_generic(net, vxlan_net_id);
	unsigned int h;

	INIT_LIST_HEAD(&vn->vxlan_list);
	spin_lock_init(&vn->sock_lock);

	for (h = 0; h < PORT_HASH_SIZE; ++h)
		INIT_HLIST_HEAD(&vn->sock_list[h]);

	return 0;
}

static void __net_exit vxlan_exit_net(struct net *net)
{
	struct vxlan_net *vn = net_generic(net, vxlan_net_id);
	struct vxlan_dev *vxlan, *next;
	struct net_device *dev, *aux;
	LIST_HEAD(list);

	rtnl_lock();
	for_each_netdev_safe(net, dev, aux)
		if (dev->rtnl_link_ops == &vxlan_link_ops)
			unregister_netdevice_queue(dev, &list);

	list_for_each_entry_safe(vxlan, next, &vn->vxlan_list, next) {
		/* If vxlan->dev is in the same netns, it has already been added
		 * to the list by the previous loop.
		 */
		if (!net_eq(dev_net(vxlan->dev), net)) {
			gro_cells_destroy(&vxlan->gro_cells);
			unregister_netdevice_queue(vxlan->dev, &list);
		}
	}

	unregister_netdevice_many(&list);
	rtnl_unlock();
}

static struct pernet_operations vxlan_net_ops = {
	.init = vxlan_init_net,
	.exit = vxlan_exit_net,
	.id   = &vxlan_net_id,
	.size = sizeof(struct vxlan_net),
};

static int __init vxlan_init_module(void)
{
	int rc;

	get_random_bytes(&vxlan_salt, sizeof(vxlan_salt));

	rc = register_pernet_subsys(&vxlan_net_ops);
	if (rc)
		goto out1;

	rc = register_netdevice_notifier(&vxlan_notifier_block);
	if (rc)
		goto out2;

	rc = rtnl_link_register(&vxlan_link_ops);
	if (rc)
		goto out3;

	return 0;
out3:
	unregister_netdevice_notifier(&vxlan_notifier_block);
out2:
	unregister_pernet_subsys(&vxlan_net_ops);
out1:
	return rc;
}
late_initcall(vxlan_init_module);

static void __exit vxlan_cleanup_module(void)
{
	rtnl_link_unregister(&vxlan_link_ops);
	unregister_netdevice_notifier(&vxlan_notifier_block);
	unregister_pernet_subsys(&vxlan_net_ops);
	/* rcu_barrier() is called by netns */
}
module_exit(vxlan_cleanup_module);

MODULE_LICENSE("GPL");
MODULE_VERSION(VXLAN_VERSION);
MODULE_AUTHOR("Stephen Hemminger <stephen@networkplumber.org>");
MODULE_DESCRIPTION("Driver for VXLAN encapsulated traffic");
MODULE_ALIAS_RTNL_LINK("vxlan");<|MERGE_RESOLUTION|>--- conflicted
+++ resolved
@@ -1857,7 +1857,6 @@
 					  struct dst_cache *dst_cache,
 					  const struct ip_tunnel_info *info)
 {
-	struct vxlan_sock *sock6 = rcu_dereference(vxlan->vn6_sock);
 	bool use_cache = ip_tunnel_dst_cache_usable(skb, info);
 	struct dst_entry *ndst;
 	struct flowi6 fl6;
@@ -2067,15 +2066,8 @@
 
 	if (dst->sa.sa_family == AF_INET) {
 		struct vxlan_sock *sock4 = rcu_dereference(vxlan->vn4_sock);
-<<<<<<< HEAD
-
-		if (!sock4)
-			goto drop;
-		sk = sock4->sock->sk;
-=======
 		struct rtable *rt;
 		__be16 df = 0;
->>>>>>> c470abd4
 
 		rt = vxlan_get_route(vxlan, dev, sock4, skb,
 				     rdst ? rdst->remote_ifindex : 0, tos,
@@ -2113,15 +2105,6 @@
 #if IS_ENABLED(CONFIG_IPV6)
 	} else {
 		struct vxlan_sock *sock6 = rcu_dereference(vxlan->vn6_sock);
-<<<<<<< HEAD
-		struct dst_entry *ndst;
-		u32 rt6i_flags;
-
-		if (!sock6)
-			goto drop;
-		sk = sock6->sock->sk;
-=======
->>>>>>> c470abd4
 
 		ndst = vxlan6_get_route(vxlan, dev, sock6, skb,
 					rdst ? rdst->remote_ifindex : 0, tos,
@@ -2454,13 +2437,7 @@
 		struct vxlan_sock *sock4 = rcu_dereference(vxlan->vn4_sock);
 		struct rtable *rt;
 
-<<<<<<< HEAD
-		if (!sock4)
-			return -EINVAL;
-		rt = vxlan_get_route(vxlan, skb, 0, info->key.tos,
-=======
 		rt = vxlan_get_route(vxlan, dev, sock4, skb, 0, info->key.tos,
->>>>>>> c470abd4
 				     info->key.u.ipv4.dst,
 				     &info->key.u.ipv4.src, dport, sport,
 				     &info->dst_cache, info);
@@ -2472,11 +2449,7 @@
 		struct vxlan_sock *sock6 = rcu_dereference(vxlan->vn6_sock);
 		struct dst_entry *ndst;
 
-<<<<<<< HEAD
-		ndst = vxlan6_get_route(vxlan, skb, 0, info->key.tos,
-=======
 		ndst = vxlan6_get_route(vxlan, dev, sock6, skb, 0, info->key.tos,
->>>>>>> c470abd4
 					info->key.label, &info->key.u.ipv6.dst,
 					&info->key.u.ipv6.src, dport, sport,
 					&info->dst_cache, info);
