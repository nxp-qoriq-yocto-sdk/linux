--- conflicted
+++ resolved
@@ -913,14 +913,8 @@
 			enc_key = NULL;
 
 		/* Send request to firmware */
-<<<<<<< HEAD
-		ret = mwifiex_send_cmd_async(priv,
-					     HostCmd_CMD_802_11_KEY_MATERIAL,
-					     HostCmd_ACT_GEN_SET, 0, enc_key);
-=======
 		ret = mwifiex_send_cmd(priv, HostCmd_CMD_802_11_KEY_MATERIAL,
 				       HostCmd_ACT_GEN_SET, 0, enc_key, false);
->>>>>>> 4e3b3bcd
 		if (ret)
 			return ret;
 	}
