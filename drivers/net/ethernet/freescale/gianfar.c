/* drivers/net/ethernet/freescale/gianfar.c
 *
 * Gianfar Ethernet Driver
 * This driver is designed for the non-CPM ethernet controllers
 * on the 85xx and 83xx family of integrated processors
 * Based on 8260_io/fcc_enet.c
 *
 * Author: Andy Fleming
 * Maintainer: Kumar Gala
 * Modifier: Sandeep Gopalpet <sandeep.kumar@freescale.com>
 *
 * Copyright 2002-2009, 2011-2013 Freescale Semiconductor, Inc.
 * Copyright 2007 MontaVista Software, Inc.
 *
 * This program is free software; you can redistribute  it and/or modify it
 * under  the terms of  the GNU General  Public License as published by the
 * Free Software Foundation;  either version 2 of the  License, or (at your
 * option) any later version.
 *
 *  Gianfar:  AKA Lambda Draconis, "Dragon"
 *  RA 11 31 24.2
 *  Dec +69 19 52
 *  V 3.84
 *  B-V +1.62
 *
 *  Theory of operation
 *
 *  The driver is initialized through of_device. Configuration information
 *  is therefore conveyed through an OF-style device tree.
 *
 *  The Gianfar Ethernet Controller uses a ring of buffer
 *  descriptors.  The beginning is indicated by a register
 *  pointing to the physical address of the start of the ring.
 *  The end is determined by a "wrap" bit being set in the
 *  last descriptor of the ring.
 *
 *  When a packet is received, the RXF bit in the
 *  IEVENT register is set, triggering an interrupt when the
 *  corresponding bit in the IMASK register is also set (if
 *  interrupt coalescing is active, then the interrupt may not
 *  happen immediately, but will wait until either a set number
 *  of frames or amount of time have passed).  In NAPI, the
 *  interrupt handler will signal there is work to be done, and
 *  exit. This method will start at the last known empty
 *  descriptor, and process every subsequent descriptor until there
 *  are none left with data (NAPI will stop after a set number of
 *  packets to give time to other tasks, but will eventually
 *  process all the packets).  The data arrives inside a
 *  pre-allocated skb, and so after the skb is passed up to the
 *  stack, a new skb must be allocated, and the address field in
 *  the buffer descriptor must be updated to indicate this new
 *  skb.
 *
 *  When the kernel requests that a packet be transmitted, the
 *  driver starts where it left off last time, and points the
 *  descriptor at the buffer which was passed in.  The driver
 *  then informs the DMA engine that there are packets ready to
 *  be transmitted.  Once the controller is finished transmitting
 *  the packet, an interrupt may be triggered (under the same
 *  conditions as for reception, but depending on the TXF bit).
 *  The driver then cleans up the buffer.
 */

#define pr_fmt(fmt) KBUILD_MODNAME ": " fmt
#define DEBUG

#include <linux/kernel.h>
#include <linux/string.h>
#include <linux/errno.h>
#include <linux/unistd.h>
#include <linux/slab.h>
#include <linux/interrupt.h>
#include <linux/init.h>
#include <linux/delay.h>
#include <linux/netdevice.h>
#include <linux/etherdevice.h>
#include <linux/skbuff.h>
#include <linux/if_vlan.h>
#include <linux/spinlock.h>
#include <linux/mm.h>
#include <linux/of_mdio.h>
#include <linux/of_platform.h>
#include <linux/ip.h>
#include <linux/tcp.h>
#include <linux/udp.h>
#include <linux/in.h>
#include <linux/net_tstamp.h>
#ifdef CONFIG_PM
#include <linux/inetdevice.h>
#endif

#include <asm/io.h>
#include <asm/reg.h>
#include <asm/mpc85xx.h>
#include <asm/irq.h>
#include <asm/uaccess.h>
#include <linux/module.h>
#include <linux/dma-mapping.h>
#include <linux/crc32.h>
#include <linux/mii.h>
#include <linux/phy.h>
#include <linux/phy_fixed.h>
#include <linux/of.h>
#include <linux/of_net.h>

#include "gianfar.h"

#ifdef CONFIG_AS_FASTPATH
#include "asf_gianfar.h"
#endif

#define TX_TIMEOUT      (1*HZ)

const char gfar_driver_version[] = "1.3";

static int gfar_enet_open(struct net_device *dev);
static int gfar_start_xmit(struct sk_buff *skb, struct net_device *dev);
static void gfar_reset_task(struct work_struct *work);
static void gfar_timeout(struct net_device *dev);
static int gfar_close(struct net_device *dev);
static struct sk_buff *gfar_alloc_skb(struct net_device *dev);
struct sk_buff *gfar_new_skb(struct net_device *dev);
static int gfar_set_mac_address(struct net_device *dev);
static int gfar_change_mtu(struct net_device *dev, int new_mtu);
static irqreturn_t gfar_error(int irq, void *dev_id);
static irqreturn_t gfar_transmit(int irq, void *dev_id);
static irqreturn_t gfar_interrupt(int irq, void *dev_id);
static void adjust_link(struct net_device *dev);
static int init_phy(struct net_device *dev);
static int gfar_probe(struct platform_device *ofdev);
static int gfar_remove(struct platform_device *ofdev);
static void free_skb_resources(struct gfar_private *priv);
static void gfar_set_multi(struct net_device *dev);
static void gfar_set_hash_for_addr(struct net_device *dev, u8 *addr);
static void gfar_configure_serdes(struct net_device *dev);
static int gfar_poll_rx_sq(struct napi_struct *napi, int budget);
static int gfar_poll_tx_sq(struct napi_struct *napi, int budget);
#ifdef GFAR_MQ_POLLING
static int gfar_poll_rx(struct napi_struct *napi, int budget);
static int gfar_poll_tx(struct napi_struct *napi, int budget);
#else
#define gfar_poll_rx gfar_poll_rx_sq
#define gfar_poll_tx gfar_poll_tx_sq
#endif
#ifdef CONFIG_NET_POLL_CONTROLLER
static void gfar_netpoll(struct net_device *dev);
#endif
int gfar_clean_rx_ring(struct gfar_priv_rx_q *rx_queue, int rx_work_limit);
static void gfar_clean_tx_ring(struct gfar_priv_tx_q *tx_queue);
static void gfar_process_frame(struct net_device *dev, struct sk_buff *skb,
			       int amount_pull, struct napi_struct *napi);
static int __gfar_is_rx_idle(struct gfar_private *priv);
static void gfar_halt_nodisable(struct gfar_private *priv);
static void gfar_clear_exact_match(struct net_device *dev);
static void gfar_set_mac_for_addr(struct net_device *dev, int num,
				  const u8 *addr);
static int gfar_ioctl(struct net_device *dev, struct ifreq *rq, int cmd);

MODULE_AUTHOR("Freescale Semiconductor, Inc");
MODULE_DESCRIPTION("Gianfar Ethernet Driver");
MODULE_LICENSE("GPL");

DEFINE_PER_CPU(struct sk_buff_head, skb_recycle_list);

#define GFAR_RXB_REC_SZ (DEFAULT_RX_BUFFER_SIZE + RXBUF_ALIGNMENT)

static int gfar_init_bds(struct net_device *ndev)
{
	struct gfar_private *priv = netdev_priv(ndev);
	struct gfar_priv_tx_q *tx_queue = NULL;
	struct gfar_priv_rx_q *rx_queue = NULL;
	struct txbd8 *txbdp;
	struct rxbd8 *rxbdp;
	int i, j;

	for (i = 0; i < priv->num_tx_queues; i++) {
		tx_queue = priv->tx_queue[i];
		/* Initialize some variables in our dev structure */
		tx_queue->num_txbdfree = tx_queue->tx_ring_size;
		tx_queue->dirty_tx = tx_queue->tx_bd_base;
		tx_queue->cur_tx = tx_queue->tx_bd_base;
		tx_queue->skb_curtx = 0;
		tx_queue->skb_dirtytx = 0;

		/* Initialize Transmit Descriptor Ring */
		txbdp = tx_queue->tx_bd_base;
		for (j = 0; j < tx_queue->tx_ring_size; j++) {
			txbdp->lstatus = 0;
			txbdp->bufPtr = 0;
			txbdp++;
		}

		/* Set the last descriptor in the ring to indicate wrap */
		txbdp--;
		txbdp->status |= TXBD_WRAP;
	}

	for (i = 0; i < priv->num_rx_queues; i++) {
		rx_queue = priv->rx_queue[i];
		rx_queue->cur_rx = rx_queue->rx_bd_base;
		rx_queue->skb_currx = 0;
		rxbdp = rx_queue->rx_bd_base;

		for (j = 0; j < rx_queue->rx_ring_size; j++) {
			struct sk_buff *skb = rx_queue->rx_skbuff[j];

			if (skb) {
				gfar_init_rxbdp(rx_queue, rxbdp,
						rxbdp->bufPtr);
			} else {
				skb = gfar_alloc_skb(ndev);
				if (!skb) {
					netdev_err(ndev, "Can't allocate RX buffers\n");
					return -ENOMEM;
				}
				rx_queue->rx_skbuff[j] = skb;

				gfar_new_rxbdp(rx_queue, rxbdp, skb);
			}

			rxbdp++;
		}

	}

	return 0;
}

static int gfar_alloc_skb_resources(struct net_device *ndev)
{
	void *vaddr;
	dma_addr_t addr;
	int i, j, k;
	struct gfar_private *priv = netdev_priv(ndev);
	struct device *dev = priv->dev;
	struct gfar_priv_tx_q *tx_queue = NULL;
	struct gfar_priv_rx_q *rx_queue = NULL;

	priv->total_tx_ring_size = 0;
	for (i = 0; i < priv->num_tx_queues; i++)
		priv->total_tx_ring_size += priv->tx_queue[i]->tx_ring_size;

	priv->total_rx_ring_size = 0;
	for (i = 0; i < priv->num_rx_queues; i++)
		priv->total_rx_ring_size += priv->rx_queue[i]->rx_ring_size;

	/* Allocate memory for the buffer descriptors */
	vaddr = dma_alloc_coherent(dev,
				   (priv->total_tx_ring_size *
				    sizeof(struct txbd8)) +
				   (priv->total_rx_ring_size *
				    sizeof(struct rxbd8)),
				   &addr, GFP_KERNEL);
	if (!vaddr)
		return -ENOMEM;

	for (i = 0; i < priv->num_tx_queues; i++) {
		tx_queue = priv->tx_queue[i];
		tx_queue->tx_bd_base = vaddr;
		tx_queue->tx_bd_dma_base = addr;
		tx_queue->dev = ndev;
		/* enet DMA only understands physical addresses */
		addr  += sizeof(struct txbd8) * tx_queue->tx_ring_size;
		vaddr += sizeof(struct txbd8) * tx_queue->tx_ring_size;
	}

	/* Start the rx descriptor ring where the tx ring leaves off */
	for (i = 0; i < priv->num_rx_queues; i++) {
		rx_queue = priv->rx_queue[i];
		rx_queue->rx_bd_base = vaddr;
		rx_queue->rx_bd_dma_base = addr;
		rx_queue->dev = ndev;
		addr  += sizeof(struct rxbd8) * rx_queue->rx_ring_size;
		vaddr += sizeof(struct rxbd8) * rx_queue->rx_ring_size;
	}

	/* Setup the skbuff rings */
	for (i = 0; i < priv->num_tx_queues; i++) {
		tx_queue = priv->tx_queue[i];
		tx_queue->tx_skbuff =
			kmalloc_array(tx_queue->tx_ring_size,
				      sizeof(*tx_queue->tx_skbuff),
				      GFP_KERNEL);
		if (!tx_queue->tx_skbuff)
			goto cleanup;

		for (k = 0; k < tx_queue->tx_ring_size; k++)
			tx_queue->tx_skbuff[k] = NULL;
	}

	for (i = 0; i < priv->num_rx_queues; i++) {
		rx_queue = priv->rx_queue[i];
		rx_queue->rx_skbuff =
			kmalloc_array(rx_queue->rx_ring_size,
				      sizeof(*rx_queue->rx_skbuff),
				      GFP_KERNEL);
		if (!rx_queue->rx_skbuff)
			goto cleanup;

		for (j = 0; j < rx_queue->rx_ring_size; j++)
			rx_queue->rx_skbuff[j] = NULL;
	}

	if (gfar_init_bds(ndev))
		goto cleanup;

	return 0;

cleanup:
	free_skb_resources(priv);
	return -ENOMEM;
}

static void gfar_init_tx_rx_base(struct gfar_private *priv)
{
	struct gfar __iomem *regs = priv->gfargrp[0].regs;
	u32 __iomem *baddr;
	int i;

	baddr = &regs->tbase0;
	for (i = 0; i < priv->num_tx_queues; i++) {
		gfar_write(baddr, priv->tx_queue[i]->tx_bd_dma_base);
		baddr += 2;
	}

	baddr = &regs->rbase0;
	for (i = 0; i < priv->num_rx_queues; i++) {
		gfar_write(baddr, priv->rx_queue[i]->rx_bd_dma_base);
		baddr += 2;
	}
}

static void gfar_rx_buff_size_config(struct gfar_private *priv)
{
	int frame_size = priv->ndev->mtu + ETH_HLEN;

	/* set this when rx hw offload (TOE) functions are being used */
	priv->uses_rxfcb = 0;

	if (priv->ndev->features & (NETIF_F_RXCSUM | NETIF_F_HW_VLAN_CTAG_RX))
		priv->uses_rxfcb = 1;

	if (priv->hwts_rx_en)
		priv->uses_rxfcb = 1;

	if (priv->uses_rxfcb)
		frame_size += GMAC_FCB_LEN;

	frame_size += priv->padding;

	frame_size = (frame_size & ~(INCREMENTAL_BUFFER_SIZE - 1)) +
		     INCREMENTAL_BUFFER_SIZE;

	priv->rx_buffer_size = frame_size;
}

static void gfar_mac_rx_config(struct gfar_private *priv)
{
	struct gfar __iomem *regs = priv->gfargrp[0].regs;
	u32 rctrl = 0;

	if (priv->rx_filer_enable) {
		rctrl |= RCTRL_FILREN | RCTRL_PRSDEP_INIT;
		/* Program the RIR0 reg with the required distribution */
		if (priv->poll_mode == GFAR_SQ_POLLING)
			gfar_write(&regs->rir0, DEFAULT_2RXQ_RIR0);
		else /* GFAR_MQ_POLLING */
			gfar_write(&regs->rir0, DEFAULT_8RXQ_RIR0);
	}

	/* Restore PROMISC mode */
	if (priv->ndev->flags & IFF_PROMISC)
		rctrl |= RCTRL_PROM;

	if (priv->ndev->features & NETIF_F_RXCSUM)
		rctrl |= RCTRL_CHECKSUMMING;

	if (priv->extended_hash)
		rctrl |= RCTRL_EXTHASH | RCTRL_EMEN;

	if (priv->padding) {
		rctrl &= ~RCTRL_PAL_MASK;
		rctrl |= RCTRL_PADDING(priv->padding);
	}

	/* Enable HW time stamping if requested from user space */
	if (priv->hwts_rx_en)
		rctrl |= RCTRL_TS_ENABLE;

	if (priv->ndev->features & NETIF_F_HW_VLAN_CTAG_RX)
		rctrl |= RCTRL_VLEX;

	/* Init rctrl based on our settings */
	gfar_write(&regs->rctrl, rctrl);
}

static void gfar_mac_tx_config(struct gfar_private *priv)
{
	struct gfar __iomem *regs = priv->gfargrp[0].regs;
	u32 tctrl = 0;

	if (priv->ndev->features & NETIF_F_IP_CSUM)
		tctrl |= TCTRL_INIT_CSUM;

	if (priv->prio_sched_en)
		tctrl |= TCTRL_TXSCHED_PRIO;
	else {
		tctrl |= TCTRL_TXSCHED_WRRS;
		gfar_write(&regs->tr03wt, DEFAULT_WRRS_WEIGHT);
		gfar_write(&regs->tr47wt, DEFAULT_WRRS_WEIGHT);
	}

	if (priv->ndev->features & NETIF_F_HW_VLAN_CTAG_TX)
		tctrl |= TCTRL_VLINS;

	gfar_write(&regs->tctrl, tctrl);
}

static void gfar_configure_coalescing(struct gfar_private *priv,
			       unsigned long tx_mask, unsigned long rx_mask)
{
	struct gfar __iomem *regs = priv->gfargrp[0].regs;
	u32 __iomem *baddr;

	if (priv->mode == MQ_MG_MODE) {
		int i = 0;

		baddr = &regs->txic0;
		for_each_set_bit(i, &tx_mask, priv->num_tx_queues) {
			gfar_write(baddr + i, 0);
			if (likely(priv->tx_queue[i]->txcoalescing))
				gfar_write(baddr + i, priv->tx_queue[i]->txic);
		}

		baddr = &regs->rxic0;
		for_each_set_bit(i, &rx_mask, priv->num_rx_queues) {
			gfar_write(baddr + i, 0);
			if (likely(priv->rx_queue[i]->rxcoalescing))
				gfar_write(baddr + i, priv->rx_queue[i]->rxic);
		}
	} else {
		/* Backward compatible case -- even if we enable
		 * multiple queues, there's only single reg to program
		 */
		gfar_write(&regs->txic, 0);
		if (likely(priv->tx_queue[0]->txcoalescing))
			gfar_write(&regs->txic, priv->tx_queue[0]->txic);

		gfar_write(&regs->rxic, 0);
		if (unlikely(priv->rx_queue[0]->rxcoalescing))
			gfar_write(&regs->rxic, priv->rx_queue[0]->rxic);
	}
}

void gfar_configure_coalescing_all(struct gfar_private *priv)
{
	gfar_configure_coalescing(priv, 0xFF, 0xFF);
}

static struct net_device_stats *gfar_get_stats(struct net_device *dev)
{
	struct gfar_private *priv = netdev_priv(dev);
	unsigned long rx_packets = 0, rx_bytes = 0, rx_dropped = 0;
	unsigned long tx_packets = 0, tx_bytes = 0;
	int i;

	for (i = 0; i < priv->num_rx_queues; i++) {
		rx_packets += priv->rx_queue[i]->stats.rx_packets;
		rx_bytes   += priv->rx_queue[i]->stats.rx_bytes;
		rx_dropped += priv->rx_queue[i]->stats.rx_dropped;
	}

	dev->stats.rx_packets = rx_packets;
	dev->stats.rx_bytes   = rx_bytes;
	dev->stats.rx_dropped = rx_dropped;

	for (i = 0; i < priv->num_tx_queues; i++) {
		tx_bytes += priv->tx_queue[i]->stats.tx_bytes;
		tx_packets += priv->tx_queue[i]->stats.tx_packets;
	}

	dev->stats.tx_bytes   = tx_bytes;
	dev->stats.tx_packets = tx_packets;

	return &dev->stats;
}

int gfar_set_mac_addr(struct net_device *dev, void *p)
{
	eth_mac_addr(dev, p);

	gfar_set_mac_for_addr(dev, 0, dev->dev_addr);

	return 0;
}

static const struct net_device_ops gfar_netdev_ops = {
	.ndo_open = gfar_enet_open,
	.ndo_start_xmit = gfar_start_xmit,
	.ndo_stop = gfar_close,
	.ndo_change_mtu = gfar_change_mtu,
	.ndo_set_features = gfar_set_features,
	.ndo_set_rx_mode = gfar_set_multi,
	.ndo_tx_timeout = gfar_timeout,
	.ndo_do_ioctl = gfar_ioctl,
	.ndo_get_stats = gfar_get_stats,
	.ndo_set_mac_address = gfar_set_mac_addr,
	.ndo_validate_addr = eth_validate_addr,
#ifdef CONFIG_NET_POLL_CONTROLLER
	.ndo_poll_controller = gfar_netpoll,
#endif
};

static void gfar_ints_disable(struct gfar_private *priv)
{
	int i;
	for (i = 0; i < priv->num_grps; i++) {
		struct gfar __iomem *regs = priv->gfargrp[i].regs;
		/* Clear IEVENT */
		gfar_write(&regs->ievent, IEVENT_INIT_CLEAR);

		/* Initialize IMASK */
		gfar_write(&regs->imask, IMASK_INIT_CLEAR);
	}
}

static void gfar_ints_enable(struct gfar_private *priv)
{
	int i;
	for (i = 0; i < priv->num_grps; i++) {
		struct gfar __iomem *regs = priv->gfargrp[i].regs;
		/* Unmask the interrupts we look for */
		gfar_write(&regs->imask, IMASK_DEFAULT);
	}
}

void lock_tx_qs(struct gfar_private *priv)
{
	int i;

	for (i = 0; i < priv->num_tx_queues; i++)
		spin_lock(&priv->tx_queue[i]->txlock);
}

void unlock_tx_qs(struct gfar_private *priv)
{
	int i;

	for (i = 0; i < priv->num_tx_queues; i++)
		spin_unlock(&priv->tx_queue[i]->txlock);
}

static int gfar_alloc_tx_queues(struct gfar_private *priv)
{
	int i;

	for (i = 0; i < priv->num_tx_queues; i++) {
		priv->tx_queue[i] = kzalloc(sizeof(struct gfar_priv_tx_q),
					    GFP_KERNEL);
		if (!priv->tx_queue[i])
			return -ENOMEM;

		priv->tx_queue[i]->tx_skbuff = NULL;
		priv->tx_queue[i]->qindex = i;
		priv->tx_queue[i]->dev = priv->ndev;
		spin_lock_init(&(priv->tx_queue[i]->txlock));
	}
	return 0;
}

static int gfar_alloc_rx_queues(struct gfar_private *priv)
{
	int i;

	for (i = 0; i < priv->num_rx_queues; i++) {
		priv->rx_queue[i] = kzalloc(sizeof(struct gfar_priv_rx_q),
					    GFP_KERNEL);
		if (!priv->rx_queue[i])
			return -ENOMEM;

		priv->rx_queue[i]->rx_skbuff = NULL;
		priv->rx_queue[i]->qindex = i;
		priv->rx_queue[i]->dev = priv->ndev;
	}
	return 0;
}

static void gfar_free_tx_queues(struct gfar_private *priv)
{
	int i;

	for (i = 0; i < priv->num_tx_queues; i++)
		kfree(priv->tx_queue[i]);
}

static void gfar_free_rx_queues(struct gfar_private *priv)
{
	int i;

	for (i = 0; i < priv->num_rx_queues; i++)
		kfree(priv->rx_queue[i]);
}

static void unmap_group_regs(struct gfar_private *priv)
{
	int i;

	for (i = 0; i < MAXGROUPS; i++)
		if (priv->gfargrp[i].regs)
			iounmap(priv->gfargrp[i].regs);
}

static void free_gfar_dev(struct gfar_private *priv)
{
	int i, j;

	for (i = 0; i < priv->num_grps; i++)
		for (j = 0; j < GFAR_NUM_IRQS; j++) {
			kfree(priv->gfargrp[i].irqinfo[j]);
			priv->gfargrp[i].irqinfo[j] = NULL;
		}

	free_netdev(priv->ndev);
}

static void disable_napi(struct gfar_private *priv)
{
	int i;

	for (i = 0; i < priv->num_grps; i++) {
		napi_disable(&priv->gfargrp[i].napi_rx);
		napi_disable(&priv->gfargrp[i].napi_tx);
	}
}

static void enable_napi(struct gfar_private *priv)
{
	int i;

	for (i = 0; i < priv->num_grps; i++) {
		napi_enable(&priv->gfargrp[i].napi_rx);
		napi_enable(&priv->gfargrp[i].napi_tx);
	}
}

static int gfar_parse_group(struct device_node *np,
			    struct gfar_private *priv, const char *model)
{
	struct gfar_priv_grp *grp = &priv->gfargrp[priv->num_grps];
	int i;

	for (i = 0; i < GFAR_NUM_IRQS; i++) {
		grp->irqinfo[i] = kzalloc(sizeof(struct gfar_irqinfo),
					  GFP_KERNEL);
		if (!grp->irqinfo[i])
			return -ENOMEM;
	}

	grp->regs = of_iomap(np, 0);
	if (!grp->regs)
		return -ENOMEM;

	gfar_irq(grp, TX)->irq = irq_of_parse_and_map(np, 0);

	/* If we aren't the FEC we have multiple interrupts */
	if (model && strcasecmp(model, "FEC")) {
		gfar_irq(grp, RX)->irq = irq_of_parse_and_map(np, 1);
		gfar_irq(grp, ER)->irq = irq_of_parse_and_map(np, 2);
		if (gfar_irq(grp, TX)->irq == NO_IRQ ||
		    gfar_irq(grp, RX)->irq == NO_IRQ ||
		    gfar_irq(grp, ER)->irq == NO_IRQ)
			return -EINVAL;
	}

	grp->priv = priv;
	spin_lock_init(&grp->grplock);
	if (priv->mode == MQ_MG_MODE) {
		u32 *rxq_mask, *txq_mask;
		rxq_mask = (u32 *)of_get_property(np, "fsl,rx-bit-map", NULL);
		txq_mask = (u32 *)of_get_property(np, "fsl,tx-bit-map", NULL);

		if (priv->poll_mode == GFAR_SQ_POLLING) {
			/* One Q per interrupt group: Q0 to G0, Q1 to G1 */
			grp->rx_bit_map = (DEFAULT_MAPPING >> priv->num_grps);
			grp->tx_bit_map = (DEFAULT_MAPPING >> priv->num_grps);
		} else { /* GFAR_MQ_POLLING */
			grp->rx_bit_map = rxq_mask ?
			*rxq_mask : (DEFAULT_MAPPING >> priv->num_grps);
			grp->tx_bit_map = txq_mask ?
			*txq_mask : (DEFAULT_MAPPING >> priv->num_grps);
		}
	} else {
		grp->rx_bit_map = 0xFF;
		grp->tx_bit_map = 0xFF;
	}

	/* bit_map's MSB is q0 (from q0 to q7) but, for_each_set_bit parses
	 * right to left, so we need to revert the 8 bits to get the q index
	 */
	grp->rx_bit_map = bitrev8(grp->rx_bit_map);
	grp->tx_bit_map = bitrev8(grp->tx_bit_map);

	/* Calculate RSTAT, TSTAT, RQUEUE and TQUEUE values,
	 * also assign queues to groups
	 */
	for_each_set_bit(i, &grp->rx_bit_map, priv->num_rx_queues) {
		if (!grp->rx_queue)
			grp->rx_queue = priv->rx_queue[i];
		grp->num_rx_queues++;
		grp->rstat |= (RSTAT_CLEAR_RHALT >> i);
		priv->rqueue |= ((RQUEUE_EN0 | RQUEUE_EX0) >> i);
		priv->rx_queue[i]->grp = grp;
	}

	for_each_set_bit(i, &grp->tx_bit_map, priv->num_tx_queues) {
		if (!grp->tx_queue)
			grp->tx_queue = priv->tx_queue[i];
		grp->num_tx_queues++;
		grp->tstat |= (TSTAT_CLEAR_THALT >> i);
		priv->tqueue |= (TQUEUE_EN0 >> i);
		priv->tx_queue[i]->grp = grp;
	}

	priv->num_grps++;

	return 0;
}

static int gfar_of_init(struct platform_device *ofdev, struct net_device **pdev)
{
	const char *model;
	const char *ctype;
	const void *mac_addr;
	int err = 0, i;
	struct net_device *dev = NULL;
	struct gfar_private *priv = NULL;
	struct device_node *np = ofdev->dev.of_node;
	struct device_node *child = NULL;
	const u32 *stash;
	const u32 *stash_len;
	const u32 *stash_idx;
	unsigned int num_tx_qs, num_rx_qs;
	u32 *tx_queues, *rx_queues;
	unsigned short mode, poll_mode;

	if (!np || !of_device_is_available(np))
		return -ENODEV;

	if (of_device_is_compatible(np, "fsl,etsec2")) {
		mode = MQ_MG_MODE;
		poll_mode = GFAR_SQ_POLLING;
	} else {
		mode = SQ_SG_MODE;
		poll_mode = GFAR_SQ_POLLING;
	}

	/* parse the num of HW tx and rx queues */
	tx_queues = (u32 *)of_get_property(np, "fsl,num_tx_queues", NULL);
	rx_queues = (u32 *)of_get_property(np, "fsl,num_rx_queues", NULL);

	if (mode == SQ_SG_MODE) {
		num_tx_qs = 1;
		num_rx_qs = 1;
	} else { /* MQ_MG_MODE */
		/* get the actual number of supported groups */
		unsigned int num_grps = of_get_available_child_count(np);

		if (num_grps == 0 || num_grps > MAXGROUPS) {
			dev_err(&ofdev->dev, "Invalid # of int groups(%d)\n",
				num_grps);
			pr_err("Cannot do alloc_etherdev, aborting\n");
			return -EINVAL;
		}

		if (poll_mode == GFAR_SQ_POLLING) {
			num_tx_qs = num_grps; /* one txq per int group */
			num_rx_qs = num_grps; /* one rxq per int group */
		} else { /* GFAR_MQ_POLLING */
			num_tx_qs = tx_queues ? *tx_queues : 1;
			num_rx_qs = rx_queues ? *rx_queues : 1;
		}
	}

	if (num_tx_qs > MAX_TX_QS) {
		pr_err("num_tx_qs(=%d) greater than MAX_TX_QS(=%d)\n",
		       num_tx_qs, MAX_TX_QS);
		pr_err("Cannot do alloc_etherdev, aborting\n");
		return -EINVAL;
	}

	if (num_rx_qs > MAX_RX_QS) {
		pr_err("num_rx_qs(=%d) greater than MAX_RX_QS(=%d)\n",
		       num_rx_qs, MAX_RX_QS);
		pr_err("Cannot do alloc_etherdev, aborting\n");
		return -EINVAL;
	}

#ifdef CONFIG_AS_FASTPATH
	/* Creating multilple queues for avoiding lock in xmit function.*/
	num_tx_qs = (num_tx_qs < 2) ? 2 : num_tx_qs;
#endif

	*pdev = alloc_etherdev_mq(sizeof(*priv), num_tx_qs);
	dev = *pdev;
	if (NULL == dev)
		return -ENOMEM;

	priv = netdev_priv(dev);
	priv->ndev = dev;

	priv->mode = mode;
	priv->poll_mode = poll_mode;

	priv->num_tx_queues = num_tx_qs;
	netif_set_real_num_rx_queues(dev, num_rx_qs);
	priv->num_rx_queues = num_rx_qs;

	err = gfar_alloc_tx_queues(priv);
	if (err)
		goto tx_alloc_failed;

	err = gfar_alloc_rx_queues(priv);
	if (err)
		goto rx_alloc_failed;

	/* Init Rx queue filer rule set linked list */
	INIT_LIST_HEAD(&priv->rx_list.list);
	priv->rx_list.count = 0;
	mutex_init(&priv->rx_queue_access);

	model = of_get_property(np, "model", NULL);

	for (i = 0; i < MAXGROUPS; i++)
		priv->gfargrp[i].regs = NULL;

	/* Parse and initialize group specific information */
	if (priv->mode == MQ_MG_MODE) {
		for_each_child_of_node(np, child) {
			err = gfar_parse_group(child, priv, model);
			if (err)
				goto err_grp_init;
		}
	} else { /* SQ_SG_MODE */
		err = gfar_parse_group(np, priv, model);
		if (err)
			goto err_grp_init;
	}

	stash = of_get_property(np, "bd-stash", NULL);

	if (stash) {
		priv->device_flags |= FSL_GIANFAR_DEV_HAS_BD_STASHING;
		priv->bd_stash_en = 1;
	}

	stash_len = of_get_property(np, "rx-stash-len", NULL);

	if (stash_len)
		priv->rx_stash_size = *stash_len;

	stash_idx = of_get_property(np, "rx-stash-idx", NULL);

	if (stash_idx)
		priv->rx_stash_index = *stash_idx;

	if (stash_len || stash_idx)
		priv->device_flags |= FSL_GIANFAR_DEV_HAS_BUF_STASHING;

	mac_addr = of_get_mac_address(np);

	if (mac_addr)
		memcpy(dev->dev_addr, mac_addr, ETH_ALEN);

	if (model && !strcasecmp(model, "TSEC"))
		priv->device_flags |= FSL_GIANFAR_DEV_HAS_GIGABIT |
				     FSL_GIANFAR_DEV_HAS_COALESCE |
				     FSL_GIANFAR_DEV_HAS_RMON |
				     FSL_GIANFAR_DEV_HAS_MULTI_INTR;

	if (model && !strcasecmp(model, "eTSEC"))
		priv->device_flags |= FSL_GIANFAR_DEV_HAS_GIGABIT |
				     FSL_GIANFAR_DEV_HAS_COALESCE |
				     FSL_GIANFAR_DEV_HAS_RMON |
				     FSL_GIANFAR_DEV_HAS_MULTI_INTR |
				     FSL_GIANFAR_DEV_HAS_CSUM |
				     FSL_GIANFAR_DEV_HAS_VLAN |
				     FSL_GIANFAR_DEV_HAS_MAGIC_PACKET |
				     FSL_GIANFAR_DEV_HAS_EXTENDED_HASH |
				     FSL_GIANFAR_DEV_HAS_TIMER;

	ctype = of_get_property(np, "phy-connection-type", NULL);

	/* We only care about rgmii-id.  The rest are autodetected */
	if (ctype && !strcmp(ctype, "rgmii-id"))
		priv->interface = PHY_INTERFACE_MODE_RGMII_ID;
	else
		priv->interface = PHY_INTERFACE_MODE_MII;

	if (of_get_property(np, "fsl,magic-packet", NULL))
		priv->device_flags |= FSL_GIANFAR_DEV_HAS_MAGIC_PACKET;

	if (of_get_property(np, "fsl,wake-on-filer", NULL))
		priv->device_flags |= FSL_GIANFAR_DEV_HAS_WAKE_ON_FILER;

	priv->phy_node = of_parse_phandle(np, "phy-handle", 0);

	/* Find the TBI PHY.  If it's not there, we don't support SGMII */
	priv->tbi_node = of_parse_phandle(np, "tbi-handle", 0);
#if defined CONFIG_FSL_GIANFAR_1588
	/* Handle IEEE1588 node */
	if (!gfar_ptp_init(np, priv))
		dev_info(&ofdev->dev, "ptp 1588 is initialized.\n");
#endif
	return 0;

err_grp_init:
	unmap_group_regs(priv);
rx_alloc_failed:
	gfar_free_rx_queues(priv);
tx_alloc_failed:
	gfar_free_tx_queues(priv);
	free_gfar_dev(priv);
	return err;
}

static int gfar_hwtstamp_ioctl(struct net_device *netdev,
			       struct ifreq *ifr, int cmd)
{
	struct hwtstamp_config config;
	struct gfar_private *priv = netdev_priv(netdev);

	if (copy_from_user(&config, ifr->ifr_data, sizeof(config)))
		return -EFAULT;

	/* reserved for future extensions */
	if (config.flags)
		return -EINVAL;

	switch (config.tx_type) {
	case HWTSTAMP_TX_OFF:
		priv->hwts_tx_en = 0;
		break;
	case HWTSTAMP_TX_ON:
		if (!(priv->device_flags & FSL_GIANFAR_DEV_HAS_TIMER))
			return -ERANGE;
		priv->hwts_tx_en = 1;
		break;
	default:
		return -ERANGE;
	}

	switch (config.rx_filter) {
	case HWTSTAMP_FILTER_NONE:
		if (priv->hwts_rx_en) {
			priv->hwts_rx_en = 0;
			reset_gfar(netdev);
		}
		break;
	default:
		if (!(priv->device_flags & FSL_GIANFAR_DEV_HAS_TIMER))
			return -ERANGE;
		if (!priv->hwts_rx_en) {
			priv->hwts_rx_en = 1;
			reset_gfar(netdev);
		}
		config.rx_filter = HWTSTAMP_FILTER_ALL;
		break;
	}

	return copy_to_user(ifr->ifr_data, &config, sizeof(config)) ?
		-EFAULT : 0;
}

/* Ioctl MII Interface */
static int gfar_ioctl(struct net_device *dev, struct ifreq *rq, int cmd)
{
	struct gfar_private *priv = netdev_priv(dev);

	if (!netif_running(dev))
		return -EINVAL;

	if (cmd == SIOCSHWTSTAMP)
		return gfar_hwtstamp_ioctl(dev, rq, cmd);

	if (!priv->phydev)
		return -ENODEV;
#if defined CONFIG_FSL_GIANFAR_1588
	if ((cmd >= PTP_ENBL_TXTS_IOCTL) &&
			(cmd <= PTP_CLEANUP_TS))
		return gfar_ioctl_1588(dev, rq, cmd);
	else
		return phy_mii_ioctl(priv->phydev, rq, cmd);
#else
	return phy_mii_ioctl(priv->phydev, rq, cmd);
#endif
}

static u32 cluster_entry_per_class(struct gfar_private *priv, u32 rqfar,
				   u32 class)
{
	u32 rqfpr = FPR_FILER_MASK;
	u32 rqfcr = 0x0;

	rqfar--;
	rqfcr = RQFCR_CLE | RQFCR_PID_MASK | RQFCR_CMP_EXACT;
	priv->ftp_rqfpr[rqfar] = rqfpr;
	priv->ftp_rqfcr[rqfar] = rqfcr;
	gfar_write_filer(priv, rqfar, rqfcr, rqfpr);

	rqfar--;
	rqfcr = RQFCR_CMP_NOMATCH;
	priv->ftp_rqfpr[rqfar] = rqfpr;
	priv->ftp_rqfcr[rqfar] = rqfcr;
	gfar_write_filer(priv, rqfar, rqfcr, rqfpr);

	rqfar--;
	rqfcr = RQFCR_CMP_EXACT | RQFCR_PID_PARSE | RQFCR_CLE | RQFCR_AND;
	rqfpr = class;
	priv->ftp_rqfcr[rqfar] = rqfcr;
	priv->ftp_rqfpr[rqfar] = rqfpr;
	gfar_write_filer(priv, rqfar, rqfcr, rqfpr);

	rqfar--;
	rqfcr = RQFCR_CMP_EXACT | RQFCR_PID_MASK | RQFCR_AND;
	rqfpr = class;
	priv->ftp_rqfcr[rqfar] = rqfcr;
	priv->ftp_rqfpr[rqfar] = rqfpr;
	gfar_write_filer(priv, rqfar, rqfcr, rqfpr);

	return rqfar;
}

static void gfar_init_filer_table(struct gfar_private *priv)
{
	int i = 0x0;
	u32 rqfar = MAX_FILER_IDX;
	u32 rqfcr = 0x0;
	u32 rqfpr = FPR_FILER_MASK;

	/* Default rule */
	rqfcr = RQFCR_CMP_MATCH;
	priv->ftp_rqfcr[rqfar] = rqfcr;
	priv->ftp_rqfpr[rqfar] = rqfpr;
	gfar_write_filer(priv, rqfar, rqfcr, rqfpr);

	rqfar = cluster_entry_per_class(priv, rqfar, RQFPR_IPV6);
	rqfar = cluster_entry_per_class(priv, rqfar, RQFPR_IPV6 | RQFPR_UDP);
	rqfar = cluster_entry_per_class(priv, rqfar, RQFPR_IPV6 | RQFPR_TCP);
	rqfar = cluster_entry_per_class(priv, rqfar, RQFPR_IPV4);
	rqfar = cluster_entry_per_class(priv, rqfar, RQFPR_IPV4 | RQFPR_UDP);
	rqfar = cluster_entry_per_class(priv, rqfar, RQFPR_IPV4 | RQFPR_TCP);

	/* cur_filer_idx indicated the first non-masked rule */
	priv->cur_filer_idx = rqfar;

	/* Rest are masked rules */
	rqfcr = RQFCR_CMP_NOMATCH;
	for (i = 0; i < rqfar; i++) {
		priv->ftp_rqfcr[i] = rqfcr;
		priv->ftp_rqfpr[i] = rqfpr;
		gfar_write_filer(priv, i, rqfcr, rqfpr);
	}
}

static void __gfar_detect_errata_83xx(struct gfar_private *priv)
{
	unsigned int pvr = mfspr(SPRN_PVR);
	unsigned int svr = mfspr(SPRN_SVR);
	unsigned int mod = (svr >> 16) & 0xfff6; /* w/o E suffix */
	unsigned int rev = svr & 0xffff;

	/* MPC8313 Rev 2.0 and higher; All MPC837x */
	if ((pvr == 0x80850010 && mod == 0x80b0 && rev >= 0x0020) ||
	    (pvr == 0x80861010 && (mod & 0xfff9) == 0x80c0))
		priv->errata |= GFAR_ERRATA_74;

	/* MPC8313 and MPC837x all rev */
	if ((pvr == 0x80850010 && mod == 0x80b0) ||
	    (pvr == 0x80861010 && (mod & 0xfff9) == 0x80c0))
		priv->errata |= GFAR_ERRATA_76;

	/* MPC8313 Rev < 2.0 */
	if (pvr == 0x80850010 && mod == 0x80b0 && rev < 0x0020)
		priv->errata |= GFAR_ERRATA_12;
}

static void __gfar_detect_errata_85xx(struct gfar_private *priv)
{
	unsigned int svr = mfspr(SPRN_SVR);

	if ((SVR_SOC_VER(svr) == SVR_8548) && (SVR_REV(svr) == 0x20))
		priv->errata |= GFAR_ERRATA_12;
	if (((SVR_SOC_VER(svr) == SVR_P2020) && (SVR_REV(svr) < 0x20)) ||
	    ((SVR_SOC_VER(svr) == SVR_P2010) && (SVR_REV(svr) < 0x20)))
		priv->errata |= GFAR_ERRATA_76; /* aka eTSEC 20 */
}

static void gfar_detect_errata(struct gfar_private *priv)
{
	struct device *dev = &priv->ofdev->dev;

	/* no plans to fix */
	priv->errata |= GFAR_ERRATA_A002;

	if (pvr_version_is(PVR_VER_E500V1) || pvr_version_is(PVR_VER_E500V2))
		__gfar_detect_errata_85xx(priv);
	else /* non-mpc85xx parts, i.e. e300 core based */
		__gfar_detect_errata_83xx(priv);

	if (priv->errata)
		dev_info(dev, "enabled errata workarounds, flags: 0x%x\n",
			 priv->errata);
}

void gfar_mac_reset(struct gfar_private *priv)
{
	struct gfar __iomem *regs = priv->gfargrp[0].regs;
	u32 tempval;

	/* Reset MAC layer */
	gfar_write(&regs->maccfg1, MACCFG1_SOFT_RESET);

	/* We need to delay at least 3 TX clocks */
	udelay(3);

	/* the soft reset bit is not self-resetting, so we need to
	 * clear it before resuming normal operation
	 */
	gfar_write(&regs->maccfg1, 0);

	udelay(3);

	/* Compute rx_buff_size based on config flags */
	gfar_rx_buff_size_config(priv);

	/* Initialize the max receive frame/buffer lengths */
	gfar_write(&regs->maxfrm, priv->rx_buffer_size);
	gfar_write(&regs->mrblr, priv->rx_buffer_size);

	/* Initialize the Minimum Frame Length Register */
	gfar_write(&regs->minflr, MINFLR_INIT_SETTINGS);

	/* Initialize MACCFG2. */
	tempval = MACCFG2_INIT_SETTINGS;

	/* If the mtu is larger than the max size for standard
	 * ethernet frames (ie, a jumbo frame), then set maccfg2
	 * to allow huge frames, and to check the length
	 */
	if (priv->rx_buffer_size > DEFAULT_RX_BUFFER_SIZE ||
	    gfar_has_errata(priv, GFAR_ERRATA_74))
		tempval |= MACCFG2_HUGEFRAME | MACCFG2_LENGTHCHECK;

	gfar_write(&regs->maccfg2, tempval);

	/* Clear mac addr hash registers */
	gfar_write(&regs->igaddr0, 0);
	gfar_write(&regs->igaddr1, 0);
	gfar_write(&regs->igaddr2, 0);
	gfar_write(&regs->igaddr3, 0);
	gfar_write(&regs->igaddr4, 0);
	gfar_write(&regs->igaddr5, 0);
	gfar_write(&regs->igaddr6, 0);
	gfar_write(&regs->igaddr7, 0);

	gfar_write(&regs->gaddr0, 0);
	gfar_write(&regs->gaddr1, 0);
	gfar_write(&regs->gaddr2, 0);
	gfar_write(&regs->gaddr3, 0);
	gfar_write(&regs->gaddr4, 0);
	gfar_write(&regs->gaddr5, 0);
	gfar_write(&regs->gaddr6, 0);
	gfar_write(&regs->gaddr7, 0);

	if (priv->extended_hash)
		gfar_clear_exact_match(priv->ndev);

	gfar_mac_rx_config(priv);

	gfar_mac_tx_config(priv);

	gfar_set_mac_address(priv->ndev);

	gfar_set_multi(priv->ndev);

	/* clear ievent and imask before configuring coalescing */
	gfar_ints_disable(priv);

	/* Configure the coalescing support */
	gfar_configure_coalescing_all(priv);
}

static void gfar_hw_init(struct gfar_private *priv)
{
	struct gfar __iomem *regs = priv->gfargrp[0].regs;
	u32 attrs;

	/* Stop the DMA engine now, in case it was running before
	 * (The firmware could have used it, and left it running).
	 */
	gfar_halt(priv);

	gfar_mac_reset(priv);

	/* Zero out the rmon mib registers if it has them */
	if (priv->device_flags & FSL_GIANFAR_DEV_HAS_RMON) {
		memset_io(&(regs->rmon), 0, sizeof(struct rmon_mib));

		/* Mask off the CAM interrupts */
		gfar_write(&regs->rmon.cam1, 0xffffffff);
		gfar_write(&regs->rmon.cam2, 0xffffffff);
	}

	/* Initialize ECNTRL */
	gfar_write(&regs->ecntrl, ECNTRL_INIT_SETTINGS);

	/* Set the extraction length and index */
	attrs = ATTRELI_EL(priv->rx_stash_size) |
		ATTRELI_EI(priv->rx_stash_index);

	gfar_write(&regs->attreli, attrs);

	/* Start with defaults, and add stashing
	 * depending on driver parameters
	 */
	attrs = ATTR_INIT_SETTINGS;

	if (priv->bd_stash_en)
		attrs |= ATTR_BDSTASH;

	if (priv->rx_stash_size != 0)
		attrs |= ATTR_BUFSTASH;

	gfar_write(&regs->attr, attrs);

	/* FIFO configs */
	gfar_write(&regs->fifo_tx_thr, DEFAULT_FIFO_TX_THR);
	gfar_write(&regs->fifo_tx_starve, DEFAULT_FIFO_TX_STARVE);
	gfar_write(&regs->fifo_tx_starve_shutoff, DEFAULT_FIFO_TX_STARVE_OFF);

	/* Program the interrupt steering regs, only for MG devices */
	if (priv->num_grps > 1)
		gfar_write_isrg(priv);
}

static void __init gfar_init_addr_hash_table(struct gfar_private *priv)
{
	struct gfar __iomem *regs = priv->gfargrp[0].regs;

	if (priv->device_flags & FSL_GIANFAR_DEV_HAS_EXTENDED_HASH) {
		priv->extended_hash = 1;
		priv->hash_width = 9;

		priv->hash_regs[0] = &regs->igaddr0;
		priv->hash_regs[1] = &regs->igaddr1;
		priv->hash_regs[2] = &regs->igaddr2;
		priv->hash_regs[3] = &regs->igaddr3;
		priv->hash_regs[4] = &regs->igaddr4;
		priv->hash_regs[5] = &regs->igaddr5;
		priv->hash_regs[6] = &regs->igaddr6;
		priv->hash_regs[7] = &regs->igaddr7;
		priv->hash_regs[8] = &regs->gaddr0;
		priv->hash_regs[9] = &regs->gaddr1;
		priv->hash_regs[10] = &regs->gaddr2;
		priv->hash_regs[11] = &regs->gaddr3;
		priv->hash_regs[12] = &regs->gaddr4;
		priv->hash_regs[13] = &regs->gaddr5;
		priv->hash_regs[14] = &regs->gaddr6;
		priv->hash_regs[15] = &regs->gaddr7;

	} else {
		priv->extended_hash = 0;
		priv->hash_width = 8;

		priv->hash_regs[0] = &regs->gaddr0;
		priv->hash_regs[1] = &regs->gaddr1;
		priv->hash_regs[2] = &regs->gaddr2;
		priv->hash_regs[3] = &regs->gaddr3;
		priv->hash_regs[4] = &regs->gaddr4;
		priv->hash_regs[5] = &regs->gaddr5;
		priv->hash_regs[6] = &regs->gaddr6;
		priv->hash_regs[7] = &regs->gaddr7;
	}
}

/* Set up the ethernet device structure, private data,
 * and anything else we need before we start
 */
static int gfar_probe(struct platform_device *ofdev)
{
	struct net_device *dev = NULL;
	struct gfar_private *priv = NULL;
	int err = 0, i;

	err = gfar_of_init(ofdev, &dev);

	if (err)
		return err;

	priv = netdev_priv(dev);
	priv->ndev = dev;
	priv->ofdev = ofdev;
	priv->dev = &ofdev->dev;
	SET_NETDEV_DEV(dev, &ofdev->dev);

	INIT_WORK(&priv->reset_task, gfar_reset_task);

	platform_set_drvdata(ofdev, priv);

	gfar_detect_errata(priv);

	/* Set the dev->base_addr to the gfar reg region */
	dev->base_addr = (unsigned long) priv->gfargrp[0].regs;

	/* Fill in the dev structure */
	dev->watchdog_timeo = TX_TIMEOUT;
	dev->mtu = 1500;
	dev->netdev_ops = &gfar_netdev_ops;
	dev->ethtool_ops = &gfar_ethtool_ops;

	/* Register for napi ...We are registering NAPI for each grp */
	for (i = 0; i < priv->num_grps; i++) {
		if (priv->poll_mode == GFAR_SQ_POLLING) {
			netif_napi_add(dev, &priv->gfargrp[i].napi_rx,
				       gfar_poll_rx_sq, GFAR_DEV_WEIGHT);
			netif_napi_add(dev, &priv->gfargrp[i].napi_tx,
				       gfar_poll_tx_sq, 2);
		} else {
			netif_napi_add(dev, &priv->gfargrp[i].napi_rx,
				       gfar_poll_rx, GFAR_DEV_WEIGHT);
			netif_napi_add(dev, &priv->gfargrp[i].napi_tx,
				       gfar_poll_tx, 2);
		}
	}

	if (priv->device_flags & FSL_GIANFAR_DEV_HAS_CSUM) {
		dev->hw_features = NETIF_F_IP_CSUM | NETIF_F_SG |
				   NETIF_F_RXCSUM;
		dev->features |= NETIF_F_IP_CSUM | NETIF_F_SG |
				 NETIF_F_RXCSUM | NETIF_F_HIGHDMA;
	}

	if (priv->device_flags & FSL_GIANFAR_DEV_HAS_VLAN) {
		dev->hw_features |= NETIF_F_HW_VLAN_CTAG_TX |
				    NETIF_F_HW_VLAN_CTAG_RX;
		dev->features |= NETIF_F_HW_VLAN_CTAG_RX;
	}

	dev->priv_flags |= IFF_LIVE_ADDR_CHANGE;

	gfar_init_addr_hash_table(priv);

	/* Insert receive time stamps into padding alignment bytes */
	if (priv->device_flags & FSL_GIANFAR_DEV_HAS_TIMER)
		priv->padding = 8;

	if (dev->features & NETIF_F_IP_CSUM ||
	    priv->device_flags & FSL_GIANFAR_DEV_HAS_TIMER)
		dev->needed_headroom = GMAC_FCB_LEN;

	priv->rx_buffer_size = DEFAULT_RX_BUFFER_SIZE;

	/* Initializing some of the rx/tx queue level parameters */
	for (i = 0; i < priv->num_tx_queues; i++) {
		priv->tx_queue[i]->tx_ring_size = DEFAULT_TX_RING_SIZE;
		priv->tx_queue[i]->num_txbdfree = DEFAULT_TX_RING_SIZE;
		priv->tx_queue[i]->txcoalescing = DEFAULT_TX_COALESCE;
		priv->tx_queue[i]->txic = DEFAULT_TXIC;
	}

	for (i = 0; i < priv->num_rx_queues; i++) {
		priv->rx_queue[i]->rx_ring_size = DEFAULT_RX_RING_SIZE;
		priv->rx_queue[i]->rxcoalescing = DEFAULT_RX_COALESCE;
		priv->rx_queue[i]->rxic = DEFAULT_RXIC;
	}

	/* always enable rx filer */
	priv->rx_filer_enable = 1;
	/* Enable most messages by default */
	priv->msg_enable = (NETIF_MSG_IFUP << 1 ) - 1;
	/* use pritority h/w tx queue scheduling for single queue devices */
	if (priv->num_tx_queues == 1)
		priv->prio_sched_en = 1;

	set_bit(GFAR_DOWN, &priv->state);

	gfar_hw_init(priv);

	err = register_netdev(dev);

	if (err) {
		pr_err("%s: Cannot register net device, aborting\n", dev->name);
		goto register_fail;
	}

	/* Carrier starts down, phylib will bring it up */
	netif_carrier_off(dev);

	if (priv->device_flags & FSL_GIANFAR_DEV_HAS_MAGIC_PACKET)
		priv->wol_supported |= GFAR_WOL_MAGIC;

	if ((priv->device_flags & FSL_GIANFAR_DEV_HAS_WAKE_ON_FILER) &&
	     priv->rx_filer_enable)
		priv->wol_supported |= GFAR_WOL_FILER_UCAST |
				       GFAR_WOL_FILER_ARP;

	device_set_wakeup_capable(&ofdev->dev, priv->wol_supported);

	/* fill out IRQ number and name fields */
	for (i = 0; i < priv->num_grps; i++) {
		struct gfar_priv_grp *grp = &priv->gfargrp[i];
		if (priv->device_flags & FSL_GIANFAR_DEV_HAS_MULTI_INTR) {
			sprintf(gfar_irq(grp, TX)->name, "%s%s%c%s",
				dev->name, "_g", '0' + i, "_tx");
			sprintf(gfar_irq(grp, RX)->name, "%s%s%c%s",
				dev->name, "_g", '0' + i, "_rx");
			sprintf(gfar_irq(grp, ER)->name, "%s%s%c%s",
				dev->name, "_g", '0' + i, "_er");
		} else
			strcpy(gfar_irq(grp, TX)->name, dev->name);
	}

	/* Initialize the filer table */
	gfar_init_filer_table(priv);

	/* Print out the device info */
	netdev_info(dev, "mac: %pM\n", dev->dev_addr);

	/* Even more device info helps when determining which kernel
	 * provided which set of benchmarks.
	 */
	netdev_info(dev, "Running with NAPI enabled\n");
	for (i = 0; i < priv->num_rx_queues; i++)
		netdev_info(dev, "RX BD ring size for Q[%d]: %d\n",
			    i, priv->rx_queue[i]->rx_ring_size);
	for (i = 0; i < priv->num_tx_queues; i++)
		netdev_info(dev, "TX BD ring size for Q[%d]: %d\n",
			    i, priv->tx_queue[i]->tx_ring_size);

	return 0;

register_fail:
#if defined CONFIG_FSL_GIANFAR_1588
	gfar_ptp_cleanup(priv);
#endif
	unmap_group_regs(priv);
	gfar_free_rx_queues(priv);
	gfar_free_tx_queues(priv);
	if (priv->phy_node)
		of_node_put(priv->phy_node);
	if (priv->tbi_node)
		of_node_put(priv->tbi_node);
	free_gfar_dev(priv);
	return err;
}

static int gfar_remove(struct platform_device *ofdev)
{
	struct gfar_private *priv = platform_get_drvdata(ofdev);

	if (priv->phy_node)
		of_node_put(priv->phy_node);
	if (priv->tbi_node)
		of_node_put(priv->tbi_node);

	unregister_netdev(priv->ndev);
	unmap_group_regs(priv);
	gfar_free_rx_queues(priv);
	gfar_free_tx_queues(priv);
	free_gfar_dev(priv);

	return 0;
}

#ifdef CONFIG_PM

static void __gfar_filer_disable(struct gfar_private *priv)
{
	struct gfar __iomem *regs = priv->gfargrp[0].regs;
	u32 temp;

	temp = gfar_read(&regs->rctrl);
	temp &= ~(RCTRL_FILREN | RCTRL_PRSDEP_INIT);
	gfar_write(&regs->rctrl, temp);
}

static void __gfar_filer_enable(struct gfar_private *priv)
{
	struct gfar __iomem *regs = priv->gfargrp[0].regs;
	u32 temp;

	temp = gfar_read(&regs->rctrl);
	temp |= RCTRL_FILREN | RCTRL_PRSDEP_INIT;
	gfar_write(&regs->rctrl, temp);
}

/* Get the first IP address on this chain for this interface
 * so that we can configure wakeup with WOL for ARP.
 */
static int gfar_get_ip(struct gfar_private *priv, __be32 *ip_addr)
{
	struct in_device *in_dev;
	int err = -ENOENT;

	rcu_read_lock();
	in_dev = __in_dev_get_rcu(priv->ndev);
	if (in_dev != NULL) {
		for_primary_ifa(in_dev) {
			*ip_addr = ifa->ifa_address;
			err = 0;
			break;
		} endfor_ifa(in_dev);
	}
	rcu_read_unlock();
	return err;
}

static int gfar_filer_config_wol(struct gfar_private *priv)
{
	struct net_device *ndev = priv->ndev;
	u32 rqfcr, rqfpr;
	unsigned int i;
	u8 rqfcr_queue;
	int err = 0;

	__gfar_filer_disable(priv);

	/* init filer table */
	rqfcr = RQFCR_RJE | RQFCR_CMP_MATCH;
	rqfpr = 0x0;
	for (i = 0; i <= MAX_FILER_IDX; i++)
		gfar_write_filer(priv, i, rqfcr, rqfpr);

	i = 0;
	/* select a rx queue in group 0 */
	rqfcr_queue = (u8)find_first_bit(&priv->gfargrp[0].rx_bit_map,
					 priv->num_rx_queues);

	if (priv->wol_opts & GFAR_WOL_FILER_UCAST) {
		/* Unicast packet, accept it */
		u32 dest_mac_addr = (ndev->dev_addr[0] << 16) |
				    (ndev->dev_addr[1] << 8) |
				     ndev->dev_addr[2];

		rqfcr = (rqfcr_queue << 10) | RQFCR_AND |
			RQFCR_CMP_EXACT | RQFCR_PID_DAH;
		rqfpr = dest_mac_addr;
		gfar_write_filer(priv, i++, rqfcr, rqfpr);

		dest_mac_addr = (ndev->dev_addr[3] << 16) |
				(ndev->dev_addr[4] << 8) |
				 ndev->dev_addr[5];
		rqfcr = (rqfcr_queue << 10) | RQFCR_GPI |
			RQFCR_CMP_EXACT | RQFCR_PID_DAL;
		rqfpr = dest_mac_addr;
		gfar_write_filer(priv, i++, rqfcr, rqfpr);
	}

	if (priv->wol_opts & GFAR_WOL_FILER_ARP) {
		/* ARP request packet, accept it */
		__be32 ip_addr;

		err = gfar_get_ip(priv, &ip_addr);
		if (err) {
			netif_err(priv, wol, ndev, "Failed to get ip addr\n");
			goto out;
		}

		rqfcr = (rqfcr_queue << 10) | RQFCR_AND |
			RQFCR_CMP_EXACT | RQFCR_PID_MASK;
		rqfpr = RQFPR_ARQ;
		gfar_write_filer(priv, i++, rqfcr, rqfpr);

		rqfcr = (rqfcr_queue << 10) | RQFCR_AND |
			RQFCR_CMP_EXACT | RQFCR_PID_PARSE;
		rqfpr = RQFPR_ARQ;
		gfar_write_filer(priv, i++, rqfcr, rqfpr);

		/* match DEST_IP address in ARP req packet */
		rqfcr = (rqfcr_queue << 10) | RQFCR_AND |
			RQFCR_CMP_EXACT | RQFCR_PID_MASK;
		rqfpr = FPR_FILER_MASK;
		gfar_write_filer(priv, i++, rqfcr, rqfpr);

		rqfcr = (rqfcr_queue << 10) | RQFCR_GPI |
			RQFCR_CMP_EXACT | RQFCR_PID_DIA;
		rqfpr = ip_addr;
		gfar_write_filer(priv, i++, rqfcr, rqfpr);
	}
out:
	__gfar_filer_enable(priv);
	return err;
}

static void gfar_filer_restore_table(struct gfar_private *priv)
{
	u32 rqfcr, rqfpr;
	unsigned int i;

	__gfar_filer_disable(priv);

	for (i = 0; i <= MAX_FILER_IDX; i++) {
		rqfcr = priv->ftp_rqfcr[i];
		rqfpr = priv->ftp_rqfpr[i];
		gfar_write_filer(priv, i, rqfcr, rqfpr);
	}

	__gfar_filer_enable(priv);
}

void gfar_start_wol_filer(struct gfar_private *priv)
{
	struct gfar __iomem *regs = priv->gfargrp[0].regs;
	u32 tempval;
	int i = 0;

	/* Enable Rx hw queues */
	gfar_write(&regs->rqueue, priv->rqueue);

	/* Initialize DMACTRL to have WWR and WOP */
	tempval = gfar_read(&regs->dmactrl);
	tempval |= DMACTRL_INIT_SETTINGS;
	gfar_write(&regs->dmactrl, tempval);

	/* Make sure we aren't stopped */
	tempval = gfar_read(&regs->dmactrl);
	tempval &= ~DMACTRL_GRS;
	gfar_write(&regs->dmactrl, tempval);

	for (i = 0; i < priv->num_grps; i++) {
		regs = priv->gfargrp[i].regs;
		/* Clear RHLT, so that the DMA starts polling now */
		gfar_write(&regs->rstat, priv->gfargrp[i].rstat);
		/* enable the filer general purpose interrupts */
		gfar_write(&regs->imask, IMASK_FGPI);
	}

<<<<<<< HEAD
		local_irq_save_nort(flags);
		lock_tx_qs(priv);
=======
	/* Enable Rx/Tx DMA */
	tempval = gfar_read(&regs->maccfg1);
	tempval |= MACCFG1_RX_EN;
	gfar_write(&regs->maccfg1, tempval);
}
>>>>>>> b35a6955

void gfar_halt_wol_filer(struct gfar_private *priv)
{
	struct gfar __iomem *regs = priv->gfargrp[0].regs;
	u32 tempval;

	/* Dissable the Rx hw queues */
	gfar_write(&regs->rqueue, 0);

	gfar_ints_disable(priv);

	/* Stop the DMA, and wait for it to stop */
	tempval = gfar_read(&regs->dmactrl);
	if (!(tempval & DMACTRL_GRS)) {
		int ret;

		tempval |= DMACTRL_GRS;
		gfar_write(&regs->dmactrl, tempval);

<<<<<<< HEAD
		unlock_tx_qs(priv);
		local_irq_restore_nort(flags);
=======
		do {
			ret = spin_event_timeout((gfar_read(&regs->ievent) &
						  IEVENT_GRSC), 1000000, 0);
			if (!ret && !(gfar_read(&regs->ievent) & IEVENT_GRSC))
				ret = __gfar_is_rx_idle(priv);
		} while (!ret);
	}
>>>>>>> b35a6955

	/* Disable Rx DMA */
	tempval = gfar_read(&regs->maccfg1);
	tempval &= ~MACCFG1_RX_EN;
	gfar_write(&regs->maccfg1, tempval);
}

static int gfar_suspend(struct device *dev)
{
	struct gfar_private *priv = dev_get_drvdata(dev);
	struct net_device *ndev = priv->ndev;
	struct gfar __iomem *regs = priv->gfargrp[0].regs;
	u32 tempval;
	u16 wol = priv->wol_opts;
	int err = 0;

	if (!netif_running(ndev))
		return 0;

	disable_napi(priv);
	netif_tx_lock(ndev);
	netif_device_detach(ndev);
	netif_tx_unlock(ndev);

	gfar_halt(priv);

	if (wol & GFAR_WOL_MAGIC) {
		/* Enable interrupt on Magic Packet */
		gfar_write(&regs->imask, IMASK_MAG);

		/* Enable Magic Packet mode */
		tempval = gfar_read(&regs->maccfg2);
		tempval |= MACCFG2_MPEN;
		gfar_write(&regs->maccfg2, tempval);

		/* re-enable the Rx block */
		tempval = gfar_read(&regs->maccfg1);
		tempval |= MACCFG1_RX_EN;
		gfar_write(&regs->maccfg1, tempval);

	} else if (wol & (GFAR_WOL_FILER_UCAST | GFAR_WOL_FILER_ARP)) {
		err = gfar_filer_config_wol(priv);
		gfar_start_wol_filer(priv);

	} else {
		phy_stop(priv->phydev);
	}

	return err;
}

static int gfar_resume(struct device *dev)
{
	struct gfar_private *priv = dev_get_drvdata(dev);
	struct net_device *ndev = priv->ndev;
	struct gfar __iomem *regs = priv->gfargrp[0].regs;
	u32 tempval;
	u16 wol = priv->wol_opts;

	if (!netif_running(ndev))
		return 0;

	if (wol & GFAR_WOL_MAGIC) {
		/* Disable Magic Packet mode */
		tempval = gfar_read(&regs->maccfg2);
		tempval &= ~MACCFG2_MPEN;
		gfar_write(&regs->maccfg2, tempval);

<<<<<<< HEAD
	/* Disable Magic Packet mode, in case something
	 * else woke us up.
	 */
	local_irq_save_nort(flags);
	lock_tx_qs(priv);
=======
	} else if (wol & (GFAR_WOL_FILER_UCAST | GFAR_WOL_FILER_ARP)) {
		gfar_halt_wol_filer(priv);
		gfar_filer_restore_table(priv);
>>>>>>> b35a6955

	} else {
		phy_start(priv->phydev);
	}

	gfar_start(priv);

<<<<<<< HEAD
	unlock_tx_qs(priv);
	local_irq_restore_nort(flags);

=======
>>>>>>> b35a6955
	netif_device_attach(ndev);
	enable_napi(priv);

	return 0;
}

static int gfar_restore(struct device *dev)
{
	struct gfar_private *priv = dev_get_drvdata(dev);
	struct net_device *ndev = priv->ndev;

	if (!netif_running(ndev)) {
		netif_device_attach(ndev);

		return 0;
	}

	if (gfar_init_bds(ndev)) {
		free_skb_resources(priv);
		return -ENOMEM;
	}

	gfar_mac_reset(priv);

	gfar_init_tx_rx_base(priv);

	gfar_start(priv);

	priv->oldlink = 0;
	priv->oldspeed = 0;
	priv->oldduplex = -1;

	if (priv->phydev)
		phy_start(priv->phydev);

	netif_device_attach(ndev);
	enable_napi(priv);

	return 0;
}

static struct dev_pm_ops gfar_pm_ops = {
	.suspend = gfar_suspend,
	.resume = gfar_resume,
	.freeze = gfar_suspend,
	.thaw = gfar_resume,
	.restore = gfar_restore,
};

#define GFAR_PM_OPS (&gfar_pm_ops)

#else

#define GFAR_PM_OPS NULL

#endif

/* Reads the controller's registers to determine what interface
 * connects it to the PHY.
 */
static phy_interface_t gfar_get_interface(struct net_device *dev)
{
	struct gfar_private *priv = netdev_priv(dev);
	struct gfar __iomem *regs = priv->gfargrp[0].regs;
	u32 ecntrl;

	ecntrl = gfar_read(&regs->ecntrl);

	if (ecntrl & ECNTRL_SGMII_MODE)
		return PHY_INTERFACE_MODE_SGMII;

	if (ecntrl & ECNTRL_TBI_MODE) {
		if (ecntrl & ECNTRL_REDUCED_MODE)
			return PHY_INTERFACE_MODE_RTBI;
		else
			return PHY_INTERFACE_MODE_TBI;
	}

	if (ecntrl & ECNTRL_REDUCED_MODE) {
		if (ecntrl & ECNTRL_REDUCED_MII_MODE) {
			return PHY_INTERFACE_MODE_RMII;
		}
		else {
			phy_interface_t interface = priv->interface;

			/* This isn't autodetected right now, so it must
			 * be set by the device tree or platform code.
			 */
			if (interface == PHY_INTERFACE_MODE_RGMII_ID)
				return PHY_INTERFACE_MODE_RGMII_ID;

			return PHY_INTERFACE_MODE_RGMII;
		}
	}

	if (priv->device_flags & FSL_GIANFAR_DEV_HAS_GIGABIT)
		return PHY_INTERFACE_MODE_GMII;

	return PHY_INTERFACE_MODE_MII;
}


/* Initializes driver's PHY state, and attaches to the PHY.
 * Returns 0 on success.
 */
static int init_phy(struct net_device *dev)
{
	struct gfar_private *priv = netdev_priv(dev);
	uint gigabit_support =
		priv->device_flags & FSL_GIANFAR_DEV_HAS_GIGABIT ?
		GFAR_SUPPORTED_GBIT : 0;
	phy_interface_t interface;

	priv->oldlink = 0;
	priv->oldspeed = 0;
	priv->oldduplex = -1;

	interface = gfar_get_interface(dev);

	priv->phydev = of_phy_connect(dev, priv->phy_node, &adjust_link, 0,
				      interface);
	if (!priv->phydev)
		priv->phydev = of_phy_connect_fixed_link(dev, &adjust_link,
							 interface);
	if (!priv->phydev) {
		dev_err(&dev->dev, "could not attach to PHY\n");
		return -ENODEV;
	}

	if (interface == PHY_INTERFACE_MODE_SGMII)
		gfar_configure_serdes(dev);

	/* Remove any features not supported by the controller */
	priv->phydev->supported &= (GFAR_SUPPORTED | gigabit_support);
	priv->phydev->advertising = priv->phydev->supported;

	return 0;
}

/* Initialize TBI PHY interface for communicating with the
 * SERDES lynx PHY on the chip.  We communicate with this PHY
 * through the MDIO bus on each controller, treating it as a
 * "normal" PHY at the address found in the TBIPA register.  We assume
 * that the TBIPA register is valid.  Either the MDIO bus code will set
 * it to a value that doesn't conflict with other PHYs on the bus, or the
 * value doesn't matter, as there are no other PHYs on the bus.
 */
static void gfar_configure_serdes(struct net_device *dev)
{
	struct gfar_private *priv = netdev_priv(dev);
	struct phy_device *tbiphy;

	if (!priv->tbi_node) {
		dev_warn(&dev->dev, "error: SGMII mode requires that the "
				    "device tree specify a tbi-handle\n");
		return;
	}

	tbiphy = of_phy_find_device(priv->tbi_node);
	if (!tbiphy) {
		dev_err(&dev->dev, "error: Could not get TBI device\n");
		return;
	}

	/* If the link is already up, we must already be ok, and don't need to
	 * configure and reset the TBI<->SerDes link.  Maybe U-Boot configured
	 * everything for us?  Resetting it takes the link down and requires
	 * several seconds for it to come back.
	 */
	if (phy_read(tbiphy, MII_BMSR) & BMSR_LSTATUS)
		return;

	/* Single clk mode, mii mode off(for serdes communication) */
	phy_write(tbiphy, MII_TBICON, TBICON_CLK_SELECT);

	phy_write(tbiphy, MII_ADVERTISE,
		  ADVERTISE_1000XFULL | ADVERTISE_1000XPAUSE |
		  ADVERTISE_1000XPSE_ASYM);

	phy_write(tbiphy, MII_BMCR,
		  BMCR_ANENABLE | BMCR_ANRESTART | BMCR_FULLDPLX |
		  BMCR_SPEED1000);
}

static int __gfar_is_rx_idle(struct gfar_private *priv)
{
	u32 res;

	/* Normaly TSEC should not hang on GRS commands, so we should
	 * actually wait for IEVENT_GRSC flag.
	 */
	if (!gfar_has_errata(priv, GFAR_ERRATA_A002))
		return 0;

	/* Read the eTSEC register at offset 0xD1C. If bits 7-14 are
	 * the same as bits 23-30, the eTSEC Rx is assumed to be idle
	 * and the Rx can be safely reset.
	 */
	res = gfar_read((void __iomem *)priv->gfargrp[0].regs + 0xd1c);
	res &= 0x7f807f80;
	if ((res & 0xffff) == (res >> 16))
		return 1;

	return 0;
}

/* Halt the receive and transmit queues */
static void gfar_halt_nodisable(struct gfar_private *priv)
{
	struct gfar __iomem *regs = priv->gfargrp[0].regs;
	u32 tempval;

	gfar_ints_disable(priv);

	/* Stop the DMA, and wait for it to stop */
	tempval = gfar_read(&regs->dmactrl);
	if ((tempval & (DMACTRL_GRS | DMACTRL_GTS)) !=
	    (DMACTRL_GRS | DMACTRL_GTS)) {
		int ret;

		tempval |= (DMACTRL_GRS | DMACTRL_GTS);
		gfar_write(&regs->dmactrl, tempval);

		do {
			ret = spin_event_timeout(((gfar_read(&regs->ievent) &
				 (IEVENT_GRSC | IEVENT_GTSC)) ==
				 (IEVENT_GRSC | IEVENT_GTSC)), 1000000, 0);
			if (!ret && !(gfar_read(&regs->ievent) & IEVENT_GRSC))
				ret = __gfar_is_rx_idle(priv);
		} while (!ret);
	}
}

/* Halt the receive and transmit queues */
void gfar_halt(struct gfar_private *priv)
{
	struct gfar __iomem *regs = priv->gfargrp[0].regs;
	u32 tempval;

	/* Dissable the Rx/Tx hw queues */
	gfar_write(&regs->rqueue, 0);
	gfar_write(&regs->tqueue, 0);

	mdelay(10);

	gfar_halt_nodisable(priv);

	/* Disable Rx/Tx DMA */
	tempval = gfar_read(&regs->maccfg1);
	tempval &= ~(MACCFG1_RX_EN | MACCFG1_TX_EN);
	gfar_write(&regs->maccfg1, tempval);
}

void stop_gfar(struct net_device *dev)
{
	struct gfar_private *priv = netdev_priv(dev);

	netif_tx_stop_all_queues(dev);

	smp_mb__before_clear_bit();
	set_bit(GFAR_DOWN, &priv->state);
	smp_mb__after_clear_bit();

	disable_napi(priv);

	/* disable ints and gracefully shut down Rx/Tx DMA */
	gfar_halt(priv);

	phy_stop(priv->phydev);

	free_skb_resources(priv);
}

static void free_skb_tx_queue(struct gfar_priv_tx_q *tx_queue)
{
	struct txbd8 *txbdp;
	struct gfar_private *priv = netdev_priv(tx_queue->dev);
	int i, j;

	txbdp = tx_queue->tx_bd_base;

	for (i = 0; i < tx_queue->tx_ring_size; i++) {
		if (!tx_queue->tx_skbuff[i])
			continue;

		dma_unmap_single(priv->dev, txbdp->bufPtr,
				 txbdp->length, DMA_TO_DEVICE);
		txbdp->lstatus = 0;
		for (j = 0; j < skb_shinfo(tx_queue->tx_skbuff[i])->nr_frags;
		     j++) {
			txbdp++;
			dma_unmap_page(priv->dev, txbdp->bufPtr,
				       txbdp->length, DMA_TO_DEVICE);
		}
		txbdp++;
		dev_kfree_skb_any(tx_queue->tx_skbuff[i]);
		tx_queue->tx_skbuff[i] = NULL;
	}
	kfree(tx_queue->tx_skbuff);
	tx_queue->tx_skbuff = NULL;
}

static void free_skb_rx_queue(struct gfar_priv_rx_q *rx_queue)
{
	struct rxbd8 *rxbdp;
	struct gfar_private *priv = netdev_priv(rx_queue->dev);
	int i;

	rxbdp = rx_queue->rx_bd_base;

	for (i = 0; i < rx_queue->rx_ring_size; i++) {
		if (rx_queue->rx_skbuff[i]) {
			dma_unmap_single(priv->dev, rxbdp->bufPtr,
					 priv->rx_buffer_size,
					 DMA_FROM_DEVICE);
			dev_kfree_skb_any(rx_queue->rx_skbuff[i]);
			rx_queue->rx_skbuff[i] = NULL;
		}
		rxbdp->lstatus = 0;
		rxbdp->bufPtr = 0;
		rxbdp++;
	}
	kfree(rx_queue->rx_skbuff);
	rx_queue->rx_skbuff = NULL;
}

/* If there are any tx skbs or rx skbs still around, free them.
 * Then free tx_skbuff and rx_skbuff
 */
static void free_skb_resources(struct gfar_private *priv)
{
	struct gfar_priv_tx_q *tx_queue = NULL;
	struct gfar_priv_rx_q *rx_queue = NULL;
	int i;

	/* Go through all the buffer descriptors and free their data buffers */
	for (i = 0; i < priv->num_tx_queues; i++) {
		struct netdev_queue *txq;

		tx_queue = priv->tx_queue[i];
		txq = netdev_get_tx_queue(tx_queue->dev, tx_queue->qindex);
		if (tx_queue->tx_skbuff)
			free_skb_tx_queue(tx_queue);
		netdev_tx_reset_queue(txq);
	}

	for (i = 0; i < priv->num_rx_queues; i++) {
		rx_queue = priv->rx_queue[i];
		if (rx_queue->rx_skbuff)
			free_skb_rx_queue(rx_queue);
	}

	dma_free_coherent(priv->dev,
			  sizeof(struct txbd8) * priv->total_tx_ring_size +
			  sizeof(struct rxbd8) * priv->total_rx_ring_size,
			  priv->tx_queue[0]->tx_bd_base,
			  priv->tx_queue[0]->tx_bd_dma_base);
}

void gfar_start(struct gfar_private *priv)
{
	struct gfar __iomem *regs = priv->gfargrp[0].regs;
	u32 tempval;
	int i = 0;

	/* Enable Rx/Tx hw queues */
	gfar_write(&regs->rqueue, priv->rqueue);
	gfar_write(&regs->tqueue, priv->tqueue);

	/* Initialize DMACTRL to have WWR and WOP */
	tempval = gfar_read(&regs->dmactrl);
	tempval |= DMACTRL_INIT_SETTINGS;
	gfar_write(&regs->dmactrl, tempval);

	/* Make sure we aren't stopped */
	tempval = gfar_read(&regs->dmactrl);
	tempval &= ~(DMACTRL_GRS | DMACTRL_GTS);
	gfar_write(&regs->dmactrl, tempval);

	for (i = 0; i < priv->num_grps; i++) {
		regs = priv->gfargrp[i].regs;
		/* Clear THLT/RHLT, so that the DMA starts polling now */
		gfar_write(&regs->tstat, priv->gfargrp[i].tstat);
		gfar_write(&regs->rstat, priv->gfargrp[i].rstat);
	}

	/* Enable Rx/Tx DMA */
	tempval = gfar_read(&regs->maccfg1);
	tempval |= (MACCFG1_RX_EN | MACCFG1_TX_EN);
	gfar_write(&regs->maccfg1, tempval);

	gfar_ints_enable(priv);

	priv->ndev->trans_start = jiffies; /* prevent tx timeout */
}

static void free_grp_irqs(struct gfar_priv_grp *grp)
{
	free_irq(gfar_irq(grp, TX)->irq, grp);
	free_irq(gfar_irq(grp, RX)->irq, grp);
	free_irq(gfar_irq(grp, ER)->irq, grp);
}

static int register_grp_irqs(struct gfar_priv_grp *grp)
{
	struct gfar_private *priv = grp->priv;
	struct net_device *dev = priv->ndev;
	int err;

	/* If the device has multiple interrupts, register for
	 * them.  Otherwise, only register for the one
	 */
	if (priv->device_flags & FSL_GIANFAR_DEV_HAS_MULTI_INTR) {
		/* Install our interrupt handlers for Error,
		 * Transmit, and Receive
		 */
		err = request_irq(gfar_irq(grp, ER)->irq, gfar_error,
				  IRQF_NO_SUSPEND,
				  gfar_irq(grp, ER)->name, grp);
		if (err < 0) {
			netif_err(priv, intr, dev, "Can't get IRQ %d\n",
				  gfar_irq(grp, ER)->irq);

			goto err_irq_fail;
		}
		err = request_irq(gfar_irq(grp, TX)->irq, gfar_transmit, 0,
				  gfar_irq(grp, TX)->name, grp);
		if (err < 0) {
			netif_err(priv, intr, dev, "Can't get IRQ %d\n",
				  gfar_irq(grp, TX)->irq);
			goto tx_irq_fail;
		}
		err = request_irq(gfar_irq(grp, RX)->irq, gfar_receive,
				  IRQF_NO_SUSPEND,
				  gfar_irq(grp, RX)->name, grp);
		if (err < 0) {
			netif_err(priv, intr, dev, "Can't get IRQ %d\n",
				  gfar_irq(grp, RX)->irq);
			goto rx_irq_fail;
		}
	} else {
		err = request_irq(gfar_irq(grp, TX)->irq, gfar_interrupt,
				  IRQF_NO_SUSPEND,
				  gfar_irq(grp, TX)->name, grp);
		if (err < 0) {
			netif_err(priv, intr, dev, "Can't get IRQ %d\n",
				  gfar_irq(grp, TX)->irq);
			goto err_irq_fail;
		}
	}

	return 0;

rx_irq_fail:
	free_irq(gfar_irq(grp, TX)->irq, grp);
tx_irq_fail:
	free_irq(gfar_irq(grp, ER)->irq, grp);
err_irq_fail:
	return err;

}

static void gfar_free_irq(struct gfar_private *priv)
{
	int i;

	/* Free the IRQs */
	if (priv->device_flags & FSL_GIANFAR_DEV_HAS_MULTI_INTR) {
		for (i = 0; i < priv->num_grps; i++)
			free_grp_irqs(&priv->gfargrp[i]);
	} else {
		for (i = 0; i < priv->num_grps; i++)
			free_irq(gfar_irq(&priv->gfargrp[i], TX)->irq,
				 &priv->gfargrp[i]);
	}
}

static int gfar_request_irq(struct gfar_private *priv)
{
	int err, i, j;

	for (i = 0; i < priv->num_grps; i++) {
		err = register_grp_irqs(&priv->gfargrp[i]);
		if (err) {
			for (j = 0; j < i; j++)
				free_grp_irqs(&priv->gfargrp[j]);
			return err;
		}
	}

	return 0;
}

/* Bring the controller up and running */
int startup_gfar(struct net_device *ndev)
{
	struct gfar_private *priv = netdev_priv(ndev);
	int err;

	gfar_mac_reset(priv);

	err = gfar_alloc_skb_resources(ndev);
	if (err)
		return err;

	gfar_init_tx_rx_base(priv);

	smp_mb__before_clear_bit();
	clear_bit(GFAR_DOWN, &priv->state);
	smp_mb__after_clear_bit();

	/* Start Rx/Tx DMA and enable the interrupts */
	gfar_start(priv);

	phy_start(priv->phydev);

	enable_napi(priv);

	netif_tx_wake_all_queues(ndev);

	return 0;
}

/* Called when something needs to use the ethernet device
 * Returns 0 for success.
 */
static int gfar_enet_open(struct net_device *dev)
{
	struct gfar_private *priv = netdev_priv(dev);
	int err;

	err = init_phy(dev);
	if (err)
		return err;

	err = gfar_request_irq(priv);
	if (err)
		return err;

	err = startup_gfar(dev);
	if (err)
		return err;

	return err;
}
void inline gfar_tx_vlan(struct sk_buff *skb, struct txfcb *fcb)
{
	fcb->flags |= TXFCB_VLN;
	fcb->vlctl = vlan_tx_tag_get(skb);
}

/* This is called by the kernel when a frame is ready for transmission.
 * It is pointed to by the dev->hard_start_xmit function pointer
 */
static int gfar_start_xmit(struct sk_buff *skb, struct net_device *dev)
{
	struct gfar_private *priv = netdev_priv(dev);
	struct gfar_priv_tx_q *tx_queue = NULL;
	struct netdev_queue *txq;
	struct gfar __iomem *regs = NULL;
	struct txfcb *fcb = NULL;
	struct txbd8 *txbdp, *txbdp_start, *base, *txbdp_tstamp = NULL;
	u32 lstatus;
	int i, rq = 0;
	int do_tstamp, do_csum, do_vlan;
	u32 bufaddr;
	unsigned int nr_frags, nr_txbds, bytes_sent, fcb_len = 0;

#ifdef CONFIG_AS_FASTPATH
	return gfar_asf_start_xmit(skb, dev);
#endif

	rq = skb->queue_mapping;
	tx_queue = priv->tx_queue[rq];
	txq = netdev_get_tx_queue(dev, rq);
	base = tx_queue->tx_bd_base;
	regs = tx_queue->grp->regs;

	do_csum = (CHECKSUM_PARTIAL == skb->ip_summed);
	do_vlan = vlan_tx_tag_present(skb);
#if defined CONFIG_FSL_GIANFAR_1588
	do_tstamp = unlikely((skb_shinfo(skb)->tx_flags & SKBTX_HW_TSTAMP) &&
		    priv->hwts_tx_en) || unlikely(priv->hwts_tx_en_ioctl);
#else
	do_tstamp = (skb_shinfo(skb)->tx_flags & SKBTX_HW_TSTAMP) &&
		    priv->hwts_tx_en;
#endif
	if (do_csum || do_vlan)
		fcb_len = GMAC_FCB_LEN;

	/* check if time stamp should be generated */
	if (unlikely(do_tstamp))
		fcb_len = GMAC_FCB_LEN + GMAC_TXPAL_LEN;

	/* make space for additional header when fcb is needed */
	if (fcb_len && unlikely(skb_headroom(skb) < fcb_len)) {
		struct sk_buff *skb_new;

		skb_new = skb_realloc_headroom(skb, fcb_len);
		if (!skb_new) {
			dev->stats.tx_errors++;
			kfree_skb(skb);
			return NETDEV_TX_OK;
		}

		if (skb->sk)
			skb_set_owner_w(skb_new, skb->sk);
		consume_skb(skb);
		skb = skb_new;
	}

	/* total number of fragments in the SKB */
	nr_frags = skb_shinfo(skb)->nr_frags;

	/* calculate the required number of TxBDs for this skb */
	if (unlikely(do_tstamp))
		nr_txbds = nr_frags + 2;
	else
		nr_txbds = nr_frags + 1;

	/* check if there is space to queue this packet */
	if (nr_txbds > tx_queue->num_txbdfree) {
		/* no space, stop the queue */
		netif_tx_stop_queue(txq);
		dev->stats.tx_fifo_errors++;
		return NETDEV_TX_BUSY;
	}

	/* Update transmit stats */
	bytes_sent = skb->len;
	tx_queue->stats.tx_bytes += bytes_sent;
	/* keep Tx bytes on wire for BQL accounting */
	GFAR_CB(skb)->bytes_sent = bytes_sent;
	tx_queue->stats.tx_packets++;

	txbdp = txbdp_start = tx_queue->cur_tx;
	lstatus = txbdp->lstatus;

	/* Time stamp insertion requires one additional TxBD */
	if (unlikely(do_tstamp))
		txbdp_tstamp = txbdp = next_txbd(txbdp, base,
						 tx_queue->tx_ring_size);

	if (nr_frags == 0) {
		if (unlikely(do_tstamp))
			txbdp_tstamp->lstatus |= BD_LFLAG(TXBD_LAST |
							  TXBD_INTERRUPT);
		else
			lstatus |= BD_LFLAG(TXBD_LAST | TXBD_INTERRUPT);
	} else {
		/* Place the fragment addresses and lengths into the TxBDs */
		for (i = 0; i < nr_frags; i++) {
			unsigned int frag_len;
			/* Point at the next BD, wrapping as needed */
			txbdp = next_txbd(txbdp, base, tx_queue->tx_ring_size);

			frag_len = skb_shinfo(skb)->frags[i].size;

			lstatus = txbdp->lstatus | frag_len |
				  BD_LFLAG(TXBD_READY);

			/* Handle the last BD specially */
			if (i == nr_frags - 1)
				lstatus |= BD_LFLAG(TXBD_LAST | TXBD_INTERRUPT);

			bufaddr = skb_frag_dma_map(priv->dev,
						   &skb_shinfo(skb)->frags[i],
						   0,
						   frag_len,
						   DMA_TO_DEVICE);

			/* set the TxBD length and buffer pointer */
			txbdp->bufPtr = bufaddr;
			txbdp->lstatus = lstatus;
		}

		lstatus = txbdp_start->lstatus;
	}

	/* Add TxPAL between FCB and frame if required */
	if (unlikely(do_tstamp)) {
		skb_push(skb, GMAC_TXPAL_LEN);
		memset(skb->data, 0, GMAC_TXPAL_LEN);
	}

	/* Add TxFCB if required */
	if (fcb_len) {
		fcb = gfar_add_fcb(skb);
		lstatus |= BD_LFLAG(TXBD_TOE);
	}

	/* Set up checksumming */
	if (do_csum) {
		gfar_tx_checksum(skb, fcb, fcb_len);

		if (unlikely(gfar_csum_errata_12(priv, (unsigned long)fcb)) ||
		    unlikely(gfar_csum_errata_76(priv, skb->len))) {
			__skb_pull(skb, GMAC_FCB_LEN);
			skb_checksum_help(skb);
			if (do_vlan || do_tstamp) {
				/* put back a new fcb for vlan/tstamp TOE */
				fcb = gfar_add_fcb(skb);
			} else {
				/* Tx TOE not used */
				lstatus &= ~(BD_LFLAG(TXBD_TOE));
				fcb = NULL;
			}
		}
	}

	if (do_vlan)
		gfar_tx_vlan(skb, fcb);

	/* Setup tx hardware time stamping if requested */
	if (unlikely(do_tstamp)) {
#if defined CONFIG_FSL_GIANFAR_1588
		u32 vlan_ctrl;
#endif
		skb_shinfo(skb)->tx_flags |= SKBTX_IN_PROGRESS;
		fcb->ptp = 1;
#if defined CONFIG_FSL_GIANFAR_1588
		/* When PTP in FCB is enabled, VLN in FCB is ignored.
		 * Instead VLAN tag is read from DFVLAN register. Thus need
		 * to copy VLCTL to DFVLAN register.
		 */
		vlan_ctrl = gfar_read(&regs->dfvlan);
		vlan_ctrl &= ~0xFFFF;
		vlan_ctrl |= (fcb->vlctl & 0xFFFF);
		gfar_write(&regs->dfvlan, vlan_ctrl);
#endif
	}

	txbdp_start->bufPtr = dma_map_single(priv->dev, skb->data,
					     skb_headlen(skb), DMA_TO_DEVICE);

	/* If time stamping is requested one additional TxBD must be set up. The
	 * first TxBD points to the FCB and must have a data length of
	 * GMAC_FCB_LEN. The second TxBD points to the actual frame data with
	 * the full frame length.
	 */
	if (unlikely(do_tstamp)) {
		txbdp_tstamp->bufPtr = txbdp_start->bufPtr + fcb_len;
		txbdp_tstamp->lstatus |= BD_LFLAG(TXBD_READY) |
					 (skb_headlen(skb) - fcb_len);
		lstatus |= BD_LFLAG(TXBD_CRC | TXBD_READY) | GMAC_FCB_LEN;
	} else {
		lstatus |= BD_LFLAG(TXBD_CRC | TXBD_READY) | skb_headlen(skb);
	}

	netdev_tx_sent_queue(txq, bytes_sent);

	/* The powerpc-specific eieio() is used, as wmb() has too strong
	 * semantics (it requires synchronization between cacheable and
	 * uncacheable mappings, which eieio doesn't provide and which we
	 * don't need), thus requiring a more expensive sync instruction.  At
	 * some point, the set of architecture-independent barrier functions
	 * should be expanded to include weaker barriers.
	 */
	eieio();

	txbdp_start->lstatus = lstatus;

	eieio(); /* force lstatus write before tx_skbuff */

	tx_queue->tx_skbuff[tx_queue->skb_curtx] = skb;

	/* Update the current skb pointer to the next entry we will use
	 * (wrapping if necessary)
	 */
	tx_queue->skb_curtx = (tx_queue->skb_curtx + 1) &
			      TX_RING_MOD_MASK(tx_queue->tx_ring_size);

	tx_queue->cur_tx = next_txbd(txbdp, base, tx_queue->tx_ring_size);

	/* We can work in parallel with gfar_clean_tx_ring(), except
	 * when modifying num_txbdfree. Note that we didn't grab the lock
	 * when we were reading the num_txbdfree and checking for available
	 * space, that's because outside of this function it can only grow,
	 * and once we've got needed space, it cannot suddenly disappear.
	 */
	spin_lock_bh(&tx_queue->txlock);
	/* reduce TxBD free count */
	tx_queue->num_txbdfree -= (nr_txbds);
	spin_unlock_bh(&tx_queue->txlock);

	/* If the next BD still needs to be cleaned up, then the bds
	 * are full.  We need to tell the kernel to stop sending us stuff.
	 */
	if (!tx_queue->num_txbdfree) {
		netif_tx_stop_queue(txq);

		dev->stats.tx_fifo_errors++;
	}

	/* Tell the DMA to go go go */
	gfar_write(&regs->tstat, TSTAT_CLEAR_THALT >> tx_queue->qindex);

	return NETDEV_TX_OK;
}

/* Stops the kernel queue, and halts the controller */
static int gfar_close(struct net_device *dev)
{
	struct gfar_private *priv = netdev_priv(dev);

	cancel_work_sync(&priv->reset_task);
	stop_gfar(dev);

	/* Disconnect from the PHY */
	phy_disconnect(priv->phydev);
	priv->phydev = NULL;

	gfar_free_irq(priv);

	return 0;
}

/* Changes the mac address if the controller is not running. */
static int gfar_set_mac_address(struct net_device *dev)
{
	gfar_set_mac_for_addr(dev, 0, dev->dev_addr);

	return 0;
}

static int gfar_change_mtu(struct net_device *dev, int new_mtu)
{
	struct gfar_private *priv = netdev_priv(dev);
	int frame_size = new_mtu + ETH_HLEN;

	if ((frame_size < 64) || (frame_size > JUMBO_FRAME_SIZE)) {
		netif_err(priv, drv, dev, "Invalid MTU setting\n");
		return -EINVAL;
	}

	while (test_and_set_bit_lock(GFAR_RESETTING, &priv->state))
		cpu_relax();

	if (dev->flags & IFF_UP)
		stop_gfar(dev);

	dev->mtu = new_mtu;

	if (dev->flags & IFF_UP)
		startup_gfar(dev);

	clear_bit_unlock(GFAR_RESETTING, &priv->state);

	return 0;
}

void reset_gfar(struct net_device *ndev)
{
	struct gfar_private *priv = netdev_priv(ndev);

	while (test_and_set_bit_lock(GFAR_RESETTING, &priv->state))
		cpu_relax();

	stop_gfar(ndev);
	startup_gfar(ndev);

	clear_bit_unlock(GFAR_RESETTING, &priv->state);
}

/* gfar_reset_task gets scheduled when a packet has not been
 * transmitted after a set amount of time.
 * For now, assume that clearing out all the structures, and
 * starting over will fix the problem.
 */
static void gfar_reset_task(struct work_struct *work)
{
	struct gfar_private *priv = container_of(work, struct gfar_private,
						 reset_task);
	reset_gfar(priv->ndev);
}

static void gfar_timeout(struct net_device *dev)
{
	struct gfar_private *priv = netdev_priv(dev);

	dev->stats.tx_errors++;
	schedule_work(&priv->reset_task);
}

static void gfar_recycle_skb(struct sk_buff *skb)
{
	struct sk_buff_head *h = &__get_cpu_var(skb_recycle_list);
	int skb_size = SKB_DATA_ALIGN(GFAR_RXB_REC_SZ + NET_SKB_PAD);

	if (skb_queue_len(h) < DEFAULT_RX_RING_SIZE &&
	    !skb_cloned(skb) && !skb_is_nonlinear(skb) &&
	    skb->fclone == SKB_FCLONE_UNAVAILABLE && !skb_shared(skb) &&
	    skb_end_offset(skb) == skb_size) {

		skb_recycle(skb);

		gfar_align_skb(skb);

		__skb_queue_head(h, skb);

		return;
	}

	dev_kfree_skb_any(skb);
}

/* Interrupt Handler for Transmit complete */
static void gfar_clean_tx_ring(struct gfar_priv_tx_q *tx_queue)
{
	struct net_device *dev = tx_queue->dev;
	struct netdev_queue *txq;
	struct gfar_private *priv = netdev_priv(dev);
	struct txbd8 *bdp, *next = NULL;
	struct txbd8 *lbdp = NULL;
	struct txbd8 *base = tx_queue->tx_bd_base;
	struct sk_buff *skb;
	int skb_dirtytx;
	int tx_ring_size = tx_queue->tx_ring_size;
	int frags = 0, nr_txbds = 0;
	int i;
	int howmany = 0;
	int tqi = tx_queue->qindex;
	unsigned int bytes_sent = 0;
	u32 lstatus;
	size_t buflen;

	txq = netdev_get_tx_queue(dev, tqi);
	bdp = tx_queue->dirty_tx;
	skb_dirtytx = tx_queue->skb_dirtytx;

	while ((skb = tx_queue->tx_skbuff[skb_dirtytx])) {

		frags = skb_shinfo(skb)->nr_frags;

		/* When time stamping, one additional TxBD must be freed.
		 * Also, we need to dma_unmap_single() the TxPAL.
		 */
		if (unlikely(skb_shinfo(skb)->tx_flags & SKBTX_IN_PROGRESS))
			nr_txbds = frags + 2;
		else
			nr_txbds = frags + 1;

		lbdp = skip_txbd(bdp, nr_txbds - 1, base, tx_ring_size);

		lstatus = lbdp->lstatus;

		/* Only clean completed frames */
		if ((lstatus & BD_LFLAG(TXBD_READY)) &&
		    (lstatus & BD_LENGTH_MASK))
			break;

		if (unlikely(skb_shinfo(skb)->tx_flags & SKBTX_IN_PROGRESS)) {
			next = next_txbd(bdp, base, tx_ring_size);
			buflen = next->length + GMAC_FCB_LEN + GMAC_TXPAL_LEN;
		} else
			buflen = bdp->length;

		dma_unmap_single(priv->dev, bdp->bufPtr,
				 buflen, DMA_TO_DEVICE);

		if (unlikely(skb_shinfo(skb)->tx_flags & SKBTX_IN_PROGRESS)) {
#if defined CONFIG_FSL_GIANFAR_1588
			struct gfar __iomem *regs = priv->gfargrp[0].regs;
#endif
			struct skb_shared_hwtstamps shhwtstamps;
#if defined CONFIG_FSL_GIANFAR_1588
			u32 high, low;
			struct gfar_ptp_time tx_ts;
			u64 ns;

			if (priv->device_flags &
					FSL_GIANFAR_DEV_HAS_TS_TO_BUFFER) {
				/* get tx timestamp out of frame */
				void *ts;
				ts = (void *)(((uintptr_t)skb->data + 0x10)
						& ~0x7);
				ns = be64_to_cpup(ts);
			} else
				/* get tx timestamp from register */
				ns = gfar_get_tx_timestamp(regs);

			if (unlikely(priv->hwts_tx_en))
				shhwtstamps.hwtstamp = ns_to_ktime(ns);
			if (likely(priv->hwts_tx_en_ioctl)) {
				high = upper_32_bits(ns);
				low = lower_32_bits(ns);
				gfar_cnt_to_ptp_time(high, low, &tx_ts);
			}
			/* remove tx fcb */
			skb_pull(skb, GMAC_FCB_LEN + GMAC_TXPAL_LEN);
			/* pass timestamp back */
			if (unlikely(priv->hwts_tx_en))
				skb_tstamp_tx(skb, &shhwtstamps);
			if (likely(priv->hwts_tx_en_ioctl))
				gfar_ptp_store_txstamp(dev, skb, &tx_ts);
#else
			u64 *ns = (u64*) (((u32)skb->data + 0x10) & ~0x7);

			memset(&shhwtstamps, 0, sizeof(shhwtstamps));
			shhwtstamps.hwtstamp = ns_to_ktime(*ns);
			skb_pull(skb, GMAC_FCB_LEN + GMAC_TXPAL_LEN);
			skb_tstamp_tx(skb, &shhwtstamps);
#endif
			bdp->lstatus &= BD_LFLAG(TXBD_WRAP);
			bdp = next;
		}

		bdp->lstatus &= BD_LFLAG(TXBD_WRAP);
		bdp = next_txbd(bdp, base, tx_ring_size);

		for (i = 0; i < frags; i++) {
			dma_unmap_page(priv->dev, bdp->bufPtr,
				       bdp->length, DMA_TO_DEVICE);
			bdp->lstatus &= BD_LFLAG(TXBD_WRAP);
			bdp = next_txbd(bdp, base, tx_ring_size);
		}

		bytes_sent += GFAR_CB(skb)->bytes_sent;

		gfar_recycle_skb(skb);

		tx_queue->tx_skbuff[skb_dirtytx] = NULL;

		skb_dirtytx = (skb_dirtytx + 1) &
			      TX_RING_MOD_MASK(tx_ring_size);

		howmany++;
		spin_lock(&tx_queue->txlock);
		tx_queue->num_txbdfree += nr_txbds;
		spin_unlock(&tx_queue->txlock);
	}

	/* If we freed a buffer, we can restart transmission, if necessary */
	if (tx_queue->num_txbdfree &&
	    netif_tx_queue_stopped(txq) &&
	    !(test_bit(GFAR_DOWN, &priv->state)))
		netif_wake_subqueue(priv->ndev, tqi);

	/* Update dirty indicators */
	tx_queue->skb_dirtytx = skb_dirtytx;
	tx_queue->dirty_tx = bdp;

	netdev_tx_completed_queue(txq, howmany, bytes_sent);
}

static struct sk_buff *gfar_alloc_skb(struct net_device *dev)
{
	struct gfar_private *priv = netdev_priv(dev);
	struct sk_buff *skb;

#ifndef CONFIG_AS_FASTPATH
	skb = netdev_alloc_skb(dev, priv->rx_buffer_size + RXBUF_ALIGNMENT);
#else
	skb = netdev_alloc_skb(dev, priv->rx_buffer_size + RXBUF_ALIGNMENT +
							EXTRA_HEADROOM);
#endif
	if (!skb)
		return NULL;

	gfar_align_skb(skb);

	return skb;
}

struct sk_buff *gfar_new_skb(struct net_device *dev)
{
	struct gfar_private *priv = netdev_priv(dev);
	struct sk_buff *skb;

	if (likely(priv->rx_buffer_size <= DEFAULT_RX_BUFFER_SIZE)) {
		struct sk_buff_head *h = &__get_cpu_var(skb_recycle_list);

		skb = __skb_dequeue(h);
		if (skb != NULL)
			return skb;
	}

	return gfar_alloc_skb(dev);
}

irqreturn_t gfar_receive(int irq, void *grp_id)
{
	struct gfar_priv_grp *grp = (struct gfar_priv_grp *)grp_id;
	unsigned long flags;
	u32 imask, ievent;

	ievent = gfar_read(&grp->regs->ievent);

	if (unlikely(ievent & IEVENT_FGPI)) {
		gfar_write(&grp->regs->ievent, IEVENT_FGPI);
		return IRQ_HANDLED;
	}

	if (likely(napi_schedule_prep(&grp->napi_rx))) {
		spin_lock_irqsave(&grp->grplock, flags);
		imask = gfar_read(&grp->regs->imask);
		imask &= IMASK_RX_DISABLED;
		gfar_write(&grp->regs->imask, imask);
		spin_unlock_irqrestore(&grp->grplock, flags);
		__napi_schedule(&grp->napi_rx);
	} else {
		/* Clear IEVENT, so interrupts aren't called again
		 * because of the packets that have already arrived.
		 */
		gfar_write(&grp->regs->ievent, IEVENT_RX_MASK);
	}

	return IRQ_HANDLED;
}
EXPORT_SYMBOL(gfar_new_skb);

/* Interrupt Handler for Transmit complete */
static irqreturn_t gfar_transmit(int irq, void *grp_id)
{
	struct gfar_priv_grp *grp = (struct gfar_priv_grp *)grp_id;
	unsigned long flags;
	u32 imask;

#ifdef CONFIG_AS_FASTPATH
	return gfar_enable_tx_queue(irq, grp_id);
#endif

	if (likely(napi_schedule_prep(&grp->napi_tx))) {
		spin_lock_irqsave(&grp->grplock, flags);
		imask = gfar_read(&grp->regs->imask);
		imask &= IMASK_TX_DISABLED;
		gfar_write(&grp->regs->imask, imask);
		spin_unlock_irqrestore(&grp->grplock, flags);
		__napi_schedule(&grp->napi_tx);
	} else {
		/* Clear IEVENT, so interrupts aren't called again
		 * because of the packets that have already arrived.
		 */
		gfar_write(&grp->regs->ievent, IEVENT_TX_MASK);
	}

	return IRQ_HANDLED;
}

/* gfar_process_frame() -- handle one incoming packet if skb isn't NULL. */
static void gfar_process_frame(struct net_device *dev, struct sk_buff *skb,
			       int amount_pull, struct napi_struct *napi)
{
	struct gfar_private *priv = netdev_priv(dev);
	struct rxfcb *fcb = NULL;

	/* fcb is at the beginning if exists */
	fcb = (struct rxfcb *)skb->data;

	/* Remove the FCB from the skb
	 * Remove the padded bytes, if there are any
	 */
	if (amount_pull) {
		skb_record_rx_queue(skb, fcb->rq);
		skb_pull(skb, amount_pull);
	}

	/* Get receive timestamp from the skb */
#if defined CONFIG_FSL_GIANFAR_1588
	if (priv->device_flags & FSL_GIANFAR_DEV_HAS_TIMER) {
		u32 high, low;

		/* get timestamp */
		high = *((u32 *)skb->data);
		low = *(((u32 *)skb->data) + 1);
		skb_pull(skb, 8);
		/* proprietary PTP timestamping over ioctl */
		if (unlikely(priv->hwts_rx_en_ioctl)) {
			struct gfar_ptp_time rx_ts;
			/* get rx timestamp */
			gfar_cnt_to_ptp_time(high, low, &rx_ts);
			/* parse and store rx timestamp */
			gfar_ptp_store_rxstamp(dev, skb, &rx_ts);
		} else if (unlikely(priv->hwts_rx_en)) {
			/* kernel-API timestamping ? */
			u64 nsec;
			struct skb_shared_hwtstamps *hws;
			hws = skb_hwtstamps(skb);
			nsec = make64(high, low);
			hws->hwtstamp = ns_to_ktime(nsec);
		}
	} else if (priv->padding)
			skb_pull(skb, priv->padding);
#else
	if (priv->hwts_rx_en) {
		struct skb_shared_hwtstamps *shhwtstamps = skb_hwtstamps(skb);
		u64 *ns = (u64 *) skb->data;

		memset(shhwtstamps, 0, sizeof(*shhwtstamps));
		shhwtstamps->hwtstamp = ns_to_ktime(*ns);
	}

	if (priv->padding)
		skb_pull(skb, priv->padding);
#endif
	if (dev->features & NETIF_F_RXCSUM)
		gfar_rx_checksum(skb, fcb);

	/* Tell the skb what kind of packet this is */
	skb->protocol = eth_type_trans(skb, dev);

	/* There's need to check for NETIF_F_HW_VLAN_CTAG_RX here.
	 * Even if vlan rx accel is disabled, on some chips
	 * RXFCB_VLN is pseudo randomly set.
	 */
	if (dev->features & NETIF_F_HW_VLAN_CTAG_RX &&
	    fcb->flags & RXFCB_VLN)
		__vlan_hwaccel_put_tag(skb, htons(ETH_P_8021Q), fcb->vlctl);

	/* Send the packet up the stack */
	napi_gro_receive(napi, skb);

}

/* gfar_clean_rx_ring() -- Processes each frame in the rx ring
 * until the budget/quota has been reached. Returns the number
 * of frames handled
 */
int gfar_clean_rx_ring(struct gfar_priv_rx_q *rx_queue, int rx_work_limit)
{
	struct net_device *dev = rx_queue->dev;
	struct rxbd8 *bdp, *base;
	struct sk_buff *skb;
	int pkt_len;
	int amount_pull;
	int howmany = 0;
	struct gfar_private *priv = netdev_priv(dev);

#ifdef CONFIG_AS_FASTPATH
	return gfar_asf_clean_rx_ring(rx_queue, rx_work_limit);
#endif

	/* Get the first full descriptor */
	bdp = rx_queue->cur_rx;
	base = rx_queue->rx_bd_base;

	amount_pull = priv->uses_rxfcb ? GMAC_FCB_LEN : 0;

	while (!((bdp->status & RXBD_EMPTY) || (--rx_work_limit < 0))) {
		struct sk_buff *newskb;

		rmb();

		/* Add another skb for the future */
		newskb = gfar_new_skb(dev);

		skb = rx_queue->rx_skbuff[rx_queue->skb_currx];

		dma_unmap_single(priv->dev, bdp->bufPtr,
				 priv->rx_buffer_size, DMA_FROM_DEVICE);

		if (unlikely(!(bdp->status & RXBD_ERR) &&
			     bdp->length > priv->rx_buffer_size))
			bdp->status = RXBD_LARGE;

		/* We drop the frame if we failed to allocate a new buffer */
		if (unlikely(!newskb || !(bdp->status & RXBD_LAST) ||
			     bdp->status & RXBD_ERR)) {
			count_errors(bdp->status, dev);

			if (unlikely(!newskb))
				newskb = skb;
			else if (skb)
				dev_kfree_skb(skb);
		} else {
			/* Increment the number of packets */
			rx_queue->stats.rx_packets++;
			howmany++;

			if (likely(skb)) {
				pkt_len = bdp->length - ETH_FCS_LEN;
				/* Remove the FCS from the packet length */
				skb_put(skb, pkt_len);
				rx_queue->stats.rx_bytes += pkt_len;
				skb_record_rx_queue(skb, rx_queue->qindex);
				gfar_process_frame(dev, skb, amount_pull,
						   &rx_queue->grp->napi_rx);

			} else {
				netif_warn(priv, rx_err, dev, "Missing skb!\n");
				rx_queue->stats.rx_dropped++;
				atomic64_inc(&priv->extra_stats.rx_skbmissing);
			}

		}

		rx_queue->rx_skbuff[rx_queue->skb_currx] = newskb;

		/* Setup the new bdp */
		gfar_new_rxbdp(rx_queue, bdp, newskb);

		/* Update to the next pointer */
		bdp = next_bd(bdp, base, rx_queue->rx_ring_size);

		/* update to point at the next skb */
		rx_queue->skb_currx = (rx_queue->skb_currx + 1) &
				      RX_RING_MOD_MASK(rx_queue->rx_ring_size);
	}

	/* Update the current rxbd pointer to be the next one */
	rx_queue->cur_rx = bdp;

	return howmany;
}

static int gfar_poll_rx_sq(struct napi_struct *napi, int budget)
{
	struct gfar_priv_grp *gfargrp =
		container_of(napi, struct gfar_priv_grp, napi_rx);
	struct gfar __iomem *regs = gfargrp->regs;
	struct gfar_priv_rx_q *rx_queue = gfargrp->rx_queue;
	int work_done = 0;

	/* Clear IEVENT, so interrupts aren't called again
	 * because of the packets that have already arrived
	 */
	gfar_write(&regs->ievent, IEVENT_RX_MASK);

	work_done = gfar_clean_rx_ring(rx_queue, budget);

	if (work_done < budget) {
		u32 imask;
		napi_complete(napi);
		/* Clear the halt bit in RSTAT */
		gfar_write(&regs->rstat, gfargrp->rstat);

		spin_lock_irq(&gfargrp->grplock);
		imask = gfar_read(&regs->imask);
		imask |= IMASK_RX_DEFAULT;
		gfar_write(&regs->imask, imask);
		spin_unlock_irq(&gfargrp->grplock);
	}

	return work_done;
}

static int gfar_poll_tx_sq(struct napi_struct *napi, int budget)
{
	struct gfar_priv_grp *gfargrp =
		container_of(napi, struct gfar_priv_grp, napi_tx);
	struct gfar __iomem *regs = gfargrp->regs;
	struct gfar_priv_tx_q *tx_queue = gfargrp->tx_queue;
	u32 imask;

	/* Clear IEVENT, so interrupts aren't called again
	 * because of the packets that have already arrived
	 */
	gfar_write(&regs->ievent, IEVENT_TX_MASK);

	/* run Tx cleanup to completion */
	if (tx_queue->tx_skbuff[tx_queue->skb_dirtytx])
		gfar_clean_tx_ring(tx_queue);

	napi_complete(napi);

	spin_lock_irq(&gfargrp->grplock);
	imask = gfar_read(&regs->imask);
	imask |= IMASK_TX_DEFAULT;
	gfar_write(&regs->imask, imask);
	spin_unlock_irq(&gfargrp->grplock);

	return 0;
}

#ifdef GFAR_MQ_POLLING
static int gfar_poll_rx(struct napi_struct *napi, int budget)
{
	struct gfar_priv_grp *gfargrp =
		container_of(napi, struct gfar_priv_grp, napi_rx);
	struct gfar_private *priv = gfargrp->priv;
	struct gfar __iomem *regs = gfargrp->regs;
	struct gfar_priv_rx_q *rx_queue = NULL;
	int work_done = 0, work_done_per_q = 0;
	int i, budget_per_q = 0;
	unsigned long rstat_rxf;
	int num_act_queues;

	/* Clear IEVENT, so interrupts aren't called again
	 * because of the packets that have already arrived
	 */
	gfar_write(&regs->ievent, IEVENT_RX_MASK);

	rstat_rxf = gfar_read(&regs->rstat) & RSTAT_RXF_MASK;

	num_act_queues = bitmap_weight(&rstat_rxf, MAX_RX_QS);
	if (num_act_queues)
		budget_per_q = budget/num_act_queues;

	for_each_set_bit(i, &gfargrp->rx_bit_map, priv->num_rx_queues) {
		/* skip queue if not active */
		if (!(rstat_rxf & (RSTAT_CLEAR_RXF0 >> i)))
			continue;

		rx_queue = priv->rx_queue[i];
		work_done_per_q =
			gfar_clean_rx_ring(rx_queue, budget_per_q);
		work_done += work_done_per_q;

		/* finished processing this queue */
		if (work_done_per_q < budget_per_q) {
			/* clear active queue hw indication */
			gfar_write(&regs->rstat,
				   RSTAT_CLEAR_RXF0 >> i);
			num_act_queues--;

			if (!num_act_queues)
				break;
		}
	}

	if (!num_act_queues) {
		u32 imask;
		napi_complete(napi);

		/* Clear the halt bit in RSTAT */
		gfar_write(&regs->rstat, gfargrp->rstat);

		spin_lock_irq(&gfargrp->grplock);
		imask = gfar_read(&regs->imask);
		imask |= IMASK_RX_DEFAULT;
		gfar_write(&regs->imask, imask);
		spin_unlock_irq(&gfargrp->grplock);
	}

	return work_done;
}

static int gfar_poll_tx(struct napi_struct *napi, int budget)
{
	struct gfar_priv_grp *gfargrp =
		container_of(napi, struct gfar_priv_grp, napi_tx);
	struct gfar_private *priv = gfargrp->priv;
	struct gfar __iomem *regs = gfargrp->regs;
	struct gfar_priv_tx_q *tx_queue = NULL;
	int has_tx_work = 0;
	int i;

	/* Clear IEVENT, so interrupts aren't called again
	 * because of the packets that have already arrived
	 */
	gfar_write(&regs->ievent, IEVENT_TX_MASK);

	for_each_set_bit(i, &gfargrp->tx_bit_map, priv->num_tx_queues) {
		tx_queue = priv->tx_queue[i];
		/* run Tx cleanup to completion */
		if (tx_queue->tx_skbuff[tx_queue->skb_dirtytx]) {
			gfar_clean_tx_ring(tx_queue);
			has_tx_work = 1;
		}
	}

	if (!has_tx_work) {
		u32 imask;
		napi_complete(napi);

		spin_lock_irq(&gfargrp->grplock);
		imask = gfar_read(&regs->imask);
		imask |= IMASK_TX_DEFAULT;
		gfar_write(&regs->imask, imask);
		spin_unlock_irq(&gfargrp->grplock);
	}

	return 0;
}
#endif

#ifdef CONFIG_NET_POLL_CONTROLLER
/* Polling 'interrupt' - used by things like netconsole to send skbs
 * without having to re-enable interrupts. It's not called while
 * the interrupt routine is executing.
 */
static void gfar_netpoll(struct net_device *dev)
{
	struct gfar_private *priv = netdev_priv(dev);
	int i;

	/* If the device has multiple interrupts, run tx/rx */
	if (priv->device_flags & FSL_GIANFAR_DEV_HAS_MULTI_INTR) {
		for (i = 0; i < priv->num_grps; i++) {
			struct gfar_priv_grp *grp = &priv->gfargrp[i];

			disable_irq(gfar_irq(grp, TX)->irq);
			disable_irq(gfar_irq(grp, RX)->irq);
			disable_irq(gfar_irq(grp, ER)->irq);
			gfar_interrupt(gfar_irq(grp, TX)->irq, grp);
			enable_irq(gfar_irq(grp, ER)->irq);
			enable_irq(gfar_irq(grp, RX)->irq);
			enable_irq(gfar_irq(grp, TX)->irq);
		}
	} else {
		for (i = 0; i < priv->num_grps; i++) {
			struct gfar_priv_grp *grp = &priv->gfargrp[i];

			disable_irq(gfar_irq(grp, TX)->irq);
			gfar_interrupt(gfar_irq(grp, TX)->irq, grp);
			enable_irq(gfar_irq(grp, TX)->irq);
		}
	}
}
#endif

/* The interrupt handler for devices with one interrupt */
static irqreturn_t gfar_interrupt(int irq, void *grp_id)
{
	struct gfar_priv_grp *gfargrp = grp_id;

	/* Save ievent for future reference */
	u32 events = gfar_read(&gfargrp->regs->ievent);

	/* Check for reception */
	if (events & IEVENT_RX_MASK)
		gfar_receive(irq, grp_id);

	/* Check for transmit completion */
	if (events & IEVENT_TX_MASK)
		gfar_transmit(irq, grp_id);

	/* Check for errors */
	if (events & IEVENT_ERR_MASK)
		gfar_error(irq, grp_id);

	return IRQ_HANDLED;
}

static u32 gfar_get_flowctrl_cfg(struct gfar_private *priv)
{
	struct phy_device *phydev = priv->phydev;
	u32 val = 0;

	if (!phydev->duplex)
		return val;

	if (!priv->pause_aneg_en) {
		if (priv->tx_pause_en)
			val |= MACCFG1_TX_FLOW;
		if (priv->rx_pause_en)
			val |= MACCFG1_RX_FLOW;
	} else {
		u16 lcl_adv, rmt_adv;
		u8 flowctrl;
		/* get link partner capabilities */
		rmt_adv = 0;
		if (phydev->pause)
			rmt_adv = LPA_PAUSE_CAP;
		if (phydev->asym_pause)
			rmt_adv |= LPA_PAUSE_ASYM;

		lcl_adv = mii_advertise_flowctrl(phydev->advertising);

		flowctrl = mii_resolve_flowctrl_fdx(lcl_adv, rmt_adv);
		if (flowctrl & FLOW_CTRL_TX)
			val |= MACCFG1_TX_FLOW;
		if (flowctrl & FLOW_CTRL_RX)
			val |= MACCFG1_RX_FLOW;
	}

	return val;
}

/* Called every time the controller might need to be made
 * aware of new link state.  The PHY code conveys this
 * information through variables in the phydev structure, and this
 * function converts those variables into the appropriate
 * register values, and can bring down the device if needed.
 */
static void adjust_link(struct net_device *dev)
{
	struct gfar_private *priv = netdev_priv(dev);
	struct gfar __iomem *regs = priv->gfargrp[0].regs;
	struct phy_device *phydev = priv->phydev;
	int new_state = 0;

	if (test_bit(GFAR_RESETTING, &priv->state))
		return;

	if (phydev->link) {
		u32 tempval1 = gfar_read(&regs->maccfg1);
		u32 tempval = gfar_read(&regs->maccfg2);
		u32 ecntrl = gfar_read(&regs->ecntrl);

		/* Now we make sure that we can be in full duplex mode.
		 * If not, we operate in half-duplex mode.
		 */
		if (phydev->duplex != priv->oldduplex) {
			new_state = 1;
			if (!(phydev->duplex))
				tempval &= ~(MACCFG2_FULL_DUPLEX);
			else
				tempval |= MACCFG2_FULL_DUPLEX;

			priv->oldduplex = phydev->duplex;
		}

		if (phydev->speed != priv->oldspeed) {
			new_state = 1;
			switch (phydev->speed) {
			case 1000:
				tempval =
				    ((tempval & ~(MACCFG2_IF)) | MACCFG2_GMII);

				ecntrl &= ~(ECNTRL_R100);
				break;
			case 100:
			case 10:
				tempval =
				    ((tempval & ~(MACCFG2_IF)) | MACCFG2_MII);

				/* Reduced mode distinguishes
				 * between 10 and 100
				 */
				if (phydev->speed == SPEED_100)
					ecntrl |= ECNTRL_R100;
				else
					ecntrl &= ~(ECNTRL_R100);
				break;
			default:
				netif_warn(priv, link, dev,
					   "Ack!  Speed (%d) is not 10/100/1000!\n",
					   phydev->speed);
				break;
			}

			priv->oldspeed = phydev->speed;
		}

		tempval1 &= ~(MACCFG1_TX_FLOW | MACCFG1_RX_FLOW);
		tempval1 |= gfar_get_flowctrl_cfg(priv);

		gfar_write(&regs->maccfg1, tempval1);
		gfar_write(&regs->maccfg2, tempval);
		gfar_write(&regs->ecntrl, ecntrl);

		if (!priv->oldlink) {
			new_state = 1;
			priv->oldlink = 1;
		}
	} else if (priv->oldlink) {
		new_state = 1;
		priv->oldlink = 0;
		priv->oldspeed = 0;
		priv->oldduplex = -1;
	}

	if (new_state && netif_msg_link(priv))
		phy_print_status(phydev);
}

/* Update the hash table based on the current list of multicast
 * addresses we subscribe to.  Also, change the promiscuity of
 * the device based on the flags (this function is called
 * whenever dev->flags is changed
 */
static void gfar_set_multi(struct net_device *dev)
{
	struct netdev_hw_addr *ha;
	struct gfar_private *priv = netdev_priv(dev);
	struct gfar __iomem *regs = priv->gfargrp[0].regs;
	u32 tempval;

	if (dev->flags & IFF_PROMISC) {
		/* Set RCTRL to PROM */
		tempval = gfar_read(&regs->rctrl);
		tempval |= RCTRL_PROM;
		gfar_write(&regs->rctrl, tempval);
	} else {
		/* Set RCTRL to not PROM */
		tempval = gfar_read(&regs->rctrl);
		tempval &= ~(RCTRL_PROM);
		gfar_write(&regs->rctrl, tempval);
	}

	if (dev->flags & IFF_ALLMULTI) {
		/* Set the hash to rx all multicast frames */
		gfar_write(&regs->igaddr0, 0xffffffff);
		gfar_write(&regs->igaddr1, 0xffffffff);
		gfar_write(&regs->igaddr2, 0xffffffff);
		gfar_write(&regs->igaddr3, 0xffffffff);
		gfar_write(&regs->igaddr4, 0xffffffff);
		gfar_write(&regs->igaddr5, 0xffffffff);
		gfar_write(&regs->igaddr6, 0xffffffff);
		gfar_write(&regs->igaddr7, 0xffffffff);
		gfar_write(&regs->gaddr0, 0xffffffff);
		gfar_write(&regs->gaddr1, 0xffffffff);
		gfar_write(&regs->gaddr2, 0xffffffff);
		gfar_write(&regs->gaddr3, 0xffffffff);
		gfar_write(&regs->gaddr4, 0xffffffff);
		gfar_write(&regs->gaddr5, 0xffffffff);
		gfar_write(&regs->gaddr6, 0xffffffff);
		gfar_write(&regs->gaddr7, 0xffffffff);
	} else {
		int em_num;
		int idx;

		/* zero out the hash */
		gfar_write(&regs->igaddr0, 0x0);
		gfar_write(&regs->igaddr1, 0x0);
		gfar_write(&regs->igaddr2, 0x0);
		gfar_write(&regs->igaddr3, 0x0);
		gfar_write(&regs->igaddr4, 0x0);
		gfar_write(&regs->igaddr5, 0x0);
		gfar_write(&regs->igaddr6, 0x0);
		gfar_write(&regs->igaddr7, 0x0);
		gfar_write(&regs->gaddr0, 0x0);
		gfar_write(&regs->gaddr1, 0x0);
		gfar_write(&regs->gaddr2, 0x0);
		gfar_write(&regs->gaddr3, 0x0);
		gfar_write(&regs->gaddr4, 0x0);
		gfar_write(&regs->gaddr5, 0x0);
		gfar_write(&regs->gaddr6, 0x0);
		gfar_write(&regs->gaddr7, 0x0);

		/* If we have extended hash tables, we need to
		 * clear the exact match registers to prepare for
		 * setting them
		 */
		if (priv->extended_hash) {
			em_num = GFAR_EM_NUM + 1;
			gfar_clear_exact_match(dev);
			idx = 1;
		} else {
			idx = 0;
			em_num = 0;
		}

		if (netdev_mc_empty(dev))
			return;

		/* Parse the list, and set the appropriate bits */
		netdev_for_each_mc_addr(ha, dev) {
			if (idx < em_num) {
				gfar_set_mac_for_addr(dev, idx, ha->addr);
				idx++;
			} else
				gfar_set_hash_for_addr(dev, ha->addr);
		}
	}
}


/* Clears each of the exact match registers to zero, so they
 * don't interfere with normal reception
 */
static void gfar_clear_exact_match(struct net_device *dev)
{
	int idx;
	static const u8 zero_arr[ETH_ALEN] = {0, 0, 0, 0, 0, 0};

	for (idx = 1; idx < GFAR_EM_NUM + 1; idx++)
		gfar_set_mac_for_addr(dev, idx, zero_arr);
}

/* Set the appropriate hash bit for the given addr */
/* The algorithm works like so:
 * 1) Take the Destination Address (ie the multicast address), and
 * do a CRC on it (little endian), and reverse the bits of the
 * result.
 * 2) Use the 8 most significant bits as a hash into a 256-entry
 * table.  The table is controlled through 8 32-bit registers:
 * gaddr0-7.  gaddr0's MSB is entry 0, and gaddr7's LSB is
 * gaddr7.  This means that the 3 most significant bits in the
 * hash index which gaddr register to use, and the 5 other bits
 * indicate which bit (assuming an IBM numbering scheme, which
 * for PowerPC (tm) is usually the case) in the register holds
 * the entry.
 */
static void gfar_set_hash_for_addr(struct net_device *dev, u8 *addr)
{
	u32 tempval;
	struct gfar_private *priv = netdev_priv(dev);
	u32 result = ether_crc(ETH_ALEN, addr);
	int width = priv->hash_width;
	u8 whichbit = (result >> (32 - width)) & 0x1f;
	u8 whichreg = result >> (32 - width + 5);
	u32 value = (1 << (31-whichbit));

	tempval = gfar_read(priv->hash_regs[whichreg]);
	tempval |= value;
	gfar_write(priv->hash_regs[whichreg], tempval);
}


/* There are multiple MAC Address register pairs on some controllers
 * This function sets the numth pair to a given address
 */
static void gfar_set_mac_for_addr(struct net_device *dev, int num,
				  const u8 *addr)
{
	struct gfar_private *priv = netdev_priv(dev);
	struct gfar __iomem *regs = priv->gfargrp[0].regs;
	int idx;
	char tmpbuf[ETH_ALEN];
	u32 tempval;
	u32 __iomem *macptr = &regs->macstnaddr1;

	macptr += num*2;

	/* Now copy it into the mac registers backwards, cuz
	 * little endian is silly
	 */
	for (idx = 0; idx < ETH_ALEN; idx++)
		tmpbuf[ETH_ALEN - 1 - idx] = addr[idx];

	gfar_write(macptr, *((u32 *) (tmpbuf)));

	tempval = *((u32 *) (tmpbuf + 4));

	gfar_write(macptr+1, tempval);
}

/* GFAR error interrupt handler */
static irqreturn_t gfar_error(int irq, void *grp_id)
{
	struct gfar_priv_grp *gfargrp = grp_id;
	struct gfar __iomem *regs = gfargrp->regs;
	struct gfar_private *priv= gfargrp->priv;
	struct net_device *dev = priv->ndev;

	/* Save ievent for future reference */
	u32 events = gfar_read(&regs->ievent);

	/* Clear IEVENT */
	gfar_write(&regs->ievent, events & IEVENT_ERR_MASK);

	/* Magic Packet is not an error. */
	if ((priv->device_flags & FSL_GIANFAR_DEV_HAS_MAGIC_PACKET) &&
	    (events & IEVENT_MAG))
		events &= ~IEVENT_MAG;

	/* Hmm... */
	if (netif_msg_rx_err(priv) || netif_msg_tx_err(priv))
		netdev_dbg(dev,
			   "error interrupt (ievent=0x%08x imask=0x%08x)\n",
			   events, gfar_read(&regs->imask));

	/* Update the error counters */
	if (events & IEVENT_TXE) {
		dev->stats.tx_errors++;

		if (events & IEVENT_LC)
			dev->stats.tx_window_errors++;
		if (events & IEVENT_CRL)
			dev->stats.tx_aborted_errors++;
		if (events & IEVENT_XFUN) {
			netif_dbg(priv, tx_err, dev,
				  "TX FIFO underrun, packet dropped\n");
			dev->stats.tx_dropped++;
			atomic64_inc(&priv->extra_stats.tx_underrun);

			schedule_work(&priv->reset_task);
		}
		netif_dbg(priv, tx_err, dev, "Transmit Error\n");
	}
	if (events & IEVENT_BSY) {
		dev->stats.rx_errors++;
		atomic64_inc(&priv->extra_stats.rx_bsy);

		gfar_receive(irq, grp_id);

		netif_dbg(priv, rx_err, dev, "busy error (rstat: %x)\n",
			  gfar_read(&regs->rstat));
	}
	if (events & IEVENT_BABR) {
		dev->stats.rx_errors++;
		atomic64_inc(&priv->extra_stats.rx_babr);

		netif_dbg(priv, rx_err, dev, "babbling RX error\n");
	}
	if (events & IEVENT_EBERR) {
		atomic64_inc(&priv->extra_stats.eberr);
		netif_dbg(priv, rx_err, dev, "bus error\n");
	}
	if (events & IEVENT_RXC)
		netif_dbg(priv, rx_status, dev, "control frame\n");

	if (events & IEVENT_BABT) {
		atomic64_inc(&priv->extra_stats.tx_babt);
		netif_dbg(priv, tx_err, dev, "babbling TX error\n");
	}
	return IRQ_HANDLED;
}

static struct of_device_id gfar_match[] =
{
	{
		.type = "network",
		.compatible = "gianfar",
	},
	{
		.compatible = "fsl,etsec2",
	},
	{},
};
MODULE_DEVICE_TABLE(of, gfar_match);

/* Structure for a device driver */
static struct platform_driver gfar_driver = {
	.driver = {
		.name = "fsl-gianfar",
		.owner = THIS_MODULE,
		.pm = GFAR_PM_OPS,
		.of_match_table = gfar_match,
	},
	.probe = gfar_probe,
	.remove = gfar_remove,
};

static int __init gfar_init(void)
{
	int i;

	for_each_possible_cpu(i) {
		struct sk_buff_head *h = &per_cpu(skb_recycle_list, i);
		skb_queue_head_init(h);
	}

	return platform_driver_register(&gfar_driver);
}

static void __exit gfar_exit(void)
{
	int i;

	for_each_possible_cpu(i) {
		struct sk_buff_head *h = &per_cpu(skb_recycle_list, i);
		skb_queue_purge(h);
	}

	platform_driver_unregister(&gfar_driver);
}

module_init(gfar_init);
module_exit(gfar_exit);<|MERGE_RESOLUTION|>--- conflicted
+++ resolved
@@ -1635,16 +1635,11 @@
 		gfar_write(&regs->imask, IMASK_FGPI);
 	}
 
-<<<<<<< HEAD
-		local_irq_save_nort(flags);
-		lock_tx_qs(priv);
-=======
 	/* Enable Rx/Tx DMA */
 	tempval = gfar_read(&regs->maccfg1);
 	tempval |= MACCFG1_RX_EN;
 	gfar_write(&regs->maccfg1, tempval);
 }
->>>>>>> b35a6955
 
 void gfar_halt_wol_filer(struct gfar_private *priv)
 {
@@ -1664,10 +1659,6 @@
 		tempval |= DMACTRL_GRS;
 		gfar_write(&regs->dmactrl, tempval);
 
-<<<<<<< HEAD
-		unlock_tx_qs(priv);
-		local_irq_restore_nort(flags);
-=======
 		do {
 			ret = spin_event_timeout((gfar_read(&regs->ievent) &
 						  IEVENT_GRSC), 1000000, 0);
@@ -1675,7 +1666,6 @@
 				ret = __gfar_is_rx_idle(priv);
 		} while (!ret);
 	}
->>>>>>> b35a6955
 
 	/* Disable Rx DMA */
 	tempval = gfar_read(&regs->maccfg1);
@@ -1744,17 +1734,9 @@
 		tempval &= ~MACCFG2_MPEN;
 		gfar_write(&regs->maccfg2, tempval);
 
-<<<<<<< HEAD
-	/* Disable Magic Packet mode, in case something
-	 * else woke us up.
-	 */
-	local_irq_save_nort(flags);
-	lock_tx_qs(priv);
-=======
 	} else if (wol & (GFAR_WOL_FILER_UCAST | GFAR_WOL_FILER_ARP)) {
 		gfar_halt_wol_filer(priv);
 		gfar_filer_restore_table(priv);
->>>>>>> b35a6955
 
 	} else {
 		phy_start(priv->phydev);
@@ -1762,12 +1744,6 @@
 
 	gfar_start(priv);
 
-<<<<<<< HEAD
-	unlock_tx_qs(priv);
-	local_irq_restore_nort(flags);
-
-=======
->>>>>>> b35a6955
 	netif_device_attach(ndev);
 	enable_napi(priv);
 
