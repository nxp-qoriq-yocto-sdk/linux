--- conflicted
+++ resolved
@@ -289,7 +289,6 @@
 		priv->total_rx_ring_size += priv->rx_queue[i]->rx_ring_size;
 
 	/* Allocate memory for the buffer descriptors */
-<<<<<<< HEAD
 	if (priv->bd_l2sram_en) {
 		vaddr = mpc85xx_cache_sram_alloc(BD_RING_REG_SZ(priv),
 						 &paddr, L1_CACHE_BYTES);
@@ -307,18 +306,7 @@
 		vaddr = dma_alloc_coherent(dev, BD_RING_REG_SZ(priv),
 					   &addr, GFP_KERNEL);
 
-	if (!vaddr) {
-		netif_err(priv, ifup, ndev,
-			  "Could not allocate buffer descriptors!\n");
-=======
-	vaddr = dma_alloc_coherent(dev,
-				   (priv->total_tx_ring_size *
-				    sizeof(struct txbd8)) +
-				   (priv->total_rx_ring_size *
-				    sizeof(struct rxbd8)),
-				   &addr, GFP_KERNEL);
 	if (!vaddr)
->>>>>>> 8bb495e3
 		return -ENOMEM;
 
 	for (i = 0; i < priv->num_tx_queues; i++) {
@@ -468,11 +456,7 @@
 		priv->uses_rxfcb = 1;
 	}
 
-<<<<<<< HEAD
-	if (ndev->features & NETIF_F_HW_VLAN_RX) {
-=======
 	if (ndev->features & NETIF_F_HW_VLAN_CTAG_RX) {
->>>>>>> 8bb495e3
 		rctrl |= RCTRL_VLEX | RCTRL_PRSDEP_INIT;
 		priv->uses_rxfcb = 1;
 	}
@@ -659,19 +643,6 @@
 	free_netdev(priv->ndev);
 }
 
-static void free_gfar_dev(struct gfar_private *priv)
-{
-	int i, j;
-
-	for (i = 0; i < priv->num_grps; i++)
-		for (j = 0; j < GFAR_NUM_IRQS; j++) {
-			kfree(priv->gfargrp[i].irqinfo[j]);
-			priv->gfargrp[i].irqinfo[j] = NULL;
-		}
-
-	free_netdev(priv->ndev);
-}
-
 static void disable_napi(struct gfar_private *priv)
 {
 	int i;
@@ -700,7 +671,6 @@
 			    struct gfar_private *priv, const char *model)
 {
 	struct gfar_priv_grp *grp = &priv->gfargrp[priv->num_grps];
-<<<<<<< HEAD
 	struct gfar_priv_napi_rx *napi_rx;
 	struct gfar_priv_napi_tx *napi_tx;
 	u32 *queue_mask;
@@ -734,22 +704,6 @@
 	grp->grp_id = priv->num_grps;
 	grp->priv = priv;
 
-=======
-	u32 *queue_mask;
-	int i;
-
-	for (i = 0; i < GFAR_NUM_IRQS; i++) {
-		grp->irqinfo[i] = kzalloc(sizeof(struct gfar_irqinfo),
-					  GFP_KERNEL);
-		if (!grp->irqinfo[i])
-			return -ENOMEM;
-	}
-
-	grp->regs = of_iomap(np, 0);
-	if (!grp->regs)
-		return -ENOMEM;
-
->>>>>>> 8bb495e3
 	gfar_irq(grp, TX)->irq = irq_of_parse_and_map(np, 0);
 
 	/* If we aren't the FEC we have multiple interrupts */
@@ -762,7 +716,6 @@
 			return -EINVAL;
 	}
 
-<<<<<<< HEAD
 	spin_lock_init(&grp->grplock);
 	if (priv->mode == MQ_MG_MODE) {
 		queue_mask = (u32 *)of_get_property(np, "fsl,rx-bit-map", NULL);
@@ -774,21 +727,6 @@
 	} else {
 		grp->napi_rx->rx_bit_map = 0xFF;
 		grp->napi_tx->tx_bit_map = 0xFF;
-=======
-	grp->grp_id = priv->num_grps;
-	grp->priv = priv;
-	spin_lock_init(&grp->grplock);
-	if (priv->mode == MQ_MG_MODE) {
-		queue_mask = (u32 *)of_get_property(np, "fsl,rx-bit-map", NULL);
-		grp->rx_bit_map = queue_mask ?
-			*queue_mask : (DEFAULT_MAPPING >> priv->num_grps);
-		queue_mask = (u32 *)of_get_property(np, "fsl,tx-bit-map", NULL);
-		grp->tx_bit_map = queue_mask ?
-			*queue_mask : (DEFAULT_MAPPING >> priv->num_grps);
-	} else {
-		grp->rx_bit_map = 0xFF;
-		grp->tx_bit_map = 0xFF;
->>>>>>> 8bb495e3
 	}
 	priv->num_grps++;
 
@@ -2237,7 +2175,6 @@
 			free_skb_rx_queue(rx_queue);
 	}
 
-<<<<<<< HEAD
 	if (priv->bd_l2sram_en)
 		mpc85xx_cache_sram_free(priv->tx_queue[0]->tx_bd_base);
 	else
@@ -2255,13 +2192,6 @@
 
 	rec->buff_size = priv->rx_buffer_size + RXBUF_ALIGNMENT;
 	free_skb_recycle_q(rec);
-=======
-	dma_free_coherent(priv->dev,
-			  sizeof(struct txbd8) * priv->total_tx_ring_size +
-			  sizeof(struct rxbd8) * priv->total_rx_ring_size,
-			  priv->tx_queue[0]->tx_bd_base,
-			  priv->tx_queue[0]->tx_bd_dma_base);
->>>>>>> 8bb495e3
 }
 
 void gfar_start(struct net_device *dev)
@@ -2300,17 +2230,11 @@
 	dev->trans_start = jiffies; /* prevent tx timeout */
 }
 
-<<<<<<< HEAD
 #ifdef CONFIG_PM
 void gfar_rx_start(struct net_device *dev)
-=======
-static void gfar_configure_coalescing(struct gfar_private *priv,
-			       unsigned long tx_mask, unsigned long rx_mask)
->>>>>>> 8bb495e3
 {
 	struct gfar_private *priv = netdev_priv(dev);
 	struct gfar __iomem *regs = priv->gfargrp[0].regs;
-<<<<<<< HEAD
 	u32 tempval;
 	int i = 0;
 
@@ -2349,13 +2273,6 @@
 	if (priv->mode == MQ_MG_MODE) {
 		int i = 0;
 
-=======
-	u32 __iomem *baddr;
-
-	if (priv->mode == MQ_MG_MODE) {
-		int i = 0;
-
->>>>>>> 8bb495e3
 		baddr = &regs->txic0;
 		for_each_set_bit(i, &tx_mask, priv->num_tx_queues) {
 			gfar_write(baddr + i, 0);
@@ -2393,30 +2310,16 @@
 		/* Backward compatible case -- even if we enable
 		 * multiple queues, there's only single reg to program
 		 */
-<<<<<<< HEAD
-=======
-		gfar_write(&regs->txic, 0);
-		if (likely(priv->tx_queue[0]->txcoalescing))
-			gfar_write(&regs->txic, priv->tx_queue[0]->txic);
-
->>>>>>> 8bb495e3
 		gfar_write(&regs->rxic, 0);
 		if (unlikely(priv->rx_queue[0]->rxcoalescing))
 			gfar_write(&regs->rxic, priv->rx_queue[0]->rxic);
 	}
 }
 
-<<<<<<< HEAD
-
 void gfar_configure_coalescing_all(struct gfar_private *priv)
 {
 	gfar_configure_tx_coalescing(priv, 0xFF);
 	gfar_configure_rx_coalescing(priv, 0xFF);
-=======
-void gfar_configure_coalescing_all(struct gfar_private *priv)
-{
-	gfar_configure_coalescing(priv, 0xFF, 0xFF);
->>>>>>> 8bb495e3
 }
 
 static int register_grp_irqs(struct gfar_priv_grp *grp)
@@ -2432,12 +2335,8 @@
 		/* Install our interrupt handlers for Error,
 		 * Transmit, and Receive
 		 */
-<<<<<<< HEAD
 		err = request_irq(gfar_irq(grp, ER)->irq, gfar_error,
 				  IRQF_NO_SUSPEND,
-=======
-		err = request_irq(gfar_irq(grp, ER)->irq, gfar_error, 0,
->>>>>>> 8bb495e3
 				  gfar_irq(grp, ER)->name, grp);
 		if (err < 0) {
 			netif_err(priv, intr, dev, "Can't get IRQ %d\n",
@@ -2445,7 +2344,6 @@
 
 			goto err_irq_fail;
 		}
-<<<<<<< HEAD
 #ifndef CONFIG_RX_TX_BUFF_XCHG
 		err = request_irq(gfar_irq(grp, TX)->irq, gfar_transmit,
 				  IRQF_NO_SUSPEND,
@@ -2456,21 +2354,13 @@
 				  gfar_enable_tx_queue, IRQF_NO_SUSPEND,
 				  gfar_irq(grp, TX)->name, grp);
 #endif
-=======
-		err = request_irq(gfar_irq(grp, TX)->irq, gfar_transmit, 0,
-				  gfar_irq(grp, TX)->name, grp);
->>>>>>> 8bb495e3
 		if (err < 0) {
 			netif_err(priv, intr, dev, "Can't get IRQ %d\n",
 				  gfar_irq(grp, TX)->irq);
 			goto tx_irq_fail;
 		}
-<<<<<<< HEAD
 		err = request_irq(gfar_irq(grp, RX)->irq, gfar_receive,
 				  IRQF_NO_SUSPEND,
-=======
-		err = request_irq(gfar_irq(grp, RX)->irq, gfar_receive, 0,
->>>>>>> 8bb495e3
 				  gfar_irq(grp, RX)->name, grp);
 		if (err < 0) {
 			netif_err(priv, intr, dev, "Can't get IRQ %d\n",
@@ -2478,12 +2368,8 @@
 			goto rx_irq_fail;
 		}
 	} else {
-<<<<<<< HEAD
 		err = request_irq(gfar_irq(grp, TX)->irq, gfar_interrupt,
 				  IRQF_NO_SUSPEND,
-=======
-		err = request_irq(gfar_irq(grp, TX)->irq, gfar_interrupt, 0,
->>>>>>> 8bb495e3
 				  gfar_irq(grp, TX)->name, grp);
 		if (err < 0) {
 			netif_err(priv, intr, dev, "Can't get IRQ %d\n",
@@ -3505,11 +3391,6 @@
 	/* Update dirty indicators */
 	tx_queue->skb_dirtytx = skb_dirtytx;
 	tx_queue->dirty_tx = bdp;
-<<<<<<< HEAD
-=======
-
-	netdev_tx_completed_queue(txq, howmany, bytes_sent);
->>>>>>> 8bb495e3
 }
 
 static void gfar_schedule_tx_cleanup(struct gfar_priv_grp *grp)
@@ -3930,7 +3811,6 @@
 	struct gfar_private *priv = napi_tx->grp->priv;
 	struct gfar __iomem *regs = napi_tx->grp->regs;
 	struct gfar_priv_tx_q *tx_queue = NULL;
-<<<<<<< HEAD
 	u32 tstat_txf, imask;
 	int i;
 
@@ -3973,12 +3853,6 @@
 	struct gfar_priv_rx_q *rx_queue = NULL;
 	int work_done = 0, work_done_per_q = 0;
 	int i, budget_per_q = 0;
-=======
-	struct gfar_priv_rx_q *rx_queue = NULL;
-	int work_done = 0, work_done_per_q = 0;
-	int i, budget_per_q = 0;
-	int has_tx_work;
->>>>>>> 8bb495e3
 	unsigned long rstat_rxf;
 	int num_act_queues;
 
@@ -3988,7 +3862,6 @@
 	gfar_write(&regs->ievent, IEVENT_RX_MASK);
 
 	rstat_rxf = gfar_read(&regs->rstat) & RSTAT_RXF_MASK;
-<<<<<<< HEAD
 
 	num_act_queues = bitmap_weight(&rstat_rxf, MAX_RX_QS);
 	if (num_act_queues)
@@ -3996,25 +3869,6 @@
 
 	while (1) {
 		for_each_set_bit(i, &napi_rx->rx_bit_map, priv->num_rx_queues) {
-=======
-
-	num_act_queues = bitmap_weight(&rstat_rxf, MAX_RX_QS);
-	if (num_act_queues)
-		budget_per_q = budget/num_act_queues;
-
-	while (1) {
-		has_tx_work = 0;
-		for_each_set_bit(i, &gfargrp->tx_bit_map, priv->num_tx_queues) {
-			tx_queue = priv->tx_queue[i];
-			/* run Tx cleanup to completion */
-			if (tx_queue->tx_skbuff[tx_queue->skb_dirtytx]) {
-				gfar_clean_tx_ring(tx_queue);
-				has_tx_work = 1;
-			}
-		}
-
-		for_each_set_bit(i, &gfargrp->rx_bit_map, priv->num_rx_queues) {
->>>>>>> 8bb495e3
 			/* skip queue if not active */
 			if (!(rstat_rxf & (RSTAT_CLEAR_RXF0 >> i)))
 				continue;
@@ -4040,7 +3894,6 @@
 			}
 		}
 
-<<<<<<< HEAD
 		if (unlikely(work_done >= budget))
 			break;
 
@@ -4061,25 +3914,6 @@
 			 * Otherwise, clear it
 			 */
 			gfar_configure_rx_coalescing(priv, napi_rx->rx_bit_map);
-=======
-		if (work_done >= budget)
-			break;
-
-		if (!num_act_queues && !has_tx_work) {
-
-			napi_complete(napi);
-
-			/* Clear the halt bit in RSTAT */
-			gfar_write(&regs->rstat, gfargrp->rstat);
-
-			gfar_write(&regs->imask, IMASK_DEFAULT);
-
-			/* If we are coalescing interrupts, update the timer
-			 * Otherwise, clear it
-			 */
-			gfar_configure_coalescing(priv, gfargrp->rx_bit_map,
-						  gfargrp->tx_bit_map);
->>>>>>> 8bb495e3
 			break;
 		}
 	}
