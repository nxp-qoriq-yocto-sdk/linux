/*
 * drivers/net/phy/phy_device.c
 *
 * Framework for finding and configuring PHYs.
 * Also contains generic PHY driver
 *
 * Author: Andy Fleming
 *
 * Copyright (c) 2004 Freescale Semiconductor, Inc.
 *
 * This program is free software; you can redistribute  it and/or modify it
 * under  the terms of  the GNU General  Public License as published by the
 * Free Software Foundation;  either version 2 of the  License, or (at your
 * option) any later version.
 *
 */

#define pr_fmt(fmt) KBUILD_MODNAME ": " fmt

#include <linux/kernel.h>
#include <linux/string.h>
#include <linux/errno.h>
#include <linux/unistd.h>
#include <linux/slab.h>
#include <linux/interrupt.h>
#include <linux/init.h>
#include <linux/delay.h>
#include <linux/netdevice.h>
#include <linux/etherdevice.h>
#include <linux/skbuff.h>
#include <linux/mm.h>
#include <linux/module.h>
#include <linux/mii.h>
#include <linux/ethtool.h>
#include <linux/mdio.h>
#include <linux/phy.h>

#include <asm/io.h>
#include <asm/irq.h>
#include <asm/uaccess.h>

MODULE_DESCRIPTION("PHY library");
MODULE_AUTHOR("Andy Fleming");
MODULE_LICENSE("GPL");

void phy_device_free(struct phy_device *phydev)
{
	put_device(&phydev->dev);
}
EXPORT_SYMBOL(phy_device_free);

static void phy_device_release(struct device *dev)
{
	kfree(to_phy_device(dev));
}

static struct phy_driver genphy_driver;
static struct phy_driver gen10g_driver;
extern int mdio_bus_init(void);
extern void mdio_bus_exit(void);

static LIST_HEAD(phy_fixup_list);
static DEFINE_MUTEX(phy_fixup_lock);

/*
 * Creates a new phy_fixup and adds it to the list
 * @bus_id: A string which matches phydev->dev.bus_id (or PHY_ANY_ID)
 * @phy_uid: Used to match against phydev->phy_id (the UID of the PHY)
 * 	It can also be PHY_ANY_UID
 * @phy_uid_mask: Applied to phydev->phy_id and fixup->phy_uid before
 * 	comparison
 * @run: The actual code to be run when a matching PHY is found
 */
int phy_register_fixup(const char *bus_id, u32 phy_uid, u32 phy_uid_mask,
		int (*run)(struct phy_device *))
{
	struct phy_fixup *fixup;

	fixup = kzalloc(sizeof(struct phy_fixup), GFP_KERNEL);
	if (!fixup)
		return -ENOMEM;

	strlcpy(fixup->bus_id, bus_id, sizeof(fixup->bus_id));
	fixup->phy_uid = phy_uid;
	fixup->phy_uid_mask = phy_uid_mask;
	fixup->run = run;

	mutex_lock(&phy_fixup_lock);
	list_add_tail(&fixup->list, &phy_fixup_list);
	mutex_unlock(&phy_fixup_lock);

	return 0;
}
EXPORT_SYMBOL(phy_register_fixup);

/* Registers a fixup to be run on any PHY with the UID in phy_uid */
int phy_register_fixup_for_uid(u32 phy_uid, u32 phy_uid_mask,
		int (*run)(struct phy_device *))
{
	return phy_register_fixup(PHY_ANY_ID, phy_uid, phy_uid_mask, run);
}
EXPORT_SYMBOL(phy_register_fixup_for_uid);

/* Registers a fixup to be run on the PHY with id string bus_id */
int phy_register_fixup_for_id(const char *bus_id,
		int (*run)(struct phy_device *))
{
	return phy_register_fixup(bus_id, PHY_ANY_UID, 0xffffffff, run);
}
EXPORT_SYMBOL(phy_register_fixup_for_id);

/*
 * Returns 1 if fixup matches phydev in bus_id and phy_uid.
 * Fixups can be set to match any in one or more fields.
 */
static int phy_needs_fixup(struct phy_device *phydev, struct phy_fixup *fixup)
{
	if (strcmp(fixup->bus_id, dev_name(&phydev->dev)) != 0)
		if (strcmp(fixup->bus_id, PHY_ANY_ID) != 0)
			return 0;

	if ((fixup->phy_uid & fixup->phy_uid_mask) !=
			(phydev->phy_id & fixup->phy_uid_mask))
		if (fixup->phy_uid != PHY_ANY_UID)
			return 0;

	return 1;
}

/* Runs any matching fixups for this phydev */
int phy_scan_fixups(struct phy_device *phydev)
{
	struct phy_fixup *fixup;

	mutex_lock(&phy_fixup_lock);
	list_for_each_entry(fixup, &phy_fixup_list, list) {
		if (phy_needs_fixup(phydev, fixup)) {
			int err;

			err = fixup->run(phydev);

			if (err < 0) {
				mutex_unlock(&phy_fixup_lock);
				return err;
			}
		}
	}
	mutex_unlock(&phy_fixup_lock);

	return 0;
}
EXPORT_SYMBOL(phy_scan_fixups);

struct phy_device *phy_device_create(struct mii_bus *bus, int addr, int phy_id,
			bool is_c45, struct phy_c45_device_ids *c45_ids)
{
	struct phy_device *dev;

	/* We allocate the device, and initialize the
	 * default values */
	dev = kzalloc(sizeof(*dev), GFP_KERNEL);

	if (NULL == dev)
		return (struct phy_device*) PTR_ERR((void*)-ENOMEM);

	dev->dev.release = phy_device_release;

	dev->speed = 0;
	dev->duplex = -1;
	dev->pause = dev->asym_pause = 0;
	dev->link = 1;
	dev->interface = PHY_INTERFACE_MODE_GMII;

	dev->autoneg = AUTONEG_ENABLE;

	dev->is_c45 = is_c45;
	dev->addr = addr;
	dev->phy_id = phy_id;
	if (c45_ids)
		dev->c45_ids = *c45_ids;
	dev->bus = bus;
	dev->dev.parent = bus->parent;
	dev->dev.bus = &mdio_bus_type;
	dev->irq = bus->irq != NULL ? bus->irq[addr] : PHY_POLL;
	dev_set_name(&dev->dev, PHY_ID_FMT, bus->id, addr);

	dev->state = PHY_DOWN;

	mutex_init(&dev->lock);
	INIT_DELAYED_WORK(&dev->state_queue, phy_state_machine);
	INIT_WORK(&dev->phy_queue, phy_change);

	/* Request the appropriate module unconditionally; don't
	   bother trying to do so only if it isn't already loaded,
	   because that gets complicated. A hotplug event would have
	   done an unconditional modprobe anyway.
	   We don't do normal hotplug because it won't work for MDIO
	   -- because it relies on the device staying around for long
	   enough for the driver to get loaded. With MDIO, the NIC
	   driver will get bored and give up as soon as it finds that
	   there's no driver _already_ loaded. */
	request_module(MDIO_MODULE_PREFIX MDIO_ID_FMT, MDIO_ID_ARGS(phy_id));

	device_initialize(&dev->dev);

	return dev;
}
EXPORT_SYMBOL(phy_device_create);

/**
 * get_phy_c45_ids - reads the specified addr for its 802.3-c45 IDs.
 * @bus: the target MII bus
 * @addr: PHY address on the MII bus
 * @phy_id: where to store the ID retrieved.
 * @c45_ids: where to store the c45 ID information.
 *
 *   If the PHY devices-in-package appears to be valid, it and the
 *   corresponding identifiers are stored in @c45_ids, zero is stored
 *   in @phy_id.  Otherwise 0xffffffff is stored in @phy_id.  Returns
 *   zero on success.
 *
 */
static int get_phy_c45_ids(struct mii_bus *bus, int addr, u32 *phy_id,
			   struct phy_c45_device_ids *c45_ids) {
	int phy_reg;
	int i, reg_addr;
	const int num_ids = ARRAY_SIZE(c45_ids->device_ids);

	/* Find first non-zero Devices In package.  Device
	 * zero is reserved, so don't probe it.
	 */
	for (i = 1;
	     i < num_ids && c45_ids->devices_in_package == 0;
	     i++) {
		reg_addr = MII_ADDR_C45 | i << 16 | 6;
		phy_reg = mdiobus_read(bus, addr, reg_addr);
		if (phy_reg < 0)
			return -EIO;
		c45_ids->devices_in_package = (phy_reg & 0xffff) << 16;

		reg_addr = MII_ADDR_C45 | i << 16 | 5;
		phy_reg = mdiobus_read(bus, addr, reg_addr);
		if (phy_reg < 0)
			return -EIO;
		c45_ids->devices_in_package |= (phy_reg & 0xffff);

		/* If mostly Fs, there is no device there,
		 * let's get out of here.
		 */
		if ((c45_ids->devices_in_package & 0x1fffffff) == 0x1fffffff) {
			*phy_id = 0xffffffff;
			return 0;
		}
	}

	/* Now probe Device Identifiers for each device present. */
	for (i = 1; i < num_ids; i++) {
		if (!(c45_ids->devices_in_package & (1 << i)))
			continue;

		reg_addr = MII_ADDR_C45 | i << 16 | MII_PHYSID1;
		phy_reg = mdiobus_read(bus, addr, reg_addr);
		if (phy_reg < 0)
			return -EIO;
		c45_ids->device_ids[i] = (phy_reg & 0xffff) << 16;

		reg_addr = MII_ADDR_C45 | i << 16 | MII_PHYSID2;
		phy_reg = mdiobus_read(bus, addr, reg_addr);
		if (phy_reg < 0)
			return -EIO;
		c45_ids->device_ids[i] |= (phy_reg & 0xffff);
	}
	*phy_id = 0;
	return 0;
}

/**
 * get_phy_id - reads the specified addr for its ID.
 * @bus: the target MII bus
 * @addr: PHY address on the MII bus
 * @phy_id: where to store the ID retrieved.
 * @is_c45: If true the PHY uses the 802.3 clause 45 protocol
 * @c45_ids: where to store the c45 ID information.
 *
 * Description: In the case of a 802.3-c22 PHY, reads the ID registers
 *   of the PHY at @addr on the @bus, stores it in @phy_id and returns
 *   zero on success.
 *
 *   In the case of a 802.3-c45 PHY, get_phy_c45_ids() is invoked, and
 *   its return value is in turn returned.
 *
 */
static int get_phy_id(struct mii_bus *bus, int addr, u32 *phy_id,
		      bool is_c45, struct phy_c45_device_ids *c45_ids)
{
	int phy_reg;

	if (is_c45)
		return get_phy_c45_ids(bus, addr, phy_id, c45_ids);

	/* Grab the bits from PHYIR1, and put them
	 * in the upper half */
	phy_reg = mdiobus_read(bus, addr, MII_PHYSID1);

	if (phy_reg < 0)
		return -EIO;

	*phy_id = (phy_reg & 0xffff) << 16;

	/* Grab the bits from PHYIR2, and put them in the lower half */
	phy_reg = mdiobus_read(bus, addr, MII_PHYSID2);

	if (phy_reg < 0)
		return -EIO;

	*phy_id |= (phy_reg & 0xffff);

	return 0;
}

/**
 * get_phy_device - reads the specified PHY device and returns its @phy_device struct
 * @bus: the target MII bus
 * @addr: PHY address on the MII bus
 * @is_c45: If true the PHY uses the 802.3 clause 45 protocol
 *
 * Description: Reads the ID registers of the PHY at @addr on the
 *   @bus, then allocates and returns the phy_device to represent it.
 */
struct phy_device *get_phy_device(struct mii_bus *bus, int addr, bool is_c45)
{
	struct phy_c45_device_ids c45_ids = {0};
	struct phy_device *dev = NULL;
	u32 phy_id = 0;
	int r;

	r = get_phy_id(bus, addr, &phy_id, is_c45, &c45_ids);
	if (r)
		return ERR_PTR(r);

	/* If the phy_id is mostly Fs, there is no device there */
	if ((phy_id & 0x1fffffff) == 0x1fffffff)
		return NULL;

	dev = phy_device_create(bus, addr, phy_id, is_c45, &c45_ids);

	return dev;
}
EXPORT_SYMBOL(get_phy_device);

/**
 * phy_device_register - Register the phy device on the MDIO bus
 * @phydev: phy_device structure to be added to the MDIO bus
 */
int phy_device_register(struct phy_device *phydev)
{
	int err;

	/* Don't register a phy if one is already registered at this
	 * address */
	if (phydev->bus->phy_map[phydev->addr])
		return -EINVAL;
	phydev->bus->phy_map[phydev->addr] = phydev;

	/* Run all of the fixups for this PHY */
	phy_scan_fixups(phydev);

	err = device_add(&phydev->dev);
	if (err) {
		pr_err("PHY %d failed to add\n", phydev->addr);
		goto out;
	}

	return 0;

 out:
	phydev->bus->phy_map[phydev->addr] = NULL;
	return err;
}
EXPORT_SYMBOL(phy_device_register);

/**
 * phy_find_first - finds the first PHY device on the bus
 * @bus: the target MII bus
 */
struct phy_device *phy_find_first(struct mii_bus *bus)
{
	int addr;

	for (addr = 0; addr < PHY_MAX_ADDR; addr++) {
		if (bus->phy_map[addr])
			return bus->phy_map[addr];
	}
	return NULL;
}
EXPORT_SYMBOL(phy_find_first);

/**
 * phy_prepare_link - prepares the PHY layer to monitor link status
 * @phydev: target phy_device struct
 * @handler: callback function for link status change notifications
 *
 * Description: Tells the PHY infrastructure to handle the
 *   gory details on monitoring link status (whether through
 *   polling or an interrupt), and to call back to the
 *   connected device driver when the link status changes.
 *   If you want to monitor your own link state, don't call
 *   this function.
 */
static void phy_prepare_link(struct phy_device *phydev,
		void (*handler)(struct net_device *))
{
	phydev->adjust_link = handler;
}

/**
 * phy_connect_direct - connect an ethernet device to a specific phy_device
 * @dev: the network device to connect
 * @phydev: the pointer to the phy device
 * @handler: callback function for state change notifications
 * @interface: PHY device's interface
 */
int phy_connect_direct(struct net_device *dev, struct phy_device *phydev,
		       void (*handler)(struct net_device *),
		       phy_interface_t interface)
{
	int rc;

	rc = phy_attach_direct(dev, phydev, phydev->dev_flags, interface);
	if (rc)
		return rc;

	phy_prepare_link(phydev, handler);
	phy_start_machine(phydev, NULL);
	if (phydev->irq > 0)
		phy_start_interrupts(phydev);

	return 0;
}
EXPORT_SYMBOL(phy_connect_direct);

/**
 * phy_connect - connect an ethernet device to a PHY device
 * @dev: the network device to connect
 * @bus_id: the id string of the PHY device to connect
 * @handler: callback function for state change notifications
 * @interface: PHY device's interface
 *
 * Description: Convenience function for connecting ethernet
 *   devices to PHY devices.  The default behavior is for
 *   the PHY infrastructure to handle everything, and only notify
 *   the connected driver when the link status changes.  If you
 *   don't want, or can't use the provided functionality, you may
 *   choose to call only the subset of functions which provide
 *   the desired functionality.
 */
struct phy_device * phy_connect(struct net_device *dev, const char *bus_id,
		void (*handler)(struct net_device *),
		phy_interface_t interface)
{
	struct phy_device *phydev;
	struct device *d;
	int rc;

	/* Search the list of PHY devices on the mdio bus for the
	 * PHY with the requested name */
	d = bus_find_device_by_name(&mdio_bus_type, NULL, bus_id);
	if (!d) {
		pr_err("PHY %s not found\n", bus_id);
		return ERR_PTR(-ENODEV);
	}
	phydev = to_phy_device(d);

	rc = phy_connect_direct(dev, phydev, handler, interface);
	if (rc)
		return ERR_PTR(rc);

	return phydev;
}
EXPORT_SYMBOL(phy_connect);

/**
 * phy_disconnect - disable interrupts, stop state machine, and detach a PHY device
 * @phydev: target phy_device struct
 */
void phy_disconnect(struct phy_device *phydev)
{
	if (phydev->irq > 0)
		phy_stop_interrupts(phydev);

	phy_stop_machine(phydev);
	
	phydev->adjust_link = NULL;

	phy_detach(phydev);
}
EXPORT_SYMBOL(phy_disconnect);

int phy_init_hw(struct phy_device *phydev)
{
	int ret;

	if (!phydev->drv || !phydev->drv->config_init)
		return 0;

	ret = phy_scan_fixups(phydev);
	if (ret < 0)
		return ret;

	return phydev->drv->config_init(phydev);
}

/**
 * phy_attach_direct - attach a network device to a given PHY device pointer
 * @dev: network device to attach
 * @phydev: Pointer to phy_device to attach
 * @flags: PHY device's dev_flags
 * @interface: PHY device's interface
 *
 * Description: Called by drivers to attach to a particular PHY
 *     device. The phy_device is found, and properly hooked up
 *     to the phy_driver.  If no driver is attached, then a
 *     generic driver is used.  The phy_device is given a ptr to
 *     the attaching device, and given a callback for link status
 *     change.  The phy_device is returned to the attaching driver.
 */
int phy_attach_direct(struct net_device *dev, struct phy_device *phydev,
			     u32 flags, phy_interface_t interface)
{
	struct device *d = &phydev->dev;
	int err;

	/* Assume that if there is no driver, that it doesn't
	 * exist, and we should use the genphy driver. */
	if (NULL == d->driver) {
		if (phydev->is_c45)
			d->driver = &gen10g_driver.driver;
		else
			d->driver = &genphy_driver.driver;

		err = d->driver->probe(d);
		if (err >= 0)
			err = device_bind_driver(d);

		if (err)
			return err;
	}

	if (phydev->attached_dev) {
		dev_err(&dev->dev, "PHY already attached\n");
		return -EBUSY;
	}

	phydev->attached_dev = dev;
	dev->phydev = phydev;

	phydev->dev_flags = flags;

	phydev->interface = interface;

	phydev->state = PHY_READY;

	/* Do initial configuration here, now that
	 * we have certain key parameters
	 * (dev_flags and interface) */
	err = phy_init_hw(phydev);
	if (err)
		phy_detach(phydev);

	return err;
}
EXPORT_SYMBOL(phy_attach_direct);

/**
 * phy_attach - attach a network device to a particular PHY device
 * @dev: network device to attach
 * @bus_id: Bus ID of PHY device to attach
 * @interface: PHY device's interface
 *
 * Description: Same as phy_attach_direct() except that a PHY bus_id
 *     string is passed instead of a pointer to a struct phy_device.
 */
struct phy_device *phy_attach(struct net_device *dev,
		const char *bus_id, phy_interface_t interface)
{
	struct bus_type *bus = &mdio_bus_type;
	struct phy_device *phydev;
	struct device *d;
	int rc;

	/* Search the list of PHY devices on the mdio bus for the
	 * PHY with the requested name */
	d = bus_find_device_by_name(bus, NULL, bus_id);
	if (!d) {
		pr_err("PHY %s not found\n", bus_id);
		return ERR_PTR(-ENODEV);
	}
	phydev = to_phy_device(d);

	rc = phy_attach_direct(dev, phydev, phydev->dev_flags, interface);
	if (rc)
		return ERR_PTR(rc);

	return phydev;
}
EXPORT_SYMBOL(phy_attach);

/**
 * phy_detach - detach a PHY device from its network device
 * @phydev: target phy_device struct
 */
void phy_detach(struct phy_device *phydev)
{
	phydev->attached_dev->phydev = NULL;
	phydev->attached_dev = NULL;

	/* If the device had no specific driver before (i.e. - it
	 * was using the generic driver), we unbind the device
	 * from the generic driver so that there's a chance a
	 * real driver could be loaded */
	if (phydev->dev.driver == &genphy_driver.driver)
		device_release_driver(&phydev->dev);
	else if (phydev->dev.driver == &gen10g_driver.driver)
		device_release_driver(&phydev->dev);
}
EXPORT_SYMBOL(phy_detach);


/* Generic PHY support and helper functions */

/**
 * genphy_config_advert - sanitize and advertise auto-negotiation parameters
 * @phydev: target phy_device struct
 *
 * Description: Writes MII_ADVERTISE with the appropriate values,
 *   after sanitizing the values to make sure we only advertise
 *   what is supported.  Returns < 0 on error, 0 if the PHY's advertisement
 *   hasn't changed, and > 0 if it has changed.
 */
static int genphy_config_advert(struct phy_device *phydev)
{
	u32 advertise;
	int oldadv, adv;
	int err, changed = 0;

	/* Only allow advertising what
	 * this PHY supports */
	phydev->advertising &= phydev->supported;
	advertise = phydev->advertising;

	/* Setup standard advertisement */
	oldadv = adv = phy_read(phydev, MII_ADVERTISE);

	if (adv < 0)
		return adv;

	adv &= ~(ADVERTISE_ALL | ADVERTISE_100BASE4 | ADVERTISE_PAUSE_CAP |
		 ADVERTISE_PAUSE_ASYM);
	adv |= ethtool_adv_to_mii_adv_t(advertise);

	if (adv != oldadv) {
		err = phy_write(phydev, MII_ADVERTISE, adv);

		if (err < 0)
			return err;
		changed = 1;
	}

	/* Configure gigabit if it's supported */
	if (phydev->supported & (SUPPORTED_1000baseT_Half |
				SUPPORTED_1000baseT_Full)) {
		oldadv = adv = phy_read(phydev, MII_CTRL1000);

		if (adv < 0)
			return adv;

		adv &= ~(ADVERTISE_1000FULL | ADVERTISE_1000HALF);
		adv |= ethtool_adv_to_mii_ctrl1000_t(advertise);

		if (adv != oldadv) {
			err = phy_write(phydev, MII_CTRL1000, adv);

			if (err < 0)
				return err;
			changed = 1;
		}
	}

	return changed;
}

int gen10g_config_advert(struct phy_device *dev)
{
	return 0;
}
EXPORT_SYMBOL(gen10g_config_advert);


/**
 * genphy_setup_forced - configures/forces speed/duplex from @phydev
 * @phydev: target phy_device struct
 *
 * Description: Configures MII_BMCR to force speed/duplex
 *   to the values in phydev. Assumes that the values are valid.
 *   Please see phy_sanitize_settings().
 */
int genphy_setup_forced(struct phy_device *phydev)
{
	int err;
	int ctl = 0;

	phydev->pause = phydev->asym_pause = 0;

	if (SPEED_1000 == phydev->speed)
		ctl |= BMCR_SPEED1000;
	else if (SPEED_100 == phydev->speed)
		ctl |= BMCR_SPEED100;

	if (DUPLEX_FULL == phydev->duplex)
		ctl |= BMCR_FULLDPLX;
	
	err = phy_write(phydev, MII_BMCR, ctl);

	return err;
}
EXPORT_SYMBOL(genphy_setup_forced);
<<<<<<< HEAD

=======
>>>>>>> 78fd8223

/**
 * genphy_restart_aneg - Enable and Restart Autonegotiation
 * @phydev: target phy_device struct
 */
int genphy_restart_aneg(struct phy_device *phydev)
{
	int ctl;

	ctl = phy_read(phydev, MII_BMCR);

	if (ctl < 0)
		return ctl;

	ctl |= (BMCR_ANENABLE | BMCR_ANRESTART);

	/* Don't isolate the PHY if we're negotiating */
	ctl &= ~(BMCR_ISOLATE);

	ctl = phy_write(phydev, MII_BMCR, ctl);

	return ctl;
}
EXPORT_SYMBOL(genphy_restart_aneg);

int gen10g_restart_aneg(struct phy_device *phydev)
{
	return 0;
}
EXPORT_SYMBOL(gen10g_restart_aneg);


/**
 * genphy_config_aneg - restart auto-negotiation or write BMCR
 * @phydev: target phy_device struct
 *
 * Description: If auto-negotiation is enabled, we configure the
 *   advertising, and then restart auto-negotiation.  If it is not
 *   enabled, then we write the BMCR.
 */
int genphy_config_aneg(struct phy_device *phydev)
{
	int result;

	if (AUTONEG_ENABLE != phydev->autoneg)
		return genphy_setup_forced(phydev);

	result = genphy_config_advert(phydev);

	if (result < 0) /* error */
		return result;

	if (result == 0) {
		/* Advertisement hasn't changed, but maybe aneg was never on to
		 * begin with?  Or maybe phy was isolated? */
		int ctl = phy_read(phydev, MII_BMCR);

		if (ctl < 0)
			return ctl;

		if (!(ctl & BMCR_ANENABLE) || (ctl & BMCR_ISOLATE))
			result = 1; /* do restart aneg */
	}

	/* Only restart aneg if we are advertising something different
	 * than we were before.	 */
	if (result > 0)
		result = genphy_restart_aneg(phydev);

	return result;
}
EXPORT_SYMBOL(genphy_config_aneg);

int gen10g_config_aneg(struct phy_device *phydev)
{
	return 0;
}
EXPORT_SYMBOL(gen10g_config_aneg);


/**
 * genphy_update_link - update link status in @phydev
 * @phydev: target phy_device struct
 *
 * Description: Update the value in phydev->link to reflect the
 *   current link value.  In order to do this, we need to read
 *   the status register twice, keeping the second value.
 */
int genphy_update_link(struct phy_device *phydev)
{
	int status;

	/* Do a fake read */
	status = phy_read(phydev, MII_BMSR);

	if (status < 0)
		return status;

	/* Read link and autonegotiation status */
	status = phy_read(phydev, MII_BMSR);

	if (status < 0)
		return status;

	if ((status & BMSR_LSTATUS) == 0)
		phydev->link = 0;
	else
		phydev->link = 1;

	return 0;
}
EXPORT_SYMBOL(genphy_update_link);

/**
 * genphy_read_status - check the link status and update current link state
 * @phydev: target phy_device struct
 *
 * Description: Check the link, then figure out the current state
 *   by comparing what we advertise with what the link partner
 *   advertises.  Start by checking the gigabit possibilities,
 *   then move on to 10/100.
 */
int genphy_read_status(struct phy_device *phydev)
{
	int adv;
	int err;
	int lpa;
	int lpagb = 0;

	/* Update the link, but return if there
	 * was an error */
	err = genphy_update_link(phydev);
	if (err)
		return err;

	if (AUTONEG_ENABLE == phydev->autoneg) {
		if (phydev->supported & (SUPPORTED_1000baseT_Half
					| SUPPORTED_1000baseT_Full)) {
			lpagb = phy_read(phydev, MII_STAT1000);

			if (lpagb < 0)
				return lpagb;

			adv = phy_read(phydev, MII_CTRL1000);

			if (adv < 0)
				return adv;

			lpagb &= adv << 2;
		}

		lpa = phy_read(phydev, MII_LPA);

		if (lpa < 0)
			return lpa;

		adv = phy_read(phydev, MII_ADVERTISE);

		if (adv < 0)
			return adv;

		lpa &= adv;

		phydev->speed = SPEED_10;
		phydev->duplex = DUPLEX_HALF;
		phydev->pause = phydev->asym_pause = 0;

		if (lpagb & (LPA_1000FULL | LPA_1000HALF)) {
			phydev->speed = SPEED_1000;

			if (lpagb & LPA_1000FULL)
				phydev->duplex = DUPLEX_FULL;
		} else if (lpa & (LPA_100FULL | LPA_100HALF)) {
			phydev->speed = SPEED_100;
			
			if (lpa & LPA_100FULL)
				phydev->duplex = DUPLEX_FULL;
		} else
			if (lpa & LPA_10FULL)
				phydev->duplex = DUPLEX_FULL;

		if (phydev->duplex == DUPLEX_FULL){
			phydev->pause = lpa & LPA_PAUSE_CAP ? 1 : 0;
			phydev->asym_pause = lpa & LPA_PAUSE_ASYM ? 1 : 0;
		}
	} else {
		int bmcr = phy_read(phydev, MII_BMCR);
		if (bmcr < 0)
			return bmcr;

		if (bmcr & BMCR_FULLDPLX)
			phydev->duplex = DUPLEX_FULL;
		else
			phydev->duplex = DUPLEX_HALF;

		if (bmcr & BMCR_SPEED1000)
			phydev->speed = SPEED_1000;
		else if (bmcr & BMCR_SPEED100)
			phydev->speed = SPEED_100;
		else
			phydev->speed = SPEED_10;

		phydev->pause = phydev->asym_pause = 0;
	}

	return 0;
}
EXPORT_SYMBOL(genphy_read_status);

int gen10g_read_status(struct phy_device *phydev)
{
	int devad, reg;
	u32 mmd_mask = phydev->c45_ids.devices_in_package;

	phydev->link = 1;

	/* For now just lie and say it's 10G all the time */
	phydev->speed = 10000;
	phydev->duplex = DUPLEX_FULL;

	for (devad = 0; mmd_mask; devad++, mmd_mask = mmd_mask >> 1) {
		if (!(mmd_mask & 1))
			continue;

		/* Read twice because link state is latched and a
		 * read moves the current state into the register */
		phy_read_mmd(phydev, devad, MDIO_STAT1);
		reg = phy_read_mmd(phydev, devad, MDIO_STAT1);
		if (reg < 0 || !(reg & MDIO_STAT1_LSTATUS))
			phydev->link = 0;
	}

	return 0;
}
EXPORT_SYMBOL(gen10g_read_status);


static int genphy_config_init(struct phy_device *phydev)
{
	int val;
	u32 features;

	/* For now, I'll claim that the generic driver supports
	 * all possible port types */
	features = (SUPPORTED_TP | SUPPORTED_MII
			| SUPPORTED_AUI | SUPPORTED_FIBRE |
			SUPPORTED_BNC);

	/* Do we support autonegotiation? */
	val = phy_read(phydev, MII_BMSR);

	if (val < 0)
		return val;

	if (val & BMSR_ANEGCAPABLE)
		features |= SUPPORTED_Autoneg;

	if (val & BMSR_100FULL)
		features |= SUPPORTED_100baseT_Full;
	if (val & BMSR_100HALF)
		features |= SUPPORTED_100baseT_Half;
	if (val & BMSR_10FULL)
		features |= SUPPORTED_10baseT_Full;
	if (val & BMSR_10HALF)
		features |= SUPPORTED_10baseT_Half;

	if (val & BMSR_ESTATEN) {
		val = phy_read(phydev, MII_ESTATUS);

		if (val < 0)
			return val;

		if (val & ESTATUS_1000_TFULL)
			features |= SUPPORTED_1000baseT_Full;
		if (val & ESTATUS_1000_THALF)
			features |= SUPPORTED_1000baseT_Half;
	}

	phydev->supported = features;
	phydev->advertising = features;

	return 0;
}

static int gen10g_config_init(struct phy_device *phydev)
{
	/* Temporarily just say we support everything */
	phydev->supported = phydev->advertising = SUPPORTED_10000baseT_Full;

	return 0;
}

int genphy_suspend(struct phy_device *phydev)
{
	int value;

	mutex_lock(&phydev->lock);

	value = phy_read(phydev, MII_BMCR);
	phy_write(phydev, MII_BMCR, (value | BMCR_PDOWN));

	mutex_unlock(&phydev->lock);

	return 0;
}
EXPORT_SYMBOL(genphy_suspend);

int gen10g_suspend(struct phy_device *phydev)
{
	return 0;
}
EXPORT_SYMBOL(gen10g_suspend);


int genphy_resume(struct phy_device *phydev)
{
	int value;

	mutex_lock(&phydev->lock);

	value = phy_read(phydev, MII_BMCR);
	phy_write(phydev, MII_BMCR, (value & ~BMCR_PDOWN));

	mutex_unlock(&phydev->lock);

	return 0;
}
EXPORT_SYMBOL(genphy_resume);

int gen10g_resume(struct phy_device *phydev)
{
	return 0;
}
EXPORT_SYMBOL(gen10g_resume);


/**
 * phy_probe - probe and init a PHY device
 * @dev: device to probe and init
 *
 * Description: Take care of setting up the phy_device structure,
 *   set the state to READY (the driver's init function should
 *   set it to STARTING if needed).
 */
static int phy_probe(struct device *dev)
{
	struct phy_device *phydev;
	struct phy_driver *phydrv;
	struct device_driver *drv;
	int err = 0;

	phydev = to_phy_device(dev);

	drv = phydev->dev.driver;
	phydrv = to_phy_driver(drv);
	phydev->drv = phydrv;

	/* Disable the interrupt if the PHY doesn't support it
	 * but the interrupt is still a valid one
	 */
	if (!(phydrv->flags & PHY_HAS_INTERRUPT) &&
			phy_interrupt_is_valid(phydev))
		phydev->irq = PHY_POLL;

	if (phydrv->flags & PHY_IS_INTERNAL)
		phydev->is_internal = true;

	mutex_lock(&phydev->lock);

	/* Start out supporting everything. Eventually,
	 * a controller will attach, and may modify one
	 * or both of these values */
	phydev->supported = phydrv->features;
	phydev->advertising = phydrv->features;

	/* Set the state to READY by default */
	phydev->state = PHY_READY;

	if (phydev->drv->probe)
		err = phydev->drv->probe(phydev);

	mutex_unlock(&phydev->lock);

	return err;

}

static int phy_remove(struct device *dev)
{
	struct phy_device *phydev;

	phydev = to_phy_device(dev);

	mutex_lock(&phydev->lock);
	phydev->state = PHY_DOWN;
	mutex_unlock(&phydev->lock);

	if (phydev->drv->remove)
		phydev->drv->remove(phydev);
	phydev->drv = NULL;

	return 0;
}

/**
 * phy_driver_register - register a phy_driver with the PHY layer
 * @new_driver: new phy_driver to register
 */
int phy_driver_register(struct phy_driver *new_driver)
{
	int retval;

	new_driver->driver.name = new_driver->name;
	new_driver->driver.bus = &mdio_bus_type;
	new_driver->driver.probe = phy_probe;
	new_driver->driver.remove = phy_remove;

	retval = driver_register(&new_driver->driver);

	if (retval) {
		pr_err("%s: Error %d in registering driver\n",
		       new_driver->name, retval);

		return retval;
	}

	pr_debug("%s: Registered new driver\n", new_driver->name);

	return 0;
}
EXPORT_SYMBOL(phy_driver_register);

int phy_drivers_register(struct phy_driver *new_driver, int n)
{
	int i, ret = 0;

	for (i = 0; i < n; i++) {
		ret = phy_driver_register(new_driver + i);
		if (ret) {
			while (i-- > 0)
				phy_driver_unregister(new_driver + i);
			break;
		}
	}
	return ret;
}
EXPORT_SYMBOL(phy_drivers_register);

void phy_driver_unregister(struct phy_driver *drv)
{
	driver_unregister(&drv->driver);
}
EXPORT_SYMBOL(phy_driver_unregister);

void phy_drivers_unregister(struct phy_driver *drv, int n)
{
	int i;
	for (i = 0; i < n; i++) {
		phy_driver_unregister(drv + i);
	}
}
EXPORT_SYMBOL(phy_drivers_unregister);

static struct phy_driver genphy_driver = {
	.phy_id		= 0xffffffff,
	.phy_id_mask	= 0xffffffff,
	.name		= "Generic PHY",
	.config_init	= genphy_config_init,
	.features	= 0,
	.config_aneg	= genphy_config_aneg,
	.read_status	= genphy_read_status,
	.suspend	= genphy_suspend,
	.resume		= genphy_resume,
	.driver		= {.owner= THIS_MODULE, },
};

static struct phy_driver gen10g_driver = {
	.phy_id         = 0xffffffff,
	.phy_id_mask    = 0xffffffff,
	.name           = "Generic 10G PHY",
	.config_init    = gen10g_config_init,
	.features       = 0,
	.config_aneg    = gen10g_config_aneg,
	.read_status    = gen10g_read_status,
	.suspend        = gen10g_suspend,
	.resume         = gen10g_resume,
	.driver         = {.owner = THIS_MODULE, },
};


static int __init phy_init(void)
{
	int rc;

	rc = mdio_bus_init();
	if (rc)
		return rc;

	rc = phy_driver_register(&genphy_driver);
	if (rc)
		goto genphy_register_failed;

	rc = phy_driver_register(&gen10g_driver);
	if (rc)
		goto gen10g_register_failed;

	return rc;

gen10g_register_failed:
	phy_driver_unregister(&genphy_driver);
genphy_register_failed:
	mdio_bus_exit();

	return rc;
}

static void __exit phy_exit(void)
{
	phy_driver_unregister(&gen10g_driver);
	phy_driver_unregister(&genphy_driver);
	mdio_bus_exit();
}

subsys_initcall(phy_init);
module_exit(phy_exit);<|MERGE_RESOLUTION|>--- conflicted
+++ resolved
@@ -724,10 +724,6 @@
 	return err;
 }
 EXPORT_SYMBOL(genphy_setup_forced);
-<<<<<<< HEAD
-
-=======
->>>>>>> 78fd8223
 
 /**
  * genphy_restart_aneg - Enable and Restart Autonegotiation
