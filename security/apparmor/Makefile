# Makefile for AppArmor Linux Security Module
#
obj-$(CONFIG_SECURITY_APPARMOR) += apparmor.o

apparmor-y := apparmorfs.o audit.o capability.o context.o ipc.o lib.o match.o \
              path.o domain.o policy.o policy_unpack.o procattr.o lsm.o \
<<<<<<< HEAD
              resource.o secid.o file.o policy_ns.o label.o
=======
              resource.o secid.o file.o policy_ns.o label.o mount.o net.o
>>>>>>> bb176f67
apparmor-$(CONFIG_SECURITY_APPARMOR_HASH) += crypto.o

clean-files := capability_names.h rlim_names.h net_names.h

# Build a lower case string table of address family names
# Transform lines from
#    #define AF_LOCAL		1	/* POSIX name for AF_UNIX	*/
#    #define AF_INET		2	/* Internet IP Protocol 	*/
# to
#    [1] = "local",
#    [2] = "inet",
#
# and build the securityfs entries for the mapping.
# Transforms lines from
#    #define AF_INET		2	/* Internet IP Protocol 	*/
# to
#    #define AA_SFS_AF_MASK "local inet"
quiet_cmd_make-af = GEN     $@
cmd_make-af = echo "static const char *address_family_names[] = {" > $@ ;\
	sed $< >>$@ -r -n -e "/AF_MAX/d" -e "/AF_LOCAL/d" -e "/AF_ROUTE/d" -e \
	 's/^\#define[ \t]+AF_([A-Z0-9_]+)[ \t]+([0-9]+)(.*)/[\2] = "\L\1",/p';\
	echo "};" >> $@ ;\
	printf '%s' '\#define AA_SFS_AF_MASK "' >> $@ ;\
	sed -r -n -e "/AF_MAX/d" -e "/AF_LOCAL/d" -e "/AF_ROUTE/d" -e \
	 's/^\#define[ \t]+AF_([A-Z0-9_]+)[ \t]+([0-9]+)(.*)/\L\1/p'\
	 $< | tr '\n' ' ' | sed -e 's/ $$/"\n/' >> $@

# Build a lower case string table of sock type names
# Transform lines from
#    SOCK_STREAM	= 1,
# to
#    [1] = "stream",
quiet_cmd_make-sock = GEN     $@
cmd_make-sock = echo "static const char *sock_type_names[] = {" >> $@ ;\
	sed $^ >>$@ -r -n \
	-e 's/^\tSOCK_([A-Z0-9_]+)[\t]+=[ \t]+([0-9]+)(.*)/[\2] = "\L\1",/p';\
	echo "};" >> $@

# Build a lower case string table of capability names
# Transforms lines from
#    #define CAP_DAC_OVERRIDE     1
# to
#    [1] = "dac_override",
quiet_cmd_make-caps = GEN     $@
cmd_make-caps = echo "static const char *const capability_names[] = {" > $@ ;\
	sed $< >>$@ -r -n -e '/CAP_FS_MASK/d' \
	-e 's/^\#define[ \t]+CAP_([A-Z0-9_]+)[ \t]+([0-9]+)/[\2] = "\L\1",/p';\
	echo "};" >> $@ ;\
	printf '%s' '\#define AA_SFS_CAPS_MASK "' >> $@ ;\
	sed $< -r -n -e '/CAP_FS_MASK/d' \
	    -e 's/^\#define[ \t]+CAP_([A-Z0-9_]+)[ \t]+([0-9]+)/\L\1/p' | \
	     tr '\n' ' ' | sed -e 's/ $$/"\n/' >> $@


# Build a lower case string table of rlimit names.
# Transforms lines from
#    #define RLIMIT_STACK		3	/* max stack size */
# to
#    [RLIMIT_STACK] = "stack",
#
# and build a second integer table (with the second sed cmd), that maps
# RLIMIT defines to the order defined in asm-generic/resource.h  This is
# required by policy load to map policy ordering of RLIMITs to internal
# ordering for architectures that redefine an RLIMIT.
# Transforms lines from
#    #define RLIMIT_STACK		3	/* max stack size */
# to
# RLIMIT_STACK, 
#
# and build the securityfs entries for the mapping.
# Transforms lines from
#    #define RLIMIT_FSIZE        1   /* Maximum filesize */
#    #define RLIMIT_STACK		3	/* max stack size */
# to
# #define AA_SFS_RLIMIT_MASK "fsize stack"
quiet_cmd_make-rlim = GEN     $@
cmd_make-rlim = echo "static const char *const rlim_names[RLIM_NLIMITS] = {" \
	> $@ ;\
	sed $< >> $@ -r -n \
	    -e 's/^\# ?define[ \t]+(RLIMIT_([A-Z0-9_]+)).*/[\1] = "\L\2",/p';\
	echo "};" >> $@ ;\
	echo "static const int rlim_map[RLIM_NLIMITS] = {" >> $@ ;\
	sed -r -n "s/^\# ?define[ \t]+(RLIMIT_[A-Z0-9_]+).*/\1,/p" $< >> $@ ;\
	echo "};" >> $@ ; \
	printf '%s' '\#define AA_SFS_RLIMIT_MASK "' >> $@ ;\
	sed -r -n 's/^\# ?define[ \t]+RLIMIT_([A-Z0-9_]+).*/\L\1/p' $< | \
	    tr '\n' ' ' | sed -e 's/ $$/"\n/' >> $@

$(obj)/capability.o : $(obj)/capability_names.h
$(obj)/net.o : $(obj)/net_names.h
$(obj)/resource.o : $(obj)/rlim_names.h
$(obj)/capability_names.h : $(srctree)/include/uapi/linux/capability.h \
			    $(src)/Makefile
	$(call cmd,make-caps)
$(obj)/rlim_names.h : $(srctree)/include/uapi/asm-generic/resource.h \
		      $(src)/Makefile
	$(call cmd,make-rlim)
$(obj)/net_names.h : $(srctree)/include/linux/socket.h \
		     $(srctree)/include/linux/net.h \
		     $(src)/Makefile
	$(call cmd,make-af)
	$(call cmd,make-sock)<|MERGE_RESOLUTION|>--- conflicted
+++ resolved
@@ -4,11 +4,7 @@
 
 apparmor-y := apparmorfs.o audit.o capability.o context.o ipc.o lib.o match.o \
               path.o domain.o policy.o policy_unpack.o procattr.o lsm.o \
-<<<<<<< HEAD
-              resource.o secid.o file.o policy_ns.o label.o
-=======
               resource.o secid.o file.o policy_ns.o label.o mount.o net.o
->>>>>>> bb176f67
 apparmor-$(CONFIG_SECURITY_APPARMOR_HASH) += crypto.o
 
 clean-files := capability_names.h rlim_names.h net_names.h
