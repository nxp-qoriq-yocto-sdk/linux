--- conflicted
+++ resolved
@@ -454,41 +454,6 @@
 	udph->dest = htons(np->remote_port);
 	udph->len = htons(udp_len);
 
-<<<<<<< HEAD
-	/* Only querying the IPv4 csumming capabilities */
-	if (np->dev->features & NETIF_F_IP_CSUM)
-		skb->ip_summed = CHECKSUM_PARTIAL;
-	else {
-		skb->ip_summed = CHECKSUM_NONE;
-		udph->check = csum_tcpudp_magic(np->local_ip,
-					np->remote_ip,
-					udp_len, IPPROTO_UDP,
-					csum_partial(udph, udp_len, 0));
-		if (udph->check == 0)
-			udph->check = CSUM_MANGLED_0;
-	}
-
-	skb_push(skb, sizeof(*iph));
-	skb_reset_network_header(skb);
-	iph = ip_hdr(skb);
-
-	/* iph->version = 4; iph->ihl = 5; */
-	put_unaligned(0x45, (unsigned char *)iph);
-	iph->tos      = 0;
-	put_unaligned(htons(ip_len), &(iph->tot_len));
-	iph->id       = htons(atomic_inc_return(&ip_ident));
-	iph->frag_off = 0;
-	iph->ttl      = 64;
-	iph->protocol = IPPROTO_UDP;
-	iph->check    = 0;
-	put_unaligned(np->local_ip, &(iph->saddr));
-	put_unaligned(np->remote_ip, &(iph->daddr));
-	iph->check    = ip_fast_csum((unsigned char *)iph, iph->ihl);
-
-	eth = (struct ethhdr *) skb_push(skb, ETH_HLEN);
-	skb_reset_mac_header(skb);
-	skb->protocol = eth->h_proto = htons(ETH_P_IP);
-=======
 	if (np->ipv6) {
 		udph->check = 0;
 		udph->check = csum_ipv6_magic(&np->local_ip.in6,
@@ -518,13 +483,18 @@
 		skb_reset_mac_header(skb);
 		skb->protocol = eth->h_proto = htons(ETH_P_IPV6);
 	} else {
-		udph->check = 0;
-		udph->check = csum_tcpudp_magic(np->local_ip.ip,
-						np->remote_ip.ip,
+		/* Only querying the IPv4 csumming capabilities */
+		if (np->dev->features & NETIF_F_IP_CSUM)
+			skb->ip_summed = CHECKSUM_PARTIAL;
+		else {
+			skb->ip_summed = CHECKSUM_NONE;
+			udph->check = csum_tcpudp_magic(np->local_ip,
+						np->remote_ip,
 						udp_len, IPPROTO_UDP,
 						csum_partial(udph, udp_len, 0));
-		if (udph->check == 0)
-			udph->check = CSUM_MANGLED_0;
+			if (udph->check == 0)
+				udph->check = CSUM_MANGLED_0;
+		}
 
 		skb_push(skb, sizeof(*iph));
 		skb_reset_network_header(skb);
@@ -548,7 +518,6 @@
 		skb->protocol = eth->h_proto = htons(ETH_P_IP);
 	}
 
->>>>>>> 8bb495e3
 	memcpy(eth->h_source, np->dev->dev_addr, ETH_ALEN);
 	memcpy(eth->h_dest, np->remote_mac, ETH_ALEN);
 
