/*
 * net/core/ethtool.c - Ethtool ioctl handler
 * Copyright (c) 2003 Matthew Wilcox <matthew@wil.cx>
 *
 * This file is where we call all the ethtool_ops commands to get
 * the information ethtool needs.
 *
 * This program is free software; you can redistribute it and/or modify
 * it under the terms of the GNU General Public License as published by
 * the Free Software Foundation; either version 2 of the License, or
 * (at your option) any later version.
 */

#include <linux/module.h>
#include <linux/types.h>
#include <linux/capability.h>
#include <linux/errno.h>
#include <linux/ethtool.h>
#include <linux/netdevice.h>
#include <linux/net_tstamp.h>
#include <linux/phy.h>
#include <linux/bitops.h>
#include <linux/uaccess.h>
#include <linux/vmalloc.h>
#include <linux/slab.h>
#include <linux/rtnetlink.h>
#include <linux/sched.h>

/*
 * Some useful ethtool_ops methods that're device independent.
 * If we find that all drivers want to do the same thing here,
 * we can turn these into dev_() function calls.
 */

u32 ethtool_op_get_link(struct net_device *dev)
{
	return netif_carrier_ok(dev) ? 1 : 0;
}
EXPORT_SYMBOL(ethtool_op_get_link);

int ethtool_op_get_ts_info(struct net_device *dev, struct ethtool_ts_info *info)
{
	info->so_timestamping =
		SOF_TIMESTAMPING_TX_SOFTWARE |
		SOF_TIMESTAMPING_RX_SOFTWARE |
		SOF_TIMESTAMPING_SOFTWARE;
	info->phc_index = -1;
	return 0;
}
EXPORT_SYMBOL(ethtool_op_get_ts_info);

/* Handlers for each ethtool command */

#define ETHTOOL_DEV_FEATURE_WORDS	((NETDEV_FEATURE_COUNT + 31) / 32)

static const char netdev_features_strings[NETDEV_FEATURE_COUNT][ETH_GSTRING_LEN] = {
	[NETIF_F_SG_BIT] =               "tx-scatter-gather",
	[NETIF_F_IP_CSUM_BIT] =          "tx-checksum-ipv4",
	[NETIF_F_HW_CSUM_BIT] =          "tx-checksum-ip-generic",
	[NETIF_F_IPV6_CSUM_BIT] =        "tx-checksum-ipv6",
	[NETIF_F_HIGHDMA_BIT] =          "highdma",
	[NETIF_F_FRAGLIST_BIT] =         "tx-scatter-gather-fraglist",
	[NETIF_F_HW_VLAN_CTAG_TX_BIT] =  "tx-vlan-hw-insert",

	[NETIF_F_HW_VLAN_CTAG_RX_BIT] =  "rx-vlan-hw-parse",
	[NETIF_F_HW_VLAN_CTAG_FILTER_BIT] = "rx-vlan-filter",
	[NETIF_F_HW_VLAN_STAG_TX_BIT] =  "tx-vlan-stag-hw-insert",
	[NETIF_F_HW_VLAN_STAG_RX_BIT] =  "rx-vlan-stag-hw-parse",
	[NETIF_F_HW_VLAN_STAG_FILTER_BIT] = "rx-vlan-stag-filter",
	[NETIF_F_VLAN_CHALLENGED_BIT] =  "vlan-challenged",
	[NETIF_F_GSO_BIT] =              "tx-generic-segmentation",
	[NETIF_F_LLTX_BIT] =             "tx-lockless",
	[NETIF_F_NETNS_LOCAL_BIT] =      "netns-local",
	[NETIF_F_GRO_BIT] =              "rx-gro",
	[NETIF_F_LRO_BIT] =              "rx-lro",

	[NETIF_F_TSO_BIT] =              "tx-tcp-segmentation",
	[NETIF_F_UFO_BIT] =              "tx-udp-fragmentation",
	[NETIF_F_GSO_ROBUST_BIT] =       "tx-gso-robust",
	[NETIF_F_TSO_ECN_BIT] =          "tx-tcp-ecn-segmentation",
	[NETIF_F_TSO6_BIT] =             "tx-tcp6-segmentation",
	[NETIF_F_FSO_BIT] =              "tx-fcoe-segmentation",
	[NETIF_F_GSO_GRE_BIT] =		 "tx-gre-segmentation",
	[NETIF_F_GSO_UDP_TUNNEL_BIT] =	 "tx-udp_tnl-segmentation",
	[NETIF_F_GSO_MPLS_BIT] =	 "tx-mpls-segmentation",

	[NETIF_F_FCOE_CRC_BIT] =         "tx-checksum-fcoe-crc",
	[NETIF_F_SCTP_CSUM_BIT] =        "tx-checksum-sctp",
	[NETIF_F_FCOE_MTU_BIT] =         "fcoe-mtu",
	[NETIF_F_NTUPLE_BIT] =           "rx-ntuple-filter",
	[NETIF_F_RXHASH_BIT] =           "rx-hashing",
	[NETIF_F_RXCSUM_BIT] =           "rx-checksum",
	[NETIF_F_NOCACHE_COPY_BIT] =     "tx-nocache-copy",
	[NETIF_F_LOOPBACK_BIT] =         "loopback",
	[NETIF_F_RXFCS_BIT] =            "rx-fcs",
	[NETIF_F_RXALL_BIT] =            "rx-all",
<<<<<<< HEAD
	[NETIF_F_HW_L2FW_DOFFLOAD_BIT] = "l2-fwd-offload",

	/* Freescale DPA support */
	[NETIF_F_HW_QDISC_BIT] =         "hw-qdisc",
	[NETIF_F_HW_ACCEL_MQ_BIT] =      "hw-accel-mq",
=======
>>>>>>> 5fb9d37f
};

static int ethtool_get_features(struct net_device *dev, void __user *useraddr)
{
	struct ethtool_gfeatures cmd = {
		.cmd = ETHTOOL_GFEATURES,
		.size = ETHTOOL_DEV_FEATURE_WORDS,
	};
	struct ethtool_get_features_block features[ETHTOOL_DEV_FEATURE_WORDS];
	u32 __user *sizeaddr;
	u32 copy_size;
	int i;

	/* in case feature bits run out again */
	BUILD_BUG_ON(ETHTOOL_DEV_FEATURE_WORDS * sizeof(u32) > sizeof(netdev_features_t));

	for (i = 0; i < ETHTOOL_DEV_FEATURE_WORDS; ++i) {
		features[i].available = (u32)(dev->hw_features >> (32 * i));
		features[i].requested = (u32)(dev->wanted_features >> (32 * i));
		features[i].active = (u32)(dev->features >> (32 * i));
		features[i].never_changed =
			(u32)(NETIF_F_NEVER_CHANGE >> (32 * i));
	}

	sizeaddr = useraddr + offsetof(struct ethtool_gfeatures, size);
	if (get_user(copy_size, sizeaddr))
		return -EFAULT;

	if (copy_size > ETHTOOL_DEV_FEATURE_WORDS)
		copy_size = ETHTOOL_DEV_FEATURE_WORDS;

	if (copy_to_user(useraddr, &cmd, sizeof(cmd)))
		return -EFAULT;
	useraddr += sizeof(cmd);
	if (copy_to_user(useraddr, features, copy_size * sizeof(*features)))
		return -EFAULT;

	return 0;
}

static int ethtool_set_features(struct net_device *dev, void __user *useraddr)
{
	struct ethtool_sfeatures cmd;
	struct ethtool_set_features_block features[ETHTOOL_DEV_FEATURE_WORDS];
	netdev_features_t wanted = 0, valid = 0;
	int i, ret = 0;

	if (copy_from_user(&cmd, useraddr, sizeof(cmd)))
		return -EFAULT;
	useraddr += sizeof(cmd);

	if (cmd.size != ETHTOOL_DEV_FEATURE_WORDS)
		return -EINVAL;

	if (copy_from_user(features, useraddr, sizeof(features)))
		return -EFAULT;

	for (i = 0; i < ETHTOOL_DEV_FEATURE_WORDS; ++i) {
		valid |= (netdev_features_t)features[i].valid << (32 * i);
		wanted |= (netdev_features_t)features[i].requested << (32 * i);
	}

	if (valid & ~NETIF_F_ETHTOOL_BITS)
		return -EINVAL;

	if (valid & ~dev->hw_features) {
		valid &= dev->hw_features;
		ret |= ETHTOOL_F_UNSUPPORTED;
	}

	dev->wanted_features &= ~valid;
	dev->wanted_features |= wanted & valid;
	__netdev_update_features(dev);

	if ((dev->wanted_features ^ dev->features) & valid)
		ret |= ETHTOOL_F_WISH;

	return ret;
}

static int __ethtool_get_sset_count(struct net_device *dev, int sset)
{
	const struct ethtool_ops *ops = dev->ethtool_ops;

	if (sset == ETH_SS_FEATURES)
		return ARRAY_SIZE(netdev_features_strings);

	if (ops->get_sset_count && ops->get_strings)
		return ops->get_sset_count(dev, sset);
	else
		return -EOPNOTSUPP;
}

static void __ethtool_get_strings(struct net_device *dev,
	u32 stringset, u8 *data)
{
	const struct ethtool_ops *ops = dev->ethtool_ops;

	if (stringset == ETH_SS_FEATURES)
		memcpy(data, netdev_features_strings,
			sizeof(netdev_features_strings));
	else
		/* ops->get_strings is valid because checked earlier */
		ops->get_strings(dev, stringset, data);
}

static netdev_features_t ethtool_get_feature_mask(u32 eth_cmd)
{
	/* feature masks of legacy discrete ethtool ops */

	switch (eth_cmd) {
	case ETHTOOL_GTXCSUM:
	case ETHTOOL_STXCSUM:
		return NETIF_F_ALL_CSUM | NETIF_F_SCTP_CSUM;
	case ETHTOOL_GRXCSUM:
	case ETHTOOL_SRXCSUM:
		return NETIF_F_RXCSUM;
	case ETHTOOL_GSG:
	case ETHTOOL_SSG:
		return NETIF_F_SG;
	case ETHTOOL_GTSO:
	case ETHTOOL_STSO:
		return NETIF_F_ALL_TSO;
	case ETHTOOL_GUFO:
	case ETHTOOL_SUFO:
		return NETIF_F_UFO;
	case ETHTOOL_GGSO:
	case ETHTOOL_SGSO:
		return NETIF_F_GSO;
	case ETHTOOL_GGRO:
	case ETHTOOL_SGRO:
		return NETIF_F_GRO;
	default:
		BUG();
	}
}

static int ethtool_get_one_feature(struct net_device *dev,
	char __user *useraddr, u32 ethcmd)
{
	netdev_features_t mask = ethtool_get_feature_mask(ethcmd);
	struct ethtool_value edata = {
		.cmd = ethcmd,
		.data = !!(dev->features & mask),
	};

	if (copy_to_user(useraddr, &edata, sizeof(edata)))
		return -EFAULT;
	return 0;
}

static int ethtool_set_one_feature(struct net_device *dev,
	void __user *useraddr, u32 ethcmd)
{
	struct ethtool_value edata;
	netdev_features_t mask;

	if (copy_from_user(&edata, useraddr, sizeof(edata)))
		return -EFAULT;

	mask = ethtool_get_feature_mask(ethcmd);
	mask &= dev->hw_features;
	if (!mask)
		return -EOPNOTSUPP;

	if (edata.data)
		dev->wanted_features |= mask;
	else
		dev->wanted_features &= ~mask;

	__netdev_update_features(dev);

	return 0;
}

#define ETH_ALL_FLAGS    (ETH_FLAG_LRO | ETH_FLAG_RXVLAN | ETH_FLAG_TXVLAN | \
			  ETH_FLAG_NTUPLE | ETH_FLAG_RXHASH)
#define ETH_ALL_FEATURES (NETIF_F_LRO | NETIF_F_HW_VLAN_CTAG_RX | \
			  NETIF_F_HW_VLAN_CTAG_TX | NETIF_F_NTUPLE | \
			  NETIF_F_RXHASH)

static u32 __ethtool_get_flags(struct net_device *dev)
{
	u32 flags = 0;

	if (dev->features & NETIF_F_LRO)
		flags |= ETH_FLAG_LRO;
	if (dev->features & NETIF_F_HW_VLAN_CTAG_RX)
		flags |= ETH_FLAG_RXVLAN;
	if (dev->features & NETIF_F_HW_VLAN_CTAG_TX)
		flags |= ETH_FLAG_TXVLAN;
	if (dev->features & NETIF_F_NTUPLE)
		flags |= ETH_FLAG_NTUPLE;
	if (dev->features & NETIF_F_RXHASH)
		flags |= ETH_FLAG_RXHASH;

	return flags;
}

static int __ethtool_set_flags(struct net_device *dev, u32 data)
{
	netdev_features_t features = 0, changed;

	if (data & ~ETH_ALL_FLAGS)
		return -EINVAL;

	if (data & ETH_FLAG_LRO)
		features |= NETIF_F_LRO;
	if (data & ETH_FLAG_RXVLAN)
		features |= NETIF_F_HW_VLAN_CTAG_RX;
	if (data & ETH_FLAG_TXVLAN)
		features |= NETIF_F_HW_VLAN_CTAG_TX;
	if (data & ETH_FLAG_NTUPLE)
		features |= NETIF_F_NTUPLE;
	if (data & ETH_FLAG_RXHASH)
		features |= NETIF_F_RXHASH;

	/* allow changing only bits set in hw_features */
	changed = (features ^ dev->features) & ETH_ALL_FEATURES;
	if (changed & ~dev->hw_features)
		return (changed & dev->hw_features) ? -EINVAL : -EOPNOTSUPP;

	dev->wanted_features =
		(dev->wanted_features & ~changed) | (features & changed);

	__netdev_update_features(dev);

	return 0;
}

int __ethtool_get_settings(struct net_device *dev, struct ethtool_cmd *cmd)
{
	ASSERT_RTNL();

	if (!dev->ethtool_ops->get_settings)
		return -EOPNOTSUPP;

	memset(cmd, 0, sizeof(struct ethtool_cmd));
	cmd->cmd = ETHTOOL_GSET;
	return dev->ethtool_ops->get_settings(dev, cmd);
}
EXPORT_SYMBOL(__ethtool_get_settings);

static int ethtool_get_settings(struct net_device *dev, void __user *useraddr)
{
	int err;
	struct ethtool_cmd cmd;

	err = __ethtool_get_settings(dev, &cmd);
	if (err < 0)
		return err;

	if (copy_to_user(useraddr, &cmd, sizeof(cmd)))
		return -EFAULT;
	return 0;
}

static int ethtool_set_settings(struct net_device *dev, void __user *useraddr)
{
	struct ethtool_cmd cmd;

	if (!dev->ethtool_ops->set_settings)
		return -EOPNOTSUPP;

	if (copy_from_user(&cmd, useraddr, sizeof(cmd)))
		return -EFAULT;

	return dev->ethtool_ops->set_settings(dev, &cmd);
}

static noinline_for_stack int ethtool_get_drvinfo(struct net_device *dev,
						  void __user *useraddr)
{
	struct ethtool_drvinfo info;
	const struct ethtool_ops *ops = dev->ethtool_ops;

	memset(&info, 0, sizeof(info));
	info.cmd = ETHTOOL_GDRVINFO;
	if (ops->get_drvinfo) {
		ops->get_drvinfo(dev, &info);
	} else if (dev->dev.parent && dev->dev.parent->driver) {
		strlcpy(info.bus_info, dev_name(dev->dev.parent),
			sizeof(info.bus_info));
		strlcpy(info.driver, dev->dev.parent->driver->name,
			sizeof(info.driver));
	} else {
		return -EOPNOTSUPP;
	}

	/*
	 * this method of obtaining string set info is deprecated;
	 * Use ETHTOOL_GSSET_INFO instead.
	 */
	if (ops->get_sset_count) {
		int rc;

		rc = ops->get_sset_count(dev, ETH_SS_TEST);
		if (rc >= 0)
			info.testinfo_len = rc;
		rc = ops->get_sset_count(dev, ETH_SS_STATS);
		if (rc >= 0)
			info.n_stats = rc;
		rc = ops->get_sset_count(dev, ETH_SS_PRIV_FLAGS);
		if (rc >= 0)
			info.n_priv_flags = rc;
	}
	if (ops->get_regs_len)
		info.regdump_len = ops->get_regs_len(dev);
	if (ops->get_eeprom_len)
		info.eedump_len = ops->get_eeprom_len(dev);

	if (copy_to_user(useraddr, &info, sizeof(info)))
		return -EFAULT;
	return 0;
}

static noinline_for_stack int ethtool_get_sset_info(struct net_device *dev,
						    void __user *useraddr)
{
	struct ethtool_sset_info info;
	u64 sset_mask;
	int i, idx = 0, n_bits = 0, ret, rc;
	u32 *info_buf = NULL;

	if (copy_from_user(&info, useraddr, sizeof(info)))
		return -EFAULT;

	/* store copy of mask, because we zero struct later on */
	sset_mask = info.sset_mask;
	if (!sset_mask)
		return 0;

	/* calculate size of return buffer */
	n_bits = hweight64(sset_mask);

	memset(&info, 0, sizeof(info));
	info.cmd = ETHTOOL_GSSET_INFO;

	info_buf = kzalloc(n_bits * sizeof(u32), GFP_USER);
	if (!info_buf)
		return -ENOMEM;

	/*
	 * fill return buffer based on input bitmask and successful
	 * get_sset_count return
	 */
	for (i = 0; i < 64; i++) {
		if (!(sset_mask & (1ULL << i)))
			continue;

		rc = __ethtool_get_sset_count(dev, i);
		if (rc >= 0) {
			info.sset_mask |= (1ULL << i);
			info_buf[idx++] = rc;
		}
	}

	ret = -EFAULT;
	if (copy_to_user(useraddr, &info, sizeof(info)))
		goto out;

	useraddr += offsetof(struct ethtool_sset_info, data);
	if (copy_to_user(useraddr, info_buf, idx * sizeof(u32)))
		goto out;

	ret = 0;

out:
	kfree(info_buf);
	return ret;
}

static noinline_for_stack int ethtool_set_rxnfc(struct net_device *dev,
						u32 cmd, void __user *useraddr)
{
	struct ethtool_rxnfc info;
	size_t info_size = sizeof(info);
	int rc;

	if (!dev->ethtool_ops->set_rxnfc)
		return -EOPNOTSUPP;

	/* struct ethtool_rxnfc was originally defined for
	 * ETHTOOL_{G,S}RXFH with only the cmd, flow_type and data
	 * members.  User-space might still be using that
	 * definition. */
	if (cmd == ETHTOOL_SRXFH)
		info_size = (offsetof(struct ethtool_rxnfc, data) +
			     sizeof(info.data));

	if (copy_from_user(&info, useraddr, info_size))
		return -EFAULT;

	rc = dev->ethtool_ops->set_rxnfc(dev, &info);
	if (rc)
		return rc;

	if (cmd == ETHTOOL_SRXCLSRLINS &&
	    copy_to_user(useraddr, &info, info_size))
		return -EFAULT;

	return 0;
}

static noinline_for_stack int ethtool_get_rxnfc(struct net_device *dev,
						u32 cmd, void __user *useraddr)
{
	struct ethtool_rxnfc info;
	size_t info_size = sizeof(info);
	const struct ethtool_ops *ops = dev->ethtool_ops;
	int ret;
	void *rule_buf = NULL;

	if (!ops->get_rxnfc)
		return -EOPNOTSUPP;

	/* struct ethtool_rxnfc was originally defined for
	 * ETHTOOL_{G,S}RXFH with only the cmd, flow_type and data
	 * members.  User-space might still be using that
	 * definition. */
	if (cmd == ETHTOOL_GRXFH)
		info_size = (offsetof(struct ethtool_rxnfc, data) +
			     sizeof(info.data));

	if (copy_from_user(&info, useraddr, info_size))
		return -EFAULT;

	if (info.cmd == ETHTOOL_GRXCLSRLALL) {
		if (info.rule_cnt > 0) {
			if (info.rule_cnt <= KMALLOC_MAX_SIZE / sizeof(u32))
				rule_buf = kzalloc(info.rule_cnt * sizeof(u32),
						   GFP_USER);
			if (!rule_buf)
				return -ENOMEM;
		}
	}

	ret = ops->get_rxnfc(dev, &info, rule_buf);
	if (ret < 0)
		goto err_out;

	ret = -EFAULT;
	if (copy_to_user(useraddr, &info, info_size))
		goto err_out;

	if (rule_buf) {
		useraddr += offsetof(struct ethtool_rxnfc, rule_locs);
		if (copy_to_user(useraddr, rule_buf,
				 info.rule_cnt * sizeof(u32)))
			goto err_out;
	}
	ret = 0;

err_out:
	kfree(rule_buf);

	return ret;
}

static noinline_for_stack int ethtool_get_rxfh_indir(struct net_device *dev,
						     void __user *useraddr)
{
	u32 user_size, dev_size;
	u32 *indir;
	int ret;

	if (!dev->ethtool_ops->get_rxfh_indir_size ||
	    !dev->ethtool_ops->get_rxfh_indir)
		return -EOPNOTSUPP;
	dev_size = dev->ethtool_ops->get_rxfh_indir_size(dev);
	if (dev_size == 0)
		return -EOPNOTSUPP;

	if (copy_from_user(&user_size,
			   useraddr + offsetof(struct ethtool_rxfh_indir, size),
			   sizeof(user_size)))
		return -EFAULT;

	if (copy_to_user(useraddr + offsetof(struct ethtool_rxfh_indir, size),
			 &dev_size, sizeof(dev_size)))
		return -EFAULT;

	/* If the user buffer size is 0, this is just a query for the
	 * device table size.  Otherwise, if it's smaller than the
	 * device table size it's an error.
	 */
	if (user_size < dev_size)
		return user_size == 0 ? 0 : -EINVAL;

	indir = kcalloc(dev_size, sizeof(indir[0]), GFP_USER);
	if (!indir)
		return -ENOMEM;

	ret = dev->ethtool_ops->get_rxfh_indir(dev, indir);
	if (ret)
		goto out;

	if (copy_to_user(useraddr +
			 offsetof(struct ethtool_rxfh_indir, ring_index[0]),
			 indir, dev_size * sizeof(indir[0])))
		ret = -EFAULT;

out:
	kfree(indir);
	return ret;
}

static noinline_for_stack int ethtool_set_rxfh_indir(struct net_device *dev,
						     void __user *useraddr)
{
	struct ethtool_rxnfc rx_rings;
	u32 user_size, dev_size, i;
	u32 *indir;
	const struct ethtool_ops *ops = dev->ethtool_ops;
	int ret;

	if (!ops->get_rxfh_indir_size || !ops->set_rxfh_indir ||
	    !ops->get_rxnfc)
		return -EOPNOTSUPP;

	dev_size = ops->get_rxfh_indir_size(dev);
	if (dev_size == 0)
		return -EOPNOTSUPP;

	if (copy_from_user(&user_size,
			   useraddr + offsetof(struct ethtool_rxfh_indir, size),
			   sizeof(user_size)))
		return -EFAULT;

	if (user_size != 0 && user_size != dev_size)
		return -EINVAL;

	indir = kcalloc(dev_size, sizeof(indir[0]), GFP_USER);
	if (!indir)
		return -ENOMEM;

	rx_rings.cmd = ETHTOOL_GRXRINGS;
	ret = ops->get_rxnfc(dev, &rx_rings, NULL);
	if (ret)
		goto out;

	if (user_size == 0) {
		for (i = 0; i < dev_size; i++)
			indir[i] = ethtool_rxfh_indir_default(i, rx_rings.data);
	} else {
		if (copy_from_user(indir,
				  useraddr +
				  offsetof(struct ethtool_rxfh_indir,
					   ring_index[0]),
				  dev_size * sizeof(indir[0]))) {
			ret = -EFAULT;
			goto out;
		}

		/* Validate ring indices */
		for (i = 0; i < dev_size; i++) {
			if (indir[i] >= rx_rings.data) {
				ret = -EINVAL;
				goto out;
			}
		}
	}

	ret = ops->set_rxfh_indir(dev, indir);

out:
	kfree(indir);
	return ret;
}

static int ethtool_get_regs(struct net_device *dev, char __user *useraddr)
{
	struct ethtool_regs regs;
	const struct ethtool_ops *ops = dev->ethtool_ops;
	void *regbuf;
	int reglen, ret;

	if (!ops->get_regs || !ops->get_regs_len)
		return -EOPNOTSUPP;

	if (copy_from_user(&regs, useraddr, sizeof(regs)))
		return -EFAULT;

	reglen = ops->get_regs_len(dev);
	if (regs.len > reglen)
		regs.len = reglen;

	regbuf = vzalloc(reglen);
	if (reglen && !regbuf)
		return -ENOMEM;

	ops->get_regs(dev, &regs, regbuf);

	ret = -EFAULT;
	if (copy_to_user(useraddr, &regs, sizeof(regs)))
		goto out;
	useraddr += offsetof(struct ethtool_regs, data);
	if (regbuf && copy_to_user(useraddr, regbuf, regs.len))
		goto out;
	ret = 0;

 out:
	vfree(regbuf);
	return ret;
}

static int ethtool_reset(struct net_device *dev, char __user *useraddr)
{
	struct ethtool_value reset;
	int ret;

	if (!dev->ethtool_ops->reset)
		return -EOPNOTSUPP;

	if (copy_from_user(&reset, useraddr, sizeof(reset)))
		return -EFAULT;

	ret = dev->ethtool_ops->reset(dev, &reset.data);
	if (ret)
		return ret;

	if (copy_to_user(useraddr, &reset, sizeof(reset)))
		return -EFAULT;
	return 0;
}

static int ethtool_get_wol(struct net_device *dev, char __user *useraddr)
{
	struct ethtool_wolinfo wol = { .cmd = ETHTOOL_GWOL };

	if (!dev->ethtool_ops->get_wol)
		return -EOPNOTSUPP;

	dev->ethtool_ops->get_wol(dev, &wol);

	if (copy_to_user(useraddr, &wol, sizeof(wol)))
		return -EFAULT;
	return 0;
}

static int ethtool_set_wol(struct net_device *dev, char __user *useraddr)
{
	struct ethtool_wolinfo wol;

	if (!dev->ethtool_ops->set_wol)
		return -EOPNOTSUPP;

	if (copy_from_user(&wol, useraddr, sizeof(wol)))
		return -EFAULT;

	return dev->ethtool_ops->set_wol(dev, &wol);
}

static int ethtool_get_eee(struct net_device *dev, char __user *useraddr)
{
	struct ethtool_eee edata;
	int rc;

	if (!dev->ethtool_ops->get_eee)
		return -EOPNOTSUPP;

	memset(&edata, 0, sizeof(struct ethtool_eee));
	edata.cmd = ETHTOOL_GEEE;
	rc = dev->ethtool_ops->get_eee(dev, &edata);

	if (rc)
		return rc;

	if (copy_to_user(useraddr, &edata, sizeof(edata)))
		return -EFAULT;

	return 0;
}

static int ethtool_set_eee(struct net_device *dev, char __user *useraddr)
{
	struct ethtool_eee edata;

	if (!dev->ethtool_ops->set_eee)
		return -EOPNOTSUPP;

	if (copy_from_user(&edata, useraddr, sizeof(edata)))
		return -EFAULT;

	return dev->ethtool_ops->set_eee(dev, &edata);
}

static int ethtool_nway_reset(struct net_device *dev)
{
	if (!dev->ethtool_ops->nway_reset)
		return -EOPNOTSUPP;

	return dev->ethtool_ops->nway_reset(dev);
}

static int ethtool_get_link(struct net_device *dev, char __user *useraddr)
{
	struct ethtool_value edata = { .cmd = ETHTOOL_GLINK };

	if (!dev->ethtool_ops->get_link)
		return -EOPNOTSUPP;

	edata.data = netif_running(dev) && dev->ethtool_ops->get_link(dev);

	if (copy_to_user(useraddr, &edata, sizeof(edata)))
		return -EFAULT;
	return 0;
}

static int ethtool_get_any_eeprom(struct net_device *dev, void __user *useraddr,
				  int (*getter)(struct net_device *,
						struct ethtool_eeprom *, u8 *),
				  u32 total_len)
{
	struct ethtool_eeprom eeprom;
	void __user *userbuf = useraddr + sizeof(eeprom);
	u32 bytes_remaining;
	u8 *data;
	int ret = 0;

	if (copy_from_user(&eeprom, useraddr, sizeof(eeprom)))
		return -EFAULT;

	/* Check for wrap and zero */
	if (eeprom.offset + eeprom.len <= eeprom.offset)
		return -EINVAL;

	/* Check for exceeding total eeprom len */
	if (eeprom.offset + eeprom.len > total_len)
		return -EINVAL;

	data = kmalloc(PAGE_SIZE, GFP_USER);
	if (!data)
		return -ENOMEM;

	bytes_remaining = eeprom.len;
	while (bytes_remaining > 0) {
		eeprom.len = min(bytes_remaining, (u32)PAGE_SIZE);

		ret = getter(dev, &eeprom, data);
		if (ret)
			break;
		if (copy_to_user(userbuf, data, eeprom.len)) {
			ret = -EFAULT;
			break;
		}
		userbuf += eeprom.len;
		eeprom.offset += eeprom.len;
		bytes_remaining -= eeprom.len;
	}

	eeprom.len = userbuf - (useraddr + sizeof(eeprom));
	eeprom.offset -= eeprom.len;
	if (copy_to_user(useraddr, &eeprom, sizeof(eeprom)))
		ret = -EFAULT;

	kfree(data);
	return ret;
}

static int ethtool_get_eeprom(struct net_device *dev, void __user *useraddr)
{
	const struct ethtool_ops *ops = dev->ethtool_ops;

	if (!ops->get_eeprom || !ops->get_eeprom_len)
		return -EOPNOTSUPP;

	return ethtool_get_any_eeprom(dev, useraddr, ops->get_eeprom,
				      ops->get_eeprom_len(dev));
}

static int ethtool_set_eeprom(struct net_device *dev, void __user *useraddr)
{
	struct ethtool_eeprom eeprom;
	const struct ethtool_ops *ops = dev->ethtool_ops;
	void __user *userbuf = useraddr + sizeof(eeprom);
	u32 bytes_remaining;
	u8 *data;
	int ret = 0;

	if (!ops->set_eeprom || !ops->get_eeprom_len)
		return -EOPNOTSUPP;

	if (copy_from_user(&eeprom, useraddr, sizeof(eeprom)))
		return -EFAULT;

	/* Check for wrap and zero */
	if (eeprom.offset + eeprom.len <= eeprom.offset)
		return -EINVAL;

	/* Check for exceeding total eeprom len */
	if (eeprom.offset + eeprom.len > ops->get_eeprom_len(dev))
		return -EINVAL;

	data = kmalloc(PAGE_SIZE, GFP_USER);
	if (!data)
		return -ENOMEM;

	bytes_remaining = eeprom.len;
	while (bytes_remaining > 0) {
		eeprom.len = min(bytes_remaining, (u32)PAGE_SIZE);

		if (copy_from_user(data, userbuf, eeprom.len)) {
			ret = -EFAULT;
			break;
		}
		ret = ops->set_eeprom(dev, &eeprom, data);
		if (ret)
			break;
		userbuf += eeprom.len;
		eeprom.offset += eeprom.len;
		bytes_remaining -= eeprom.len;
	}

	kfree(data);
	return ret;
}

static noinline_for_stack int ethtool_get_coalesce(struct net_device *dev,
						   void __user *useraddr)
{
	struct ethtool_coalesce coalesce = { .cmd = ETHTOOL_GCOALESCE };

	if (!dev->ethtool_ops->get_coalesce)
		return -EOPNOTSUPP;

	dev->ethtool_ops->get_coalesce(dev, &coalesce);

	if (copy_to_user(useraddr, &coalesce, sizeof(coalesce)))
		return -EFAULT;
	return 0;
}

static noinline_for_stack int ethtool_set_coalesce(struct net_device *dev,
						   void __user *useraddr)
{
	struct ethtool_coalesce coalesce;

	if (!dev->ethtool_ops->set_coalesce)
		return -EOPNOTSUPP;

	if (copy_from_user(&coalesce, useraddr, sizeof(coalesce)))
		return -EFAULT;

	return dev->ethtool_ops->set_coalesce(dev, &coalesce);
}

static int ethtool_get_ringparam(struct net_device *dev, void __user *useraddr)
{
	struct ethtool_ringparam ringparam = { .cmd = ETHTOOL_GRINGPARAM };

	if (!dev->ethtool_ops->get_ringparam)
		return -EOPNOTSUPP;

	dev->ethtool_ops->get_ringparam(dev, &ringparam);

	if (copy_to_user(useraddr, &ringparam, sizeof(ringparam)))
		return -EFAULT;
	return 0;
}

static int ethtool_set_ringparam(struct net_device *dev, void __user *useraddr)
{
	struct ethtool_ringparam ringparam;

	if (!dev->ethtool_ops->set_ringparam)
		return -EOPNOTSUPP;

	if (copy_from_user(&ringparam, useraddr, sizeof(ringparam)))
		return -EFAULT;

	return dev->ethtool_ops->set_ringparam(dev, &ringparam);
}

static noinline_for_stack int ethtool_get_channels(struct net_device *dev,
						   void __user *useraddr)
{
	struct ethtool_channels channels = { .cmd = ETHTOOL_GCHANNELS };

	if (!dev->ethtool_ops->get_channels)
		return -EOPNOTSUPP;

	dev->ethtool_ops->get_channels(dev, &channels);

	if (copy_to_user(useraddr, &channels, sizeof(channels)))
		return -EFAULT;
	return 0;
}

static noinline_for_stack int ethtool_set_channels(struct net_device *dev,
						   void __user *useraddr)
{
	struct ethtool_channels channels;

	if (!dev->ethtool_ops->set_channels)
		return -EOPNOTSUPP;

	if (copy_from_user(&channels, useraddr, sizeof(channels)))
		return -EFAULT;

	return dev->ethtool_ops->set_channels(dev, &channels);
}

static int ethtool_get_pauseparam(struct net_device *dev, void __user *useraddr)
{
	struct ethtool_pauseparam pauseparam = { ETHTOOL_GPAUSEPARAM };

	if (!dev->ethtool_ops->get_pauseparam)
		return -EOPNOTSUPP;

	dev->ethtool_ops->get_pauseparam(dev, &pauseparam);

	if (copy_to_user(useraddr, &pauseparam, sizeof(pauseparam)))
		return -EFAULT;
	return 0;
}

static int ethtool_set_pauseparam(struct net_device *dev, void __user *useraddr)
{
	struct ethtool_pauseparam pauseparam;

	if (!dev->ethtool_ops->set_pauseparam)
		return -EOPNOTSUPP;

	if (copy_from_user(&pauseparam, useraddr, sizeof(pauseparam)))
		return -EFAULT;

	return dev->ethtool_ops->set_pauseparam(dev, &pauseparam);
}

static int ethtool_self_test(struct net_device *dev, char __user *useraddr)
{
	struct ethtool_test test;
	const struct ethtool_ops *ops = dev->ethtool_ops;
	u64 *data;
	int ret, test_len;

	if (!ops->self_test || !ops->get_sset_count)
		return -EOPNOTSUPP;

	test_len = ops->get_sset_count(dev, ETH_SS_TEST);
	if (test_len < 0)
		return test_len;
	WARN_ON(test_len == 0);

	if (copy_from_user(&test, useraddr, sizeof(test)))
		return -EFAULT;

	test.len = test_len;
	data = kmalloc(test_len * sizeof(u64), GFP_USER);
	if (!data)
		return -ENOMEM;

	ops->self_test(dev, &test, data);

	ret = -EFAULT;
	if (copy_to_user(useraddr, &test, sizeof(test)))
		goto out;
	useraddr += sizeof(test);
	if (copy_to_user(useraddr, data, test.len * sizeof(u64)))
		goto out;
	ret = 0;

 out:
	kfree(data);
	return ret;
}

static int ethtool_get_strings(struct net_device *dev, void __user *useraddr)
{
	struct ethtool_gstrings gstrings;
	u8 *data;
	int ret;

	if (copy_from_user(&gstrings, useraddr, sizeof(gstrings)))
		return -EFAULT;

	ret = __ethtool_get_sset_count(dev, gstrings.string_set);
	if (ret < 0)
		return ret;

	gstrings.len = ret;

	data = kmalloc(gstrings.len * ETH_GSTRING_LEN, GFP_USER);
	if (!data)
		return -ENOMEM;

	__ethtool_get_strings(dev, gstrings.string_set, data);

	ret = -EFAULT;
	if (copy_to_user(useraddr, &gstrings, sizeof(gstrings)))
		goto out;
	useraddr += sizeof(gstrings);
	if (copy_to_user(useraddr, data, gstrings.len * ETH_GSTRING_LEN))
		goto out;
	ret = 0;

out:
	kfree(data);
	return ret;
}

static int ethtool_phys_id(struct net_device *dev, void __user *useraddr)
{
	struct ethtool_value id;
	static bool busy;
	const struct ethtool_ops *ops = dev->ethtool_ops;
	int rc;

	if (!ops->set_phys_id)
		return -EOPNOTSUPP;

	if (busy)
		return -EBUSY;

	if (copy_from_user(&id, useraddr, sizeof(id)))
		return -EFAULT;

	rc = ops->set_phys_id(dev, ETHTOOL_ID_ACTIVE);
	if (rc < 0)
		return rc;

	/* Drop the RTNL lock while waiting, but prevent reentry or
	 * removal of the device.
	 */
	busy = true;
	dev_hold(dev);
	rtnl_unlock();

	if (rc == 0) {
		/* Driver will handle this itself */
		schedule_timeout_interruptible(
			id.data ? (id.data * HZ) : MAX_SCHEDULE_TIMEOUT);
	} else {
		/* Driver expects to be called at twice the frequency in rc */
		int n = rc * 2, i, interval = HZ / n;

		/* Count down seconds */
		do {
			/* Count down iterations per second */
			i = n;
			do {
				rtnl_lock();
				rc = ops->set_phys_id(dev,
				    (i & 1) ? ETHTOOL_ID_OFF : ETHTOOL_ID_ON);
				rtnl_unlock();
				if (rc)
					break;
				schedule_timeout_interruptible(interval);
			} while (!signal_pending(current) && --i != 0);
		} while (!signal_pending(current) &&
			 (id.data == 0 || --id.data != 0));
	}

	rtnl_lock();
	dev_put(dev);
	busy = false;

	(void) ops->set_phys_id(dev, ETHTOOL_ID_INACTIVE);
	return rc;
}

static int ethtool_get_stats(struct net_device *dev, void __user *useraddr)
{
	struct ethtool_stats stats;
	const struct ethtool_ops *ops = dev->ethtool_ops;
	u64 *data;
	int ret, n_stats;

	if (!ops->get_ethtool_stats || !ops->get_sset_count)
		return -EOPNOTSUPP;

	n_stats = ops->get_sset_count(dev, ETH_SS_STATS);
	if (n_stats < 0)
		return n_stats;
	WARN_ON(n_stats == 0);

	if (copy_from_user(&stats, useraddr, sizeof(stats)))
		return -EFAULT;

	stats.n_stats = n_stats;
	data = kmalloc(n_stats * sizeof(u64), GFP_USER);
	if (!data)
		return -ENOMEM;

	ops->get_ethtool_stats(dev, &stats, data);

	ret = -EFAULT;
	if (copy_to_user(useraddr, &stats, sizeof(stats)))
		goto out;
	useraddr += sizeof(stats);
	if (copy_to_user(useraddr, data, stats.n_stats * sizeof(u64)))
		goto out;
	ret = 0;

 out:
	kfree(data);
	return ret;
}

static int ethtool_get_perm_addr(struct net_device *dev, void __user *useraddr)
{
	struct ethtool_perm_addr epaddr;

	if (copy_from_user(&epaddr, useraddr, sizeof(epaddr)))
		return -EFAULT;

	if (epaddr.size < dev->addr_len)
		return -ETOOSMALL;
	epaddr.size = dev->addr_len;

	if (copy_to_user(useraddr, &epaddr, sizeof(epaddr)))
		return -EFAULT;
	useraddr += sizeof(epaddr);
	if (copy_to_user(useraddr, dev->perm_addr, epaddr.size))
		return -EFAULT;
	return 0;
}

static int ethtool_get_value(struct net_device *dev, char __user *useraddr,
			     u32 cmd, u32 (*actor)(struct net_device *))
{
	struct ethtool_value edata = { .cmd = cmd };

	if (!actor)
		return -EOPNOTSUPP;

	edata.data = actor(dev);

	if (copy_to_user(useraddr, &edata, sizeof(edata)))
		return -EFAULT;
	return 0;
}

static int ethtool_set_value_void(struct net_device *dev, char __user *useraddr,
			     void (*actor)(struct net_device *, u32))
{
	struct ethtool_value edata;

	if (!actor)
		return -EOPNOTSUPP;

	if (copy_from_user(&edata, useraddr, sizeof(edata)))
		return -EFAULT;

	actor(dev, edata.data);
	return 0;
}

static int ethtool_set_value(struct net_device *dev, char __user *useraddr,
			     int (*actor)(struct net_device *, u32))
{
	struct ethtool_value edata;

	if (!actor)
		return -EOPNOTSUPP;

	if (copy_from_user(&edata, useraddr, sizeof(edata)))
		return -EFAULT;

	return actor(dev, edata.data);
}

static noinline_for_stack int ethtool_flash_device(struct net_device *dev,
						   char __user *useraddr)
{
	struct ethtool_flash efl;

	if (copy_from_user(&efl, useraddr, sizeof(efl)))
		return -EFAULT;

	if (!dev->ethtool_ops->flash_device)
		return -EOPNOTSUPP;

	efl.data[ETHTOOL_FLASH_MAX_FILENAME - 1] = 0;

	return dev->ethtool_ops->flash_device(dev, &efl);
}

static int ethtool_set_dump(struct net_device *dev,
			void __user *useraddr)
{
	struct ethtool_dump dump;

	if (!dev->ethtool_ops->set_dump)
		return -EOPNOTSUPP;

	if (copy_from_user(&dump, useraddr, sizeof(dump)))
		return -EFAULT;

	return dev->ethtool_ops->set_dump(dev, &dump);
}

static int ethtool_get_dump_flag(struct net_device *dev,
				void __user *useraddr)
{
	int ret;
	struct ethtool_dump dump;
	const struct ethtool_ops *ops = dev->ethtool_ops;

	if (!ops->get_dump_flag)
		return -EOPNOTSUPP;

	if (copy_from_user(&dump, useraddr, sizeof(dump)))
		return -EFAULT;

	ret = ops->get_dump_flag(dev, &dump);
	if (ret)
		return ret;

	if (copy_to_user(useraddr, &dump, sizeof(dump)))
		return -EFAULT;
	return 0;
}

static int ethtool_get_dump_data(struct net_device *dev,
				void __user *useraddr)
{
	int ret;
	__u32 len;
	struct ethtool_dump dump, tmp;
	const struct ethtool_ops *ops = dev->ethtool_ops;
	void *data = NULL;

	if (!ops->get_dump_data || !ops->get_dump_flag)
		return -EOPNOTSUPP;

	if (copy_from_user(&dump, useraddr, sizeof(dump)))
		return -EFAULT;

	memset(&tmp, 0, sizeof(tmp));
	tmp.cmd = ETHTOOL_GET_DUMP_FLAG;
	ret = ops->get_dump_flag(dev, &tmp);
	if (ret)
		return ret;

	len = min(tmp.len, dump.len);
	if (!len)
		return -EFAULT;

	/* Don't ever let the driver think there's more space available
	 * than it requested with .get_dump_flag().
	 */
	dump.len = len;

	/* Always allocate enough space to hold the whole thing so that the
	 * driver does not need to check the length and bother with partial
	 * dumping.
	 */
	data = vzalloc(tmp.len);
	if (!data)
		return -ENOMEM;
	ret = ops->get_dump_data(dev, &dump, data);
	if (ret)
		goto out;

	/* There are two sane possibilities:
	 * 1. The driver's .get_dump_data() does not touch dump.len.
	 * 2. Or it may set dump.len to how much it really writes, which
	 *    should be tmp.len (or len if it can do a partial dump).
	 * In any case respond to userspace with the actual length of data
	 * it's receiving.
	 */
	WARN_ON(dump.len != len && dump.len != tmp.len);
	dump.len = len;

	if (copy_to_user(useraddr, &dump, sizeof(dump))) {
		ret = -EFAULT;
		goto out;
	}
	useraddr += offsetof(struct ethtool_dump, data);
	if (copy_to_user(useraddr, data, len))
		ret = -EFAULT;
out:
	vfree(data);
	return ret;
}

static int ethtool_get_ts_info(struct net_device *dev, void __user *useraddr)
{
	int err = 0;
	struct ethtool_ts_info info;
	const struct ethtool_ops *ops = dev->ethtool_ops;
	struct phy_device *phydev = dev->phydev;

	memset(&info, 0, sizeof(info));
	info.cmd = ETHTOOL_GET_TS_INFO;

	if (phydev && phydev->drv && phydev->drv->ts_info) {
		err = phydev->drv->ts_info(phydev, &info);
	} else if (ops->get_ts_info) {
		err = ops->get_ts_info(dev, &info);
	} else {
		info.so_timestamping =
			SOF_TIMESTAMPING_RX_SOFTWARE |
			SOF_TIMESTAMPING_SOFTWARE;
		info.phc_index = -1;
	}

	if (err)
		return err;

	if (copy_to_user(useraddr, &info, sizeof(info)))
		err = -EFAULT;

	return err;
}

static int ethtool_get_module_info(struct net_device *dev,
				   void __user *useraddr)
{
	int ret;
	struct ethtool_modinfo modinfo;
	const struct ethtool_ops *ops = dev->ethtool_ops;

	if (!ops->get_module_info)
		return -EOPNOTSUPP;

	if (copy_from_user(&modinfo, useraddr, sizeof(modinfo)))
		return -EFAULT;

	ret = ops->get_module_info(dev, &modinfo);
	if (ret)
		return ret;

	if (copy_to_user(useraddr, &modinfo, sizeof(modinfo)))
		return -EFAULT;

	return 0;
}

static int ethtool_get_module_eeprom(struct net_device *dev,
				     void __user *useraddr)
{
	int ret;
	struct ethtool_modinfo modinfo;
	const struct ethtool_ops *ops = dev->ethtool_ops;

	if (!ops->get_module_info || !ops->get_module_eeprom)
		return -EOPNOTSUPP;

	ret = ops->get_module_info(dev, &modinfo);
	if (ret)
		return ret;

	return ethtool_get_any_eeprom(dev, useraddr, ops->get_module_eeprom,
				      modinfo.eeprom_len);
}

/* The main entry point in this file.  Called from net/core/dev_ioctl.c */

int dev_ethtool(struct net *net, struct ifreq *ifr)
{
	struct net_device *dev = __dev_get_by_name(net, ifr->ifr_name);
	void __user *useraddr = ifr->ifr_data;
	u32 ethcmd;
	int rc;
	netdev_features_t old_features;

	if (!dev || !netif_device_present(dev))
		return -ENODEV;

	if (copy_from_user(&ethcmd, useraddr, sizeof(ethcmd)))
		return -EFAULT;

	/* Allow some commands to be done by anyone */
	switch (ethcmd) {
	case ETHTOOL_GSET:
	case ETHTOOL_GDRVINFO:
	case ETHTOOL_GMSGLVL:
	case ETHTOOL_GLINK:
	case ETHTOOL_GCOALESCE:
	case ETHTOOL_GRINGPARAM:
	case ETHTOOL_GPAUSEPARAM:
	case ETHTOOL_GRXCSUM:
	case ETHTOOL_GTXCSUM:
	case ETHTOOL_GSG:
	case ETHTOOL_GSSET_INFO:
	case ETHTOOL_GSTRINGS:
	case ETHTOOL_GSTATS:
	case ETHTOOL_GTSO:
	case ETHTOOL_GPERMADDR:
	case ETHTOOL_GUFO:
	case ETHTOOL_GGSO:
	case ETHTOOL_GGRO:
	case ETHTOOL_GFLAGS:
	case ETHTOOL_GPFLAGS:
	case ETHTOOL_GRXFH:
	case ETHTOOL_GRXRINGS:
	case ETHTOOL_GRXCLSRLCNT:
	case ETHTOOL_GRXCLSRULE:
	case ETHTOOL_GRXCLSRLALL:
	case ETHTOOL_GRXFHINDIR:
	case ETHTOOL_GFEATURES:
	case ETHTOOL_GCHANNELS:
	case ETHTOOL_GET_TS_INFO:
	case ETHTOOL_GEEE:
		break;
	default:
		if (!ns_capable(net->user_ns, CAP_NET_ADMIN))
			return -EPERM;
	}

	if (dev->ethtool_ops->begin) {
		rc = dev->ethtool_ops->begin(dev);
		if (rc  < 0)
			return rc;
	}
	old_features = dev->features;

	switch (ethcmd) {
	case ETHTOOL_GSET:
		rc = ethtool_get_settings(dev, useraddr);
		break;
	case ETHTOOL_SSET:
		rc = ethtool_set_settings(dev, useraddr);
		break;
	case ETHTOOL_GDRVINFO:
		rc = ethtool_get_drvinfo(dev, useraddr);
		break;
	case ETHTOOL_GREGS:
		rc = ethtool_get_regs(dev, useraddr);
		break;
	case ETHTOOL_GWOL:
		rc = ethtool_get_wol(dev, useraddr);
		break;
	case ETHTOOL_SWOL:
		rc = ethtool_set_wol(dev, useraddr);
		break;
	case ETHTOOL_GMSGLVL:
		rc = ethtool_get_value(dev, useraddr, ethcmd,
				       dev->ethtool_ops->get_msglevel);
		break;
	case ETHTOOL_SMSGLVL:
		rc = ethtool_set_value_void(dev, useraddr,
				       dev->ethtool_ops->set_msglevel);
		break;
	case ETHTOOL_GEEE:
		rc = ethtool_get_eee(dev, useraddr);
		break;
	case ETHTOOL_SEEE:
		rc = ethtool_set_eee(dev, useraddr);
		break;
	case ETHTOOL_NWAY_RST:
		rc = ethtool_nway_reset(dev);
		break;
	case ETHTOOL_GLINK:
		rc = ethtool_get_link(dev, useraddr);
		break;
	case ETHTOOL_GEEPROM:
		rc = ethtool_get_eeprom(dev, useraddr);
		break;
	case ETHTOOL_SEEPROM:
		rc = ethtool_set_eeprom(dev, useraddr);
		break;
	case ETHTOOL_GCOALESCE:
		rc = ethtool_get_coalesce(dev, useraddr);
		break;
	case ETHTOOL_SCOALESCE:
		rc = ethtool_set_coalesce(dev, useraddr);
		break;
	case ETHTOOL_GRINGPARAM:
		rc = ethtool_get_ringparam(dev, useraddr);
		break;
	case ETHTOOL_SRINGPARAM:
		rc = ethtool_set_ringparam(dev, useraddr);
		break;
	case ETHTOOL_GPAUSEPARAM:
		rc = ethtool_get_pauseparam(dev, useraddr);
		break;
	case ETHTOOL_SPAUSEPARAM:
		rc = ethtool_set_pauseparam(dev, useraddr);
		break;
	case ETHTOOL_TEST:
		rc = ethtool_self_test(dev, useraddr);
		break;
	case ETHTOOL_GSTRINGS:
		rc = ethtool_get_strings(dev, useraddr);
		break;
	case ETHTOOL_PHYS_ID:
		rc = ethtool_phys_id(dev, useraddr);
		break;
	case ETHTOOL_GSTATS:
		rc = ethtool_get_stats(dev, useraddr);
		break;
	case ETHTOOL_GPERMADDR:
		rc = ethtool_get_perm_addr(dev, useraddr);
		break;
	case ETHTOOL_GFLAGS:
		rc = ethtool_get_value(dev, useraddr, ethcmd,
					__ethtool_get_flags);
		break;
	case ETHTOOL_SFLAGS:
		rc = ethtool_set_value(dev, useraddr, __ethtool_set_flags);
		break;
	case ETHTOOL_GPFLAGS:
		rc = ethtool_get_value(dev, useraddr, ethcmd,
				       dev->ethtool_ops->get_priv_flags);
		break;
	case ETHTOOL_SPFLAGS:
		rc = ethtool_set_value(dev, useraddr,
				       dev->ethtool_ops->set_priv_flags);
		break;
	case ETHTOOL_GRXFH:
	case ETHTOOL_GRXRINGS:
	case ETHTOOL_GRXCLSRLCNT:
	case ETHTOOL_GRXCLSRULE:
	case ETHTOOL_GRXCLSRLALL:
		rc = ethtool_get_rxnfc(dev, ethcmd, useraddr);
		break;
	case ETHTOOL_SRXFH:
	case ETHTOOL_SRXCLSRLDEL:
	case ETHTOOL_SRXCLSRLINS:
		rc = ethtool_set_rxnfc(dev, ethcmd, useraddr);
		break;
	case ETHTOOL_FLASHDEV:
		rc = ethtool_flash_device(dev, useraddr);
		break;
	case ETHTOOL_RESET:
		rc = ethtool_reset(dev, useraddr);
		break;
	case ETHTOOL_GSSET_INFO:
		rc = ethtool_get_sset_info(dev, useraddr);
		break;
	case ETHTOOL_GRXFHINDIR:
		rc = ethtool_get_rxfh_indir(dev, useraddr);
		break;
	case ETHTOOL_SRXFHINDIR:
		rc = ethtool_set_rxfh_indir(dev, useraddr);
		break;
	case ETHTOOL_GFEATURES:
		rc = ethtool_get_features(dev, useraddr);
		break;
	case ETHTOOL_SFEATURES:
		rc = ethtool_set_features(dev, useraddr);
		break;
	case ETHTOOL_GTXCSUM:
	case ETHTOOL_GRXCSUM:
	case ETHTOOL_GSG:
	case ETHTOOL_GTSO:
	case ETHTOOL_GUFO:
	case ETHTOOL_GGSO:
	case ETHTOOL_GGRO:
		rc = ethtool_get_one_feature(dev, useraddr, ethcmd);
		break;
	case ETHTOOL_STXCSUM:
	case ETHTOOL_SRXCSUM:
	case ETHTOOL_SSG:
	case ETHTOOL_STSO:
	case ETHTOOL_SUFO:
	case ETHTOOL_SGSO:
	case ETHTOOL_SGRO:
		rc = ethtool_set_one_feature(dev, useraddr, ethcmd);
		break;
	case ETHTOOL_GCHANNELS:
		rc = ethtool_get_channels(dev, useraddr);
		break;
	case ETHTOOL_SCHANNELS:
		rc = ethtool_set_channels(dev, useraddr);
		break;
	case ETHTOOL_SET_DUMP:
		rc = ethtool_set_dump(dev, useraddr);
		break;
	case ETHTOOL_GET_DUMP_FLAG:
		rc = ethtool_get_dump_flag(dev, useraddr);
		break;
	case ETHTOOL_GET_DUMP_DATA:
		rc = ethtool_get_dump_data(dev, useraddr);
		break;
	case ETHTOOL_GET_TS_INFO:
		rc = ethtool_get_ts_info(dev, useraddr);
		break;
	case ETHTOOL_GMODULEINFO:
		rc = ethtool_get_module_info(dev, useraddr);
		break;
	case ETHTOOL_GMODULEEEPROM:
		rc = ethtool_get_module_eeprom(dev, useraddr);
		break;
	default:
		rc = -EOPNOTSUPP;
	}

	if (dev->ethtool_ops->complete)
		dev->ethtool_ops->complete(dev);

	if (old_features != dev->features)
		netdev_features_change(dev);

	return rc;
}<|MERGE_RESOLUTION|>--- conflicted
+++ resolved
@@ -94,14 +94,10 @@
 	[NETIF_F_LOOPBACK_BIT] =         "loopback",
 	[NETIF_F_RXFCS_BIT] =            "rx-fcs",
 	[NETIF_F_RXALL_BIT] =            "rx-all",
-<<<<<<< HEAD
-	[NETIF_F_HW_L2FW_DOFFLOAD_BIT] = "l2-fwd-offload",
 
 	/* Freescale DPA support */
 	[NETIF_F_HW_QDISC_BIT] =         "hw-qdisc",
 	[NETIF_F_HW_ACCEL_MQ_BIT] =      "hw-accel-mq",
-=======
->>>>>>> 5fb9d37f
 };
 
 static int ethtool_get_features(struct net_device *dev, void __user *useraddr)
