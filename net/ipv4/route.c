/*
 * INET		An implementation of the TCP/IP protocol suite for the LINUX
 *		operating system.  INET is implemented using the  BSD Socket
 *		interface as the means of communication with the user level.
 *
 *		ROUTE - implementation of the IP router.
 *
 * Authors:	Ross Biro
 *		Fred N. van Kempen, <waltje@uWalt.NL.Mugnet.ORG>
 *		Alan Cox, <gw4pts@gw4pts.ampr.org>
 *		Linus Torvalds, <Linus.Torvalds@helsinki.fi>
 *		Alexey Kuznetsov, <kuznet@ms2.inr.ac.ru>
 *
 * Fixes:
 *		Alan Cox	:	Verify area fixes.
 *		Alan Cox	:	cli() protects routing changes
 *		Rui Oliveira	:	ICMP routing table updates
 *		(rco@di.uminho.pt)	Routing table insertion and update
 *		Linus Torvalds	:	Rewrote bits to be sensible
 *		Alan Cox	:	Added BSD route gw semantics
 *		Alan Cox	:	Super /proc >4K
 *		Alan Cox	:	MTU in route table
 *		Alan Cox	: 	MSS actually. Also added the window
 *					clamper.
 *		Sam Lantinga	:	Fixed route matching in rt_del()
 *		Alan Cox	:	Routing cache support.
 *		Alan Cox	:	Removed compatibility cruft.
 *		Alan Cox	:	RTF_REJECT support.
 *		Alan Cox	:	TCP irtt support.
 *		Jonathan Naylor	:	Added Metric support.
 *	Miquel van Smoorenburg	:	BSD API fixes.
 *	Miquel van Smoorenburg	:	Metrics.
 *		Alan Cox	:	Use __u32 properly
 *		Alan Cox	:	Aligned routing errors more closely with BSD
 *					our system is still very different.
 *		Alan Cox	:	Faster /proc handling
 *	Alexey Kuznetsov	:	Massive rework to support tree based routing,
 *					routing caches and better behaviour.
 *
 *		Olaf Erb	:	irtt wasn't being copied right.
 *		Bjorn Ekwall	:	Kerneld route support.
 *		Alan Cox	:	Multicast fixed (I hope)
 * 		Pavel Krauz	:	Limited broadcast fixed
 *		Mike McLagan	:	Routing by source
 *	Alexey Kuznetsov	:	End of old history. Split to fib.c and
 *					route.c and rewritten from scratch.
 *		Andi Kleen	:	Load-limit warning messages.
 *	Vitaly E. Lavrov	:	Transparent proxy revived after year coma.
 *	Vitaly E. Lavrov	:	Race condition in ip_route_input_slow.
 *	Tobias Ringstrom	:	Uninitialized res.type in ip_route_output_slow.
 *	Vladimir V. Ivanov	:	IP rule info (flowid) is really useful.
 *		Marc Boucher	:	routing by fwmark
 *	Robert Olsson		:	Added rt_cache statistics
 *	Arnaldo C. Melo		:	Convert proc stuff to seq_file
 *	Eric Dumazet		:	hashed spinlocks and rt_check_expire() fixes.
 * 	Ilia Sotnikov		:	Ignore TOS on PMTUD and Redirect
 * 	Ilia Sotnikov		:	Removed TOS from hash calculations
 *
 *		This program is free software; you can redistribute it and/or
 *		modify it under the terms of the GNU General Public License
 *		as published by the Free Software Foundation; either version
 *		2 of the License, or (at your option) any later version.
 */

#define pr_fmt(fmt) "IPv4: " fmt

#include <linux/module.h>
#include <asm/uaccess.h>
#include <linux/bitops.h>
#include <linux/types.h>
#include <linux/kernel.h>
#include <linux/mm.h>
#include <linux/string.h>
#include <linux/socket.h>
#include <linux/sockios.h>
#include <linux/errno.h>
#include <linux/in.h>
#include <linux/inet.h>
#include <linux/netdevice.h>
#include <linux/proc_fs.h>
#include <linux/init.h>
#include <linux/skbuff.h>
#include <linux/inetdevice.h>
#include <linux/igmp.h>
#include <linux/pkt_sched.h>
#include <linux/mroute.h>
#include <linux/netfilter_ipv4.h>
#include <linux/random.h>
#include <linux/rcupdate.h>
#include <linux/times.h>
#include <linux/slab.h>
#include <net/dst.h>
#include <net/net_namespace.h>
#include <net/protocol.h>
#include <net/ip.h>
#include <net/route.h>
#include <net/inetpeer.h>
#include <net/sock.h>
#include <net/ip_fib.h>
#include <net/arp.h>
#include <net/tcp.h>
#include <net/icmp.h>
#include <net/xfrm.h>
#include <net/netevent.h>
#include <net/rtnetlink.h>
#ifdef CONFIG_SYSCTL
#include <linux/sysctl.h>
#include <linux/kmemleak.h>
#endif
#include <net/secure_seq.h>

#define RT_FL_TOS(oldflp4) \
	((oldflp4)->flowi4_tos & (IPTOS_RT_MASK | RTO_ONLINK))

/* IPv4 datagram length is stored into 16bit field (tot_len) */
#define IP_MAX_MTU	0xFFFF

#define RT_GC_TIMEOUT (300*HZ)

static int ip_rt_max_size;
static int ip_rt_redirect_number __read_mostly	= 9;
static int ip_rt_redirect_load __read_mostly	= HZ / 50;
static int ip_rt_redirect_silence __read_mostly	= ((HZ / 50) << (9 + 1));
static int ip_rt_error_cost __read_mostly	= HZ;
static int ip_rt_error_burst __read_mostly	= 5 * HZ;
static int ip_rt_mtu_expires __read_mostly	= 10 * 60 * HZ;
static int ip_rt_min_pmtu __read_mostly		= 512 + 20 + 20;
static int ip_rt_min_advmss __read_mostly	= 256;

/*
 *	Interface to generic destination cache.
 */

static struct dst_entry *ipv4_dst_check(struct dst_entry *dst, u32 cookie);
static unsigned int	 ipv4_default_advmss(const struct dst_entry *dst);
static unsigned int	 ipv4_mtu(const struct dst_entry *dst);
static struct dst_entry *ipv4_negative_advice(struct dst_entry *dst);
static void		 ipv4_link_failure(struct sk_buff *skb);
static void		 ip_rt_update_pmtu(struct dst_entry *dst, struct sock *sk,
					   struct sk_buff *skb, u32 mtu);
static void		 ip_do_redirect(struct dst_entry *dst, struct sock *sk,
					struct sk_buff *skb);
static void		ipv4_dst_destroy(struct dst_entry *dst);

static void ipv4_dst_ifdown(struct dst_entry *dst, struct net_device *dev,
			    int how)
{
}

static u32 *ipv4_cow_metrics(struct dst_entry *dst, unsigned long old)
{
	WARN_ON(1);
	return NULL;
}

static struct neighbour *ipv4_neigh_lookup(const struct dst_entry *dst,
					   struct sk_buff *skb,
					   const void *daddr);

static struct dst_ops ipv4_dst_ops = {
	.family =		AF_INET,
	.protocol =		cpu_to_be16(ETH_P_IP),
	.check =		ipv4_dst_check,
	.default_advmss =	ipv4_default_advmss,
	.mtu =			ipv4_mtu,
	.cow_metrics =		ipv4_cow_metrics,
	.destroy =		ipv4_dst_destroy,
	.ifdown =		ipv4_dst_ifdown,
	.negative_advice =	ipv4_negative_advice,
	.link_failure =		ipv4_link_failure,
	.update_pmtu =		ip_rt_update_pmtu,
	.redirect =		ip_do_redirect,
	.local_out =		__ip_local_out,
	.neigh_lookup =		ipv4_neigh_lookup,
};

#define ECN_OR_COST(class)	TC_PRIO_##class

const __u8 ip_tos2prio[16] = {
	TC_PRIO_BESTEFFORT,
	ECN_OR_COST(BESTEFFORT),
	TC_PRIO_BESTEFFORT,
	ECN_OR_COST(BESTEFFORT),
	TC_PRIO_BULK,
	ECN_OR_COST(BULK),
	TC_PRIO_BULK,
	ECN_OR_COST(BULK),
	TC_PRIO_INTERACTIVE,
	ECN_OR_COST(INTERACTIVE),
	TC_PRIO_INTERACTIVE,
	ECN_OR_COST(INTERACTIVE),
	TC_PRIO_INTERACTIVE_BULK,
	ECN_OR_COST(INTERACTIVE_BULK),
	TC_PRIO_INTERACTIVE_BULK,
	ECN_OR_COST(INTERACTIVE_BULK)
};
EXPORT_SYMBOL(ip_tos2prio);

#ifdef CONFIG_AS_FASTPATH
static route_flush_hook *route_flush_fn;
#endif

static DEFINE_PER_CPU(struct rt_cache_stat, rt_cache_stat);
#define RT_CACHE_STAT_INC(field) __this_cpu_inc(rt_cache_stat.field)

#ifdef CONFIG_PROC_FS
static void *rt_cache_seq_start(struct seq_file *seq, loff_t *pos)
{
	if (*pos)
		return NULL;
	return SEQ_START_TOKEN;
}

static void *rt_cache_seq_next(struct seq_file *seq, void *v, loff_t *pos)
{
	++*pos;
	return NULL;
}

static void rt_cache_seq_stop(struct seq_file *seq, void *v)
{
}

static int rt_cache_seq_show(struct seq_file *seq, void *v)
{
	if (v == SEQ_START_TOKEN)
		seq_printf(seq, "%-127s\n",
			   "Iface\tDestination\tGateway \tFlags\t\tRefCnt\tUse\t"
			   "Metric\tSource\t\tMTU\tWindow\tIRTT\tTOS\tHHRef\t"
			   "HHUptod\tSpecDst");
	return 0;
}

static const struct seq_operations rt_cache_seq_ops = {
	.start  = rt_cache_seq_start,
	.next   = rt_cache_seq_next,
	.stop   = rt_cache_seq_stop,
	.show   = rt_cache_seq_show,
};

static int rt_cache_seq_open(struct inode *inode, struct file *file)
{
	return seq_open(file, &rt_cache_seq_ops);
}

static const struct file_operations rt_cache_seq_fops = {
	.owner	 = THIS_MODULE,
	.open	 = rt_cache_seq_open,
	.read	 = seq_read,
	.llseek	 = seq_lseek,
	.release = seq_release,
};


static void *rt_cpu_seq_start(struct seq_file *seq, loff_t *pos)
{
	int cpu;

	if (*pos == 0)
		return SEQ_START_TOKEN;

	for (cpu = *pos-1; cpu < nr_cpu_ids; ++cpu) {
		if (!cpu_possible(cpu))
			continue;
		*pos = cpu+1;
		return &per_cpu(rt_cache_stat, cpu);
	}
	return NULL;
}

static void *rt_cpu_seq_next(struct seq_file *seq, void *v, loff_t *pos)
{
	int cpu;

	for (cpu = *pos; cpu < nr_cpu_ids; ++cpu) {
		if (!cpu_possible(cpu))
			continue;
		*pos = cpu+1;
		return &per_cpu(rt_cache_stat, cpu);
	}
	return NULL;

}

static void rt_cpu_seq_stop(struct seq_file *seq, void *v)
{

}

static int rt_cpu_seq_show(struct seq_file *seq, void *v)
{
	struct rt_cache_stat *st = v;

	if (v == SEQ_START_TOKEN) {
		seq_printf(seq, "entries  in_hit in_slow_tot in_slow_mc in_no_route in_brd in_martian_dst in_martian_src  out_hit out_slow_tot out_slow_mc  gc_total gc_ignored gc_goal_miss gc_dst_overflow in_hlist_search out_hlist_search\n");
		return 0;
	}

	seq_printf(seq,"%08x  %08x %08x %08x %08x %08x %08x %08x "
		   " %08x %08x %08x %08x %08x %08x %08x %08x %08x \n",
		   dst_entries_get_slow(&ipv4_dst_ops),
		   0, /* st->in_hit */
		   st->in_slow_tot,
		   st->in_slow_mc,
		   st->in_no_route,
		   st->in_brd,
		   st->in_martian_dst,
		   st->in_martian_src,

		   0, /* st->out_hit */
		   st->out_slow_tot,
		   st->out_slow_mc,

		   0, /* st->gc_total */
		   0, /* st->gc_ignored */
		   0, /* st->gc_goal_miss */
		   0, /* st->gc_dst_overflow */
		   0, /* st->in_hlist_search */
		   0  /* st->out_hlist_search */
		);
	return 0;
}

static const struct seq_operations rt_cpu_seq_ops = {
	.start  = rt_cpu_seq_start,
	.next   = rt_cpu_seq_next,
	.stop   = rt_cpu_seq_stop,
	.show   = rt_cpu_seq_show,
};


static int rt_cpu_seq_open(struct inode *inode, struct file *file)
{
	return seq_open(file, &rt_cpu_seq_ops);
}

static const struct file_operations rt_cpu_seq_fops = {
	.owner	 = THIS_MODULE,
	.open	 = rt_cpu_seq_open,
	.read	 = seq_read,
	.llseek	 = seq_lseek,
	.release = seq_release,
};

#ifdef CONFIG_IP_ROUTE_CLASSID
static int rt_acct_proc_show(struct seq_file *m, void *v)
{
	struct ip_rt_acct *dst, *src;
	unsigned int i, j;

	dst = kcalloc(256, sizeof(struct ip_rt_acct), GFP_KERNEL);
	if (!dst)
		return -ENOMEM;

	for_each_possible_cpu(i) {
		src = (struct ip_rt_acct *)per_cpu_ptr(ip_rt_acct, i);
		for (j = 0; j < 256; j++) {
			dst[j].o_bytes   += src[j].o_bytes;
			dst[j].o_packets += src[j].o_packets;
			dst[j].i_bytes   += src[j].i_bytes;
			dst[j].i_packets += src[j].i_packets;
		}
	}

	seq_write(m, dst, 256 * sizeof(struct ip_rt_acct));
	kfree(dst);
	return 0;
}

static int rt_acct_proc_open(struct inode *inode, struct file *file)
{
	return single_open(file, rt_acct_proc_show, NULL);
}

static const struct file_operations rt_acct_proc_fops = {
	.owner		= THIS_MODULE,
	.open		= rt_acct_proc_open,
	.read		= seq_read,
	.llseek		= seq_lseek,
	.release	= single_release,
};
#endif

static int __net_init ip_rt_do_proc_init(struct net *net)
{
	struct proc_dir_entry *pde;

	pde = proc_create("rt_cache", S_IRUGO, net->proc_net,
			  &rt_cache_seq_fops);
	if (!pde)
		goto err1;

	pde = proc_create("rt_cache", S_IRUGO,
			  net->proc_net_stat, &rt_cpu_seq_fops);
	if (!pde)
		goto err2;

#ifdef CONFIG_IP_ROUTE_CLASSID
	pde = proc_create("rt_acct", 0, net->proc_net, &rt_acct_proc_fops);
	if (!pde)
		goto err3;
#endif
	return 0;

#ifdef CONFIG_IP_ROUTE_CLASSID
err3:
	remove_proc_entry("rt_cache", net->proc_net_stat);
#endif
err2:
	remove_proc_entry("rt_cache", net->proc_net);
err1:
	return -ENOMEM;
}

static void __net_exit ip_rt_do_proc_exit(struct net *net)
{
	remove_proc_entry("rt_cache", net->proc_net_stat);
	remove_proc_entry("rt_cache", net->proc_net);
#ifdef CONFIG_IP_ROUTE_CLASSID
	remove_proc_entry("rt_acct", net->proc_net);
#endif
}

static struct pernet_operations ip_rt_proc_ops __net_initdata =  {
	.init = ip_rt_do_proc_init,
	.exit = ip_rt_do_proc_exit,
};

static int __init ip_rt_proc_init(void)
{
	return register_pernet_subsys(&ip_rt_proc_ops);
}

#else
static inline int ip_rt_proc_init(void)
{
	return 0;
}
#endif /* CONFIG_PROC_FS */

static inline bool rt_is_expired(const struct rtable *rth)
{
	return rth->rt_genid != rt_genid_ipv4(dev_net(rth->dst.dev));
}

void rt_cache_flush(struct net *net)
{
<<<<<<< HEAD
	rt_genid_bump(net);
#ifdef CONFIG_AS_FASTPATH
	if (route_flush_fn)
		route_flush_fn();
#endif
=======
	rt_genid_bump_ipv4(net);
>>>>>>> 78fd8223
}

static struct neighbour *ipv4_neigh_lookup(const struct dst_entry *dst,
					   struct sk_buff *skb,
					   const void *daddr)
{
	struct net_device *dev = dst->dev;
	const __be32 *pkey = daddr;
	const struct rtable *rt;
	struct neighbour *n;

	rt = (const struct rtable *) dst;
	if (rt->rt_gateway)
		pkey = (const __be32 *) &rt->rt_gateway;
	else if (skb)
		pkey = &ip_hdr(skb)->daddr;

	n = __ipv4_neigh_lookup(dev, *(__force u32 *)pkey);
	if (n)
		return n;
	return neigh_create(&arp_tbl, pkey, dev);
}

/*
 * Peer allocation may fail only in serious out-of-memory conditions.  However
 * we still can generate some output.
 * Random ID selection looks a bit dangerous because we have no chances to
 * select ID being unique in a reasonable period of time.
 * But broken packet identifier may be better than no packet at all.
 */
static void ip_select_fb_ident(struct iphdr *iph)
{
	static DEFINE_SPINLOCK(ip_fb_id_lock);
	static u32 ip_fallback_id;
	u32 salt;

	spin_lock_bh(&ip_fb_id_lock);
	salt = secure_ip_id((__force __be32)ip_fallback_id ^ iph->daddr);
	iph->id = htons(salt & 0xFFFF);
	ip_fallback_id = salt;
	spin_unlock_bh(&ip_fb_id_lock);
}

void __ip_select_ident(struct iphdr *iph, struct dst_entry *dst, int more)
{
	struct net *net = dev_net(dst->dev);
	struct inet_peer *peer;

	peer = inet_getpeer_v4(net->ipv4.peers, iph->daddr, 1);
	if (peer) {
		iph->id = htons(inet_getid(peer, more));
		inet_putpeer(peer);
		return;
	}

	ip_select_fb_ident(iph);
}
EXPORT_SYMBOL(__ip_select_ident);

static void __build_flow_key(struct flowi4 *fl4, const struct sock *sk,
			     const struct iphdr *iph,
			     int oif, u8 tos,
			     u8 prot, u32 mark, int flow_flags)
{
	if (sk) {
		const struct inet_sock *inet = inet_sk(sk);

		oif = sk->sk_bound_dev_if;
		mark = sk->sk_mark;
		tos = RT_CONN_FLAGS(sk);
		prot = inet->hdrincl ? IPPROTO_RAW : sk->sk_protocol;
	}
	flowi4_init_output(fl4, oif, mark, tos,
			   RT_SCOPE_UNIVERSE, prot,
			   flow_flags,
			   iph->daddr, iph->saddr, 0, 0);
}

static void build_skb_flow_key(struct flowi4 *fl4, const struct sk_buff *skb,
			       const struct sock *sk)
{
	const struct iphdr *iph = ip_hdr(skb);
	int oif = skb->dev->ifindex;
	u8 tos = RT_TOS(iph->tos);
	u8 prot = iph->protocol;
	u32 mark = skb->mark;

	__build_flow_key(fl4, sk, iph, oif, tos, prot, mark, 0);
}

static void build_sk_flow_key(struct flowi4 *fl4, const struct sock *sk)
{
	const struct inet_sock *inet = inet_sk(sk);
	const struct ip_options_rcu *inet_opt;
	__be32 daddr = inet->inet_daddr;

	rcu_read_lock();
	inet_opt = rcu_dereference(inet->inet_opt);
	if (inet_opt && inet_opt->opt.srr)
		daddr = inet_opt->opt.faddr;
	flowi4_init_output(fl4, sk->sk_bound_dev_if, sk->sk_mark,
			   RT_CONN_FLAGS(sk), RT_SCOPE_UNIVERSE,
			   inet->hdrincl ? IPPROTO_RAW : sk->sk_protocol,
			   inet_sk_flowi_flags(sk),
			   daddr, inet->inet_saddr, 0, 0);
	rcu_read_unlock();
}

static void ip_rt_build_flow_key(struct flowi4 *fl4, const struct sock *sk,
				 const struct sk_buff *skb)
{
	if (skb)
		build_skb_flow_key(fl4, skb, sk);
	else
		build_sk_flow_key(fl4, sk);
}

static inline void rt_free(struct rtable *rt)
{
	call_rcu(&rt->dst.rcu_head, dst_rcu_free);
}

static DEFINE_SPINLOCK(fnhe_lock);

static void fnhe_flush_routes(struct fib_nh_exception *fnhe)
{
	struct rtable *rt;

	rt = rcu_dereference(fnhe->fnhe_rth_input);
	if (rt) {
		RCU_INIT_POINTER(fnhe->fnhe_rth_input, NULL);
		rt_free(rt);
	}
	rt = rcu_dereference(fnhe->fnhe_rth_output);
	if (rt) {
		RCU_INIT_POINTER(fnhe->fnhe_rth_output, NULL);
		rt_free(rt);
	}
}

static struct fib_nh_exception *fnhe_oldest(struct fnhe_hash_bucket *hash)
{
	struct fib_nh_exception *fnhe, *oldest;

	oldest = rcu_dereference(hash->chain);
	for (fnhe = rcu_dereference(oldest->fnhe_next); fnhe;
	     fnhe = rcu_dereference(fnhe->fnhe_next)) {
		if (time_before(fnhe->fnhe_stamp, oldest->fnhe_stamp))
			oldest = fnhe;
	}
	fnhe_flush_routes(oldest);
	return oldest;
}

static inline u32 fnhe_hashfun(__be32 daddr)
{
	u32 hval;

	hval = (__force u32) daddr;
	hval ^= (hval >> 11) ^ (hval >> 22);

	return hval & (FNHE_HASH_SIZE - 1);
}

static void fill_route_from_fnhe(struct rtable *rt, struct fib_nh_exception *fnhe)
{
	rt->rt_pmtu = fnhe->fnhe_pmtu;
	rt->dst.expires = fnhe->fnhe_expires;

	if (fnhe->fnhe_gw) {
		rt->rt_flags |= RTCF_REDIRECTED;
		rt->rt_gateway = fnhe->fnhe_gw;
		rt->rt_uses_gateway = 1;
	}
}

static void update_or_create_fnhe(struct fib_nh *nh, __be32 daddr, __be32 gw,
				  u32 pmtu, unsigned long expires)
{
	struct fnhe_hash_bucket *hash;
	struct fib_nh_exception *fnhe;
	struct rtable *rt;
	unsigned int i;
	int depth;
	u32 hval = fnhe_hashfun(daddr);

	spin_lock_bh(&fnhe_lock);

	hash = nh->nh_exceptions;
	if (!hash) {
		hash = kzalloc(FNHE_HASH_SIZE * sizeof(*hash), GFP_ATOMIC);
		if (!hash)
			goto out_unlock;
		nh->nh_exceptions = hash;
	}

	hash += hval;

	depth = 0;
	for (fnhe = rcu_dereference(hash->chain); fnhe;
	     fnhe = rcu_dereference(fnhe->fnhe_next)) {
		if (fnhe->fnhe_daddr == daddr)
			break;
		depth++;
	}

	if (fnhe) {
		if (gw)
			fnhe->fnhe_gw = gw;
		if (pmtu) {
			fnhe->fnhe_pmtu = pmtu;
			fnhe->fnhe_expires = max(1UL, expires);
		}
		/* Update all cached dsts too */
		rt = rcu_dereference(fnhe->fnhe_rth_input);
		if (rt)
			fill_route_from_fnhe(rt, fnhe);
		rt = rcu_dereference(fnhe->fnhe_rth_output);
		if (rt)
			fill_route_from_fnhe(rt, fnhe);
	} else {
		if (depth > FNHE_RECLAIM_DEPTH)
			fnhe = fnhe_oldest(hash);
		else {
			fnhe = kzalloc(sizeof(*fnhe), GFP_ATOMIC);
			if (!fnhe)
				goto out_unlock;

			fnhe->fnhe_next = hash->chain;
			rcu_assign_pointer(hash->chain, fnhe);
		}
		fnhe->fnhe_genid = fnhe_genid(dev_net(nh->nh_dev));
		fnhe->fnhe_daddr = daddr;
		fnhe->fnhe_gw = gw;
		fnhe->fnhe_pmtu = pmtu;
		fnhe->fnhe_expires = expires;

		/* Exception created; mark the cached routes for the nexthop
		 * stale, so anyone caching it rechecks if this exception
		 * applies to them.
		 */
		rt = rcu_dereference(nh->nh_rth_input);
		if (rt)
			rt->dst.obsolete = DST_OBSOLETE_KILL;

		for_each_possible_cpu(i) {
			struct rtable __rcu **prt;
			prt = per_cpu_ptr(nh->nh_pcpu_rth_output, i);
			rt = rcu_dereference(*prt);
			if (rt)
				rt->dst.obsolete = DST_OBSOLETE_KILL;
		}
	}

	fnhe->fnhe_stamp = jiffies;

out_unlock:
	spin_unlock_bh(&fnhe_lock);
	return;
}

static void __ip_do_redirect(struct rtable *rt, struct sk_buff *skb, struct flowi4 *fl4,
			     bool kill_route)
{
	__be32 new_gw = icmp_hdr(skb)->un.gateway;
	__be32 old_gw = ip_hdr(skb)->saddr;
	struct net_device *dev = skb->dev;
	struct in_device *in_dev;
	struct fib_result res;
	struct neighbour *n;
	struct net *net;

	switch (icmp_hdr(skb)->code & 7) {
	case ICMP_REDIR_NET:
	case ICMP_REDIR_NETTOS:
	case ICMP_REDIR_HOST:
	case ICMP_REDIR_HOSTTOS:
		break;

	default:
		return;
	}

	if (rt->rt_gateway != old_gw)
		return;

	in_dev = __in_dev_get_rcu(dev);
	if (!in_dev)
		return;

	net = dev_net(dev);
	if (new_gw == old_gw || !IN_DEV_RX_REDIRECTS(in_dev) ||
	    ipv4_is_multicast(new_gw) || ipv4_is_lbcast(new_gw) ||
	    ipv4_is_zeronet(new_gw))
		goto reject_redirect;

	if (!IN_DEV_SHARED_MEDIA(in_dev)) {
		if (!inet_addr_onlink(in_dev, new_gw, old_gw))
			goto reject_redirect;
		if (IN_DEV_SEC_REDIRECTS(in_dev) && ip_fib_check_default(new_gw, dev))
			goto reject_redirect;
	} else {
		if (inet_addr_type(net, new_gw) != RTN_UNICAST)
			goto reject_redirect;
	}

	n = ipv4_neigh_lookup(&rt->dst, NULL, &new_gw);
	if (n) {
		if (!(n->nud_state & NUD_VALID)) {
			neigh_event_send(n, NULL);
		} else {
			if (fib_lookup(net, fl4, &res) == 0) {
				struct fib_nh *nh = &FIB_RES_NH(res);

				update_or_create_fnhe(nh, fl4->daddr, new_gw,
						      0, 0);
			}
			if (kill_route)
				rt->dst.obsolete = DST_OBSOLETE_KILL;
			call_netevent_notifiers(NETEVENT_NEIGH_UPDATE, n);
		}
		neigh_release(n);
	}
	return;

reject_redirect:
#ifdef CONFIG_IP_ROUTE_VERBOSE
	if (IN_DEV_LOG_MARTIANS(in_dev)) {
		const struct iphdr *iph = (const struct iphdr *) skb->data;
		__be32 daddr = iph->daddr;
		__be32 saddr = iph->saddr;

		net_info_ratelimited("Redirect from %pI4 on %s about %pI4 ignored\n"
				     "  Advised path = %pI4 -> %pI4\n",
				     &old_gw, dev->name, &new_gw,
				     &saddr, &daddr);
	}
#endif
	;
}

static void ip_do_redirect(struct dst_entry *dst, struct sock *sk, struct sk_buff *skb)
{
	struct rtable *rt;
	struct flowi4 fl4;
	const struct iphdr *iph = (const struct iphdr *) skb->data;
	int oif = skb->dev->ifindex;
	u8 tos = RT_TOS(iph->tos);
	u8 prot = iph->protocol;
	u32 mark = skb->mark;

	rt = (struct rtable *) dst;

	__build_flow_key(&fl4, sk, iph, oif, tos, prot, mark, 0);
	__ip_do_redirect(rt, skb, &fl4, true);
}

static struct dst_entry *ipv4_negative_advice(struct dst_entry *dst)
{
	struct rtable *rt = (struct rtable *)dst;
	struct dst_entry *ret = dst;

	if (rt) {
		if (dst->obsolete > 0) {
			ip_rt_put(rt);
			ret = NULL;
		} else if ((rt->rt_flags & RTCF_REDIRECTED) ||
			   rt->dst.expires) {
			ip_rt_put(rt);
			ret = NULL;
		}
	}
	return ret;
}

/*
 * Algorithm:
 *	1. The first ip_rt_redirect_number redirects are sent
 *	   with exponential backoff, then we stop sending them at all,
 *	   assuming that the host ignores our redirects.
 *	2. If we did not see packets requiring redirects
 *	   during ip_rt_redirect_silence, we assume that the host
 *	   forgot redirected route and start to send redirects again.
 *
 * This algorithm is much cheaper and more intelligent than dumb load limiting
 * in icmp.c.
 *
 * NOTE. Do not forget to inhibit load limiting for redirects (redundant)
 * and "frag. need" (breaks PMTU discovery) in icmp.c.
 */

void ip_rt_send_redirect(struct sk_buff *skb)
{
	struct rtable *rt = skb_rtable(skb);
	struct in_device *in_dev;
	struct inet_peer *peer;
	struct net *net;
	int log_martians;

	rcu_read_lock();
	in_dev = __in_dev_get_rcu(rt->dst.dev);
	if (!in_dev || !IN_DEV_TX_REDIRECTS(in_dev)) {
		rcu_read_unlock();
		return;
	}
	log_martians = IN_DEV_LOG_MARTIANS(in_dev);
	rcu_read_unlock();

	net = dev_net(rt->dst.dev);
	peer = inet_getpeer_v4(net->ipv4.peers, ip_hdr(skb)->saddr, 1);
	if (!peer) {
		icmp_send(skb, ICMP_REDIRECT, ICMP_REDIR_HOST,
			  rt_nexthop(rt, ip_hdr(skb)->daddr));
		return;
	}

	/* No redirected packets during ip_rt_redirect_silence;
	 * reset the algorithm.
	 */
	if (time_after(jiffies, peer->rate_last + ip_rt_redirect_silence))
		peer->rate_tokens = 0;

	/* Too many ignored redirects; do not send anything
	 * set dst.rate_last to the last seen redirected packet.
	 */
	if (peer->rate_tokens >= ip_rt_redirect_number) {
		peer->rate_last = jiffies;
		goto out_put_peer;
	}

	/* Check for load limit; set rate_last to the latest sent
	 * redirect.
	 */
	if (peer->rate_tokens == 0 ||
	    time_after(jiffies,
		       (peer->rate_last +
			(ip_rt_redirect_load << peer->rate_tokens)))) {
		__be32 gw = rt_nexthop(rt, ip_hdr(skb)->daddr);

		icmp_send(skb, ICMP_REDIRECT, ICMP_REDIR_HOST, gw);
		peer->rate_last = jiffies;
		++peer->rate_tokens;
#ifdef CONFIG_IP_ROUTE_VERBOSE
		if (log_martians &&
		    peer->rate_tokens == ip_rt_redirect_number)
			net_warn_ratelimited("host %pI4/if%d ignores redirects for %pI4 to %pI4\n",
					     &ip_hdr(skb)->saddr, inet_iif(skb),
					     &ip_hdr(skb)->daddr, &gw);
#endif
	}
out_put_peer:
	inet_putpeer(peer);
}

static int ip_error(struct sk_buff *skb)
{
	struct in_device *in_dev = __in_dev_get_rcu(skb->dev);
	struct rtable *rt = skb_rtable(skb);
	struct inet_peer *peer;
	unsigned long now;
	struct net *net;
	bool send;
	int code;

	net = dev_net(rt->dst.dev);
	if (!IN_DEV_FORWARD(in_dev)) {
		switch (rt->dst.error) {
		case EHOSTUNREACH:
			IP_INC_STATS_BH(net, IPSTATS_MIB_INADDRERRORS);
			break;

		case ENETUNREACH:
			IP_INC_STATS_BH(net, IPSTATS_MIB_INNOROUTES);
			break;
		}
		goto out;
	}

	switch (rt->dst.error) {
	case EINVAL:
	default:
		goto out;
	case EHOSTUNREACH:
		code = ICMP_HOST_UNREACH;
		break;
	case ENETUNREACH:
		code = ICMP_NET_UNREACH;
		IP_INC_STATS_BH(net, IPSTATS_MIB_INNOROUTES);
		break;
	case EACCES:
		code = ICMP_PKT_FILTERED;
		break;
	}

	peer = inet_getpeer_v4(net->ipv4.peers, ip_hdr(skb)->saddr, 1);

	send = true;
	if (peer) {
		now = jiffies;
		peer->rate_tokens += now - peer->rate_last;
		if (peer->rate_tokens > ip_rt_error_burst)
			peer->rate_tokens = ip_rt_error_burst;
		peer->rate_last = now;
		if (peer->rate_tokens >= ip_rt_error_cost)
			peer->rate_tokens -= ip_rt_error_cost;
		else
			send = false;
		inet_putpeer(peer);
	}
	if (send)
		icmp_send(skb, ICMP_DEST_UNREACH, code, 0);

out:	kfree_skb(skb);
	return 0;
}

static void __ip_rt_update_pmtu(struct rtable *rt, struct flowi4 *fl4, u32 mtu)
{
	struct dst_entry *dst = &rt->dst;
	struct fib_result res;

	if (dst_metric_locked(dst, RTAX_MTU))
		return;

	if (dst->dev->mtu < mtu)
		return;

	if (mtu < ip_rt_min_pmtu)
		mtu = ip_rt_min_pmtu;

	if (rt->rt_pmtu == mtu &&
	    time_before(jiffies, dst->expires - ip_rt_mtu_expires / 2))
		return;

	rcu_read_lock();
	if (fib_lookup(dev_net(dst->dev), fl4, &res) == 0) {
		struct fib_nh *nh = &FIB_RES_NH(res);

		update_or_create_fnhe(nh, fl4->daddr, 0, mtu,
				      jiffies + ip_rt_mtu_expires);
	}
	rcu_read_unlock();
}

static void ip_rt_update_pmtu(struct dst_entry *dst, struct sock *sk,
			      struct sk_buff *skb, u32 mtu)
{
	struct rtable *rt = (struct rtable *) dst;
	struct flowi4 fl4;

	ip_rt_build_flow_key(&fl4, sk, skb);
	__ip_rt_update_pmtu(rt, &fl4, mtu);
}

void ipv4_update_pmtu(struct sk_buff *skb, struct net *net, u32 mtu,
		      int oif, u32 mark, u8 protocol, int flow_flags)
{
	const struct iphdr *iph = (const struct iphdr *) skb->data;
	struct flowi4 fl4;
	struct rtable *rt;

	__build_flow_key(&fl4, NULL, iph, oif,
			 RT_TOS(iph->tos), protocol, mark, flow_flags);
	rt = __ip_route_output_key(net, &fl4);
	if (!IS_ERR(rt)) {
		__ip_rt_update_pmtu(rt, &fl4, mtu);
		ip_rt_put(rt);
	}
}
EXPORT_SYMBOL_GPL(ipv4_update_pmtu);

static void __ipv4_sk_update_pmtu(struct sk_buff *skb, struct sock *sk, u32 mtu)
{
	const struct iphdr *iph = (const struct iphdr *) skb->data;
	struct flowi4 fl4;
	struct rtable *rt;

	__build_flow_key(&fl4, sk, iph, 0, 0, 0, 0, 0);
	rt = __ip_route_output_key(sock_net(sk), &fl4);
	if (!IS_ERR(rt)) {
		__ip_rt_update_pmtu(rt, &fl4, mtu);
		ip_rt_put(rt);
	}
}

void ipv4_sk_update_pmtu(struct sk_buff *skb, struct sock *sk, u32 mtu)
{
	const struct iphdr *iph = (const struct iphdr *) skb->data;
	struct flowi4 fl4;
	struct rtable *rt;
	struct dst_entry *dst;
	bool new = false;

	bh_lock_sock(sk);

	if (!ip_sk_accept_pmtu(sk))
		goto out;

	rt = (struct rtable *) __sk_dst_get(sk);

	if (sock_owned_by_user(sk) || !rt) {
		__ipv4_sk_update_pmtu(skb, sk, mtu);
		goto out;
	}

	__build_flow_key(&fl4, sk, iph, 0, 0, 0, 0, 0);

	if (!__sk_dst_check(sk, 0)) {
		rt = ip_route_output_flow(sock_net(sk), &fl4, sk);
		if (IS_ERR(rt))
			goto out;

		new = true;
	}

	__ip_rt_update_pmtu((struct rtable *) rt->dst.path, &fl4, mtu);

	dst = dst_check(&rt->dst, 0);
	if (!dst) {
		if (new)
			dst_release(&rt->dst);

		rt = ip_route_output_flow(sock_net(sk), &fl4, sk);
		if (IS_ERR(rt))
			goto out;

		new = true;
	}

	if (new)
		__sk_dst_set(sk, &rt->dst);

out:
	bh_unlock_sock(sk);
}
EXPORT_SYMBOL_GPL(ipv4_sk_update_pmtu);

void ipv4_redirect(struct sk_buff *skb, struct net *net,
		   int oif, u32 mark, u8 protocol, int flow_flags)
{
	const struct iphdr *iph = (const struct iphdr *) skb->data;
	struct flowi4 fl4;
	struct rtable *rt;

	__build_flow_key(&fl4, NULL, iph, oif,
			 RT_TOS(iph->tos), protocol, mark, flow_flags);
	rt = __ip_route_output_key(net, &fl4);
	if (!IS_ERR(rt)) {
		__ip_do_redirect(rt, skb, &fl4, false);
		ip_rt_put(rt);
	}
}
EXPORT_SYMBOL_GPL(ipv4_redirect);

void ipv4_sk_redirect(struct sk_buff *skb, struct sock *sk)
{
	const struct iphdr *iph = (const struct iphdr *) skb->data;
	struct flowi4 fl4;
	struct rtable *rt;

	__build_flow_key(&fl4, sk, iph, 0, 0, 0, 0, 0);
	rt = __ip_route_output_key(sock_net(sk), &fl4);
	if (!IS_ERR(rt)) {
		__ip_do_redirect(rt, skb, &fl4, false);
		ip_rt_put(rt);
	}
}
EXPORT_SYMBOL_GPL(ipv4_sk_redirect);

static struct dst_entry *ipv4_dst_check(struct dst_entry *dst, u32 cookie)
{
	struct rtable *rt = (struct rtable *) dst;

	/* All IPV4 dsts are created with ->obsolete set to the value
	 * DST_OBSOLETE_FORCE_CHK which forces validation calls down
	 * into this function always.
	 *
	 * When a PMTU/redirect information update invalidates a route,
	 * this is indicated by setting obsolete to DST_OBSOLETE_KILL or
	 * DST_OBSOLETE_DEAD by dst_free().
	 */
	if (dst->obsolete != DST_OBSOLETE_FORCE_CHK || rt_is_expired(rt))
		return NULL;
	return dst;
}

static void ipv4_link_failure(struct sk_buff *skb)
{
	struct rtable *rt;

	icmp_send(skb, ICMP_DEST_UNREACH, ICMP_HOST_UNREACH, 0);

	rt = skb_rtable(skb);
	if (rt)
		dst_set_expires(&rt->dst, 0);
}

static int ip_rt_bug(struct sk_buff *skb)
{
	pr_debug("%s: %pI4 -> %pI4, %s\n",
		 __func__, &ip_hdr(skb)->saddr, &ip_hdr(skb)->daddr,
		 skb->dev ? skb->dev->name : "?");
	kfree_skb(skb);
	WARN_ON(1);
	return 0;
}

/*
   We do not cache source address of outgoing interface,
   because it is used only by IP RR, TS and SRR options,
   so that it out of fast path.

   BTW remember: "addr" is allowed to be not aligned
   in IP options!
 */

void ip_rt_get_source(u8 *addr, struct sk_buff *skb, struct rtable *rt)
{
	__be32 src;

	if (rt_is_output_route(rt))
		src = ip_hdr(skb)->saddr;
	else {
		struct fib_result res;
		struct flowi4 fl4;
		struct iphdr *iph;

		iph = ip_hdr(skb);

		memset(&fl4, 0, sizeof(fl4));
		fl4.daddr = iph->daddr;
		fl4.saddr = iph->saddr;
		fl4.flowi4_tos = RT_TOS(iph->tos);
		fl4.flowi4_oif = rt->dst.dev->ifindex;
		fl4.flowi4_iif = skb->dev->ifindex;
		fl4.flowi4_mark = skb->mark;

		rcu_read_lock();
		if (fib_lookup(dev_net(rt->dst.dev), &fl4, &res) == 0)
			src = FIB_RES_PREFSRC(dev_net(rt->dst.dev), res);
		else
			src = inet_select_addr(rt->dst.dev,
					       rt_nexthop(rt, iph->daddr),
					       RT_SCOPE_UNIVERSE);
		rcu_read_unlock();
	}
	memcpy(addr, &src, 4);
}

#ifdef CONFIG_IP_ROUTE_CLASSID
static void set_class_tag(struct rtable *rt, u32 tag)
{
	if (!(rt->dst.tclassid & 0xFFFF))
		rt->dst.tclassid |= tag & 0xFFFF;
	if (!(rt->dst.tclassid & 0xFFFF0000))
		rt->dst.tclassid |= tag & 0xFFFF0000;
}
#endif

static unsigned int ipv4_default_advmss(const struct dst_entry *dst)
{
	unsigned int advmss = dst_metric_raw(dst, RTAX_ADVMSS);

	if (advmss == 0) {
		advmss = max_t(unsigned int, dst->dev->mtu - 40,
			       ip_rt_min_advmss);
		if (advmss > 65535 - 40)
			advmss = 65535 - 40;
	}
	return advmss;
}

static unsigned int ipv4_mtu(const struct dst_entry *dst)
{
	const struct rtable *rt = (const struct rtable *) dst;
	unsigned int mtu = rt->rt_pmtu;

	if (!mtu || time_after_eq(jiffies, rt->dst.expires))
		mtu = dst_metric_raw(dst, RTAX_MTU);

	if (mtu)
		return mtu;

	mtu = dst->dev->mtu;

	if (unlikely(dst_metric_locked(dst, RTAX_MTU))) {
		if (rt->rt_uses_gateway && mtu > 576)
			mtu = 576;
	}

	return min_t(unsigned int, mtu, IP_MAX_MTU);
}

static struct fib_nh_exception *find_exception(struct fib_nh *nh, __be32 daddr)
{
	struct fnhe_hash_bucket *hash = nh->nh_exceptions;
	struct fib_nh_exception *fnhe;
	u32 hval;

	if (!hash)
		return NULL;

	hval = fnhe_hashfun(daddr);

	for (fnhe = rcu_dereference(hash[hval].chain); fnhe;
	     fnhe = rcu_dereference(fnhe->fnhe_next)) {
		if (fnhe->fnhe_daddr == daddr)
			return fnhe;
	}
	return NULL;
}

static bool rt_bind_exception(struct rtable *rt, struct fib_nh_exception *fnhe,
			      __be32 daddr)
{
	bool ret = false;

	spin_lock_bh(&fnhe_lock);

	if (daddr == fnhe->fnhe_daddr) {
		struct rtable __rcu **porig;
		struct rtable *orig;
		int genid = fnhe_genid(dev_net(rt->dst.dev));

		if (rt_is_input_route(rt))
			porig = &fnhe->fnhe_rth_input;
		else
			porig = &fnhe->fnhe_rth_output;
		orig = rcu_dereference(*porig);

		if (fnhe->fnhe_genid != genid) {
			fnhe->fnhe_genid = genid;
			fnhe->fnhe_gw = 0;
			fnhe->fnhe_pmtu = 0;
			fnhe->fnhe_expires = 0;
			fnhe_flush_routes(fnhe);
			orig = NULL;
		}
		fill_route_from_fnhe(rt, fnhe);
		if (!rt->rt_gateway)
			rt->rt_gateway = daddr;

		if (!(rt->dst.flags & DST_NOCACHE)) {
			rcu_assign_pointer(*porig, rt);
			if (orig)
				rt_free(orig);
			ret = true;
		}

		fnhe->fnhe_stamp = jiffies;
	}
	spin_unlock_bh(&fnhe_lock);

	return ret;
}

static bool rt_cache_route(struct fib_nh *nh, struct rtable *rt)
{
	struct rtable *orig, *prev, **p;
	bool ret = true;

	if (rt_is_input_route(rt)) {
		p = (struct rtable **)&nh->nh_rth_input;
	} else {
		p = (struct rtable **)__this_cpu_ptr(nh->nh_pcpu_rth_output);
	}
	orig = *p;

	prev = cmpxchg(p, orig, rt);
	if (prev == orig) {
		if (orig)
			rt_free(orig);
	} else
		ret = false;

	return ret;
}

static DEFINE_SPINLOCK(rt_uncached_lock);
static LIST_HEAD(rt_uncached_list);

static void rt_add_uncached_list(struct rtable *rt)
{
	spin_lock_bh(&rt_uncached_lock);
	list_add_tail(&rt->rt_uncached, &rt_uncached_list);
	spin_unlock_bh(&rt_uncached_lock);
}

static void ipv4_dst_destroy(struct dst_entry *dst)
{
	struct rtable *rt = (struct rtable *) dst;

	if (!list_empty(&rt->rt_uncached)) {
		spin_lock_bh(&rt_uncached_lock);
		list_del(&rt->rt_uncached);
		spin_unlock_bh(&rt_uncached_lock);
	}
}

void rt_flush_dev(struct net_device *dev)
{
	if (!list_empty(&rt_uncached_list)) {
		struct net *net = dev_net(dev);
		struct rtable *rt;

		spin_lock_bh(&rt_uncached_lock);
		list_for_each_entry(rt, &rt_uncached_list, rt_uncached) {
			if (rt->dst.dev != dev)
				continue;
			rt->dst.dev = net->loopback_dev;
			dev_hold(rt->dst.dev);
			dev_put(dev);
		}
		spin_unlock_bh(&rt_uncached_lock);
	}
}

static bool rt_cache_valid(const struct rtable *rt)
{
	return	rt &&
		rt->dst.obsolete == DST_OBSOLETE_FORCE_CHK &&
		!rt_is_expired(rt);
}

static void rt_set_nexthop(struct rtable *rt, __be32 daddr,
			   const struct fib_result *res,
			   struct fib_nh_exception *fnhe,
			   struct fib_info *fi, u16 type, u32 itag)
{
	bool cached = false;

	if (fi) {
		struct fib_nh *nh = &FIB_RES_NH(*res);

		if (nh->nh_gw && nh->nh_scope == RT_SCOPE_LINK) {
			rt->rt_gateway = nh->nh_gw;
			rt->rt_uses_gateway = 1;
		}
		dst_init_metrics(&rt->dst, fi->fib_metrics, true);
#ifdef CONFIG_IP_ROUTE_CLASSID
		rt->dst.tclassid = nh->nh_tclassid;
#endif
		if (unlikely(fnhe))
			cached = rt_bind_exception(rt, fnhe, daddr);
		else if (!(rt->dst.flags & DST_NOCACHE))
			cached = rt_cache_route(nh, rt);
		if (unlikely(!cached)) {
			/* Routes we intend to cache in nexthop exception or
			 * FIB nexthop have the DST_NOCACHE bit clear.
			 * However, if we are unsuccessful at storing this
			 * route into the cache we really need to set it.
			 */
			rt->dst.flags |= DST_NOCACHE;
			if (!rt->rt_gateway)
				rt->rt_gateway = daddr;
			rt_add_uncached_list(rt);
		}
	} else
		rt_add_uncached_list(rt);

#ifdef CONFIG_IP_ROUTE_CLASSID
#ifdef CONFIG_IP_MULTIPLE_TABLES
	set_class_tag(rt, res->tclassid);
#endif
	set_class_tag(rt, itag);
#endif
}

static struct rtable *rt_dst_alloc(struct net_device *dev,
				   bool nopolicy, bool noxfrm, bool will_cache)
{
	return dst_alloc(&ipv4_dst_ops, dev, 1, DST_OBSOLETE_FORCE_CHK,
			 (will_cache ? 0 : (DST_HOST | DST_NOCACHE)) |
			 (nopolicy ? DST_NOPOLICY : 0) |
			 (noxfrm ? DST_NOXFRM : 0));
}

/* called in rcu_read_lock() section */
static int ip_route_input_mc(struct sk_buff *skb, __be32 daddr, __be32 saddr,
				u8 tos, struct net_device *dev, int our)
{
	struct rtable *rth;
	struct in_device *in_dev = __in_dev_get_rcu(dev);
	u32 itag = 0;
	int err;

	/* Primary sanity checks. */

	if (in_dev == NULL)
		return -EINVAL;

	if (ipv4_is_multicast(saddr) || ipv4_is_lbcast(saddr) ||
	    skb->protocol != htons(ETH_P_IP))
		goto e_inval;

	if (likely(!IN_DEV_ROUTE_LOCALNET(in_dev)))
		if (ipv4_is_loopback(saddr))
			goto e_inval;

	if (ipv4_is_zeronet(saddr)) {
		if (!ipv4_is_local_multicast(daddr))
			goto e_inval;
	} else {
		err = fib_validate_source(skb, saddr, 0, tos, 0, dev,
					  in_dev, &itag);
		if (err < 0)
			goto e_err;
	}
	rth = rt_dst_alloc(dev_net(dev)->loopback_dev,
			   IN_DEV_CONF_GET(in_dev, NOPOLICY), false, false);
	if (!rth)
		goto e_nobufs;

#ifdef CONFIG_IP_ROUTE_CLASSID
	rth->dst.tclassid = itag;
#endif
	rth->dst.output = ip_rt_bug;

	rth->rt_genid	= rt_genid_ipv4(dev_net(dev));
	rth->rt_flags	= RTCF_MULTICAST;
	rth->rt_type	= RTN_MULTICAST;
	rth->rt_is_input= 1;
	rth->rt_iif	= 0;
	rth->rt_pmtu	= 0;
	rth->rt_gateway	= 0;
	rth->rt_uses_gateway = 0;
	INIT_LIST_HEAD(&rth->rt_uncached);
	if (our) {
		rth->dst.input= ip_local_deliver;
		rth->rt_flags |= RTCF_LOCAL;
	}

#ifdef CONFIG_IP_MROUTE
	if (!ipv4_is_local_multicast(daddr) && IN_DEV_MFORWARD(in_dev))
		rth->dst.input = ip_mr_input;
#endif
	RT_CACHE_STAT_INC(in_slow_mc);

	skb_dst_set(skb, &rth->dst);
	return 0;

e_nobufs:
	return -ENOBUFS;
e_inval:
	return -EINVAL;
e_err:
	return err;
}


static void ip_handle_martian_source(struct net_device *dev,
				     struct in_device *in_dev,
				     struct sk_buff *skb,
				     __be32 daddr,
				     __be32 saddr)
{
	RT_CACHE_STAT_INC(in_martian_src);
#ifdef CONFIG_IP_ROUTE_VERBOSE
	if (IN_DEV_LOG_MARTIANS(in_dev) && net_ratelimit()) {
		/*
		 *	RFC1812 recommendation, if source is martian,
		 *	the only hint is MAC header.
		 */
		pr_warn("martian source %pI4 from %pI4, on dev %s\n",
			&daddr, &saddr, dev->name);
		if (dev->hard_header_len && skb_mac_header_was_set(skb)) {
			print_hex_dump(KERN_WARNING, "ll header: ",
				       DUMP_PREFIX_OFFSET, 16, 1,
				       skb_mac_header(skb),
				       dev->hard_header_len, true);
		}
	}
#endif
}

/* called in rcu_read_lock() section */
static int __mkroute_input(struct sk_buff *skb,
			   const struct fib_result *res,
			   struct in_device *in_dev,
			   __be32 daddr, __be32 saddr, u32 tos)
{
	struct fib_nh_exception *fnhe;
	struct rtable *rth;
	int err;
	struct in_device *out_dev;
	unsigned int flags = 0;
	bool do_cache;
	u32 itag;

	/* get a working reference to the output device */
	out_dev = __in_dev_get_rcu(FIB_RES_DEV(*res));
	if (out_dev == NULL) {
		net_crit_ratelimited("Bug in ip_route_input_slow(). Please report.\n");
		return -EINVAL;
	}

	err = fib_validate_source(skb, saddr, daddr, tos, FIB_RES_OIF(*res),
				  in_dev->dev, in_dev, &itag);
	if (err < 0) {
		ip_handle_martian_source(in_dev->dev, in_dev, skb, daddr,
					 saddr);

		goto cleanup;
	}

	do_cache = res->fi && !itag;
	if (out_dev == in_dev && err && IN_DEV_TX_REDIRECTS(out_dev) &&
	    (IN_DEV_SHARED_MEDIA(out_dev) ||
	     inet_addr_onlink(out_dev, saddr, FIB_RES_GW(*res)))) {
		flags |= RTCF_DOREDIRECT;
		do_cache = false;
	}

	if (skb->protocol != htons(ETH_P_IP)) {
		/* Not IP (i.e. ARP). Do not create route, if it is
		 * invalid for proxy arp. DNAT routes are always valid.
		 *
		 * Proxy arp feature have been extended to allow, ARP
		 * replies back to the same interface, to support
		 * Private VLAN switch technologies. See arp.c.
		 */
		if (out_dev == in_dev &&
		    IN_DEV_PROXY_ARP_PVLAN(in_dev) == 0) {
			err = -EINVAL;
			goto cleanup;
		}
	}

	fnhe = find_exception(&FIB_RES_NH(*res), daddr);
	if (do_cache) {
		if (fnhe != NULL)
			rth = rcu_dereference(fnhe->fnhe_rth_input);
		else
			rth = rcu_dereference(FIB_RES_NH(*res).nh_rth_input);

		if (rt_cache_valid(rth)) {
			skb_dst_set_noref(skb, &rth->dst);
			goto out;
		}
	}

	rth = rt_dst_alloc(out_dev->dev,
			   IN_DEV_CONF_GET(in_dev, NOPOLICY),
			   IN_DEV_CONF_GET(out_dev, NOXFRM), do_cache);
	if (!rth) {
		err = -ENOBUFS;
		goto cleanup;
	}

	rth->rt_genid = rt_genid_ipv4(dev_net(rth->dst.dev));
	rth->rt_flags = flags;
	rth->rt_type = res->type;
	rth->rt_is_input = 1;
	rth->rt_iif 	= 0;
	rth->rt_pmtu	= 0;
	rth->rt_gateway	= 0;
	rth->rt_uses_gateway = 0;
	INIT_LIST_HEAD(&rth->rt_uncached);

	rth->dst.input = ip_forward;
	rth->dst.output = ip_output;

	rt_set_nexthop(rth, daddr, res, fnhe, res->fi, res->type, itag);
	skb_dst_set(skb, &rth->dst);
out:
	err = 0;
 cleanup:
	return err;
}

static int ip_mkroute_input(struct sk_buff *skb,
			    struct fib_result *res,
			    const struct flowi4 *fl4,
			    struct in_device *in_dev,
			    __be32 daddr, __be32 saddr, u32 tos)
{
#ifdef CONFIG_IP_ROUTE_MULTIPATH
	if (res->fi && res->fi->fib_nhs > 1)
		fib_select_multipath(res);
#endif

	/* create a routing cache entry */
	return __mkroute_input(skb, res, in_dev, daddr, saddr, tos);
}

/*
 *	NOTE. We drop all the packets that has local source
 *	addresses, because every properly looped back packet
 *	must have correct destination already attached by output routine.
 *
 *	Such approach solves two big problems:
 *	1. Not simplex devices are handled properly.
 *	2. IP spoofing attempts are filtered with 100% of guarantee.
 *	called with rcu_read_lock()
 */

static int ip_route_input_slow(struct sk_buff *skb, __be32 daddr, __be32 saddr,
			       u8 tos, struct net_device *dev)
{
	struct fib_result res;
	struct in_device *in_dev = __in_dev_get_rcu(dev);
	struct flowi4	fl4;
	unsigned int	flags = 0;
	u32		itag = 0;
	struct rtable	*rth;
	int		err = -EINVAL;
	struct net    *net = dev_net(dev);
	bool do_cache;

	/* IP on this device is disabled. */

	if (!in_dev)
		goto out;

	/* Check for the most weird martians, which can be not detected
	   by fib_lookup.
	 */

	if (ipv4_is_multicast(saddr) || ipv4_is_lbcast(saddr))
		goto martian_source;

	res.fi = NULL;
	if (ipv4_is_lbcast(daddr) || (saddr == 0 && daddr == 0))
		goto brd_input;

	/* Accept zero addresses only to limited broadcast;
	 * I even do not know to fix it or not. Waiting for complains :-)
	 */
	if (ipv4_is_zeronet(saddr))
		goto martian_source;

	if (ipv4_is_zeronet(daddr))
		goto martian_destination;

	/* Following code try to avoid calling IN_DEV_NET_ROUTE_LOCALNET(),
	 * and call it once if daddr or/and saddr are loopback addresses
	 */
	if (ipv4_is_loopback(daddr)) {
		if (!IN_DEV_NET_ROUTE_LOCALNET(in_dev, net))
			goto martian_destination;
	} else if (ipv4_is_loopback(saddr)) {
		if (!IN_DEV_NET_ROUTE_LOCALNET(in_dev, net))
			goto martian_source;
	}

	/*
	 *	Now we are ready to route packet.
	 */
	fl4.flowi4_oif = 0;
	fl4.flowi4_iif = dev->ifindex;
	fl4.flowi4_mark = skb->mark;
	fl4.flowi4_tos = tos;
	fl4.flowi4_scope = RT_SCOPE_UNIVERSE;
	fl4.daddr = daddr;
	fl4.saddr = saddr;
	err = fib_lookup(net, &fl4, &res);
	if (err != 0)
		goto no_route;

	RT_CACHE_STAT_INC(in_slow_tot);

	if (res.type == RTN_BROADCAST)
		goto brd_input;

	if (res.type == RTN_LOCAL) {
		err = fib_validate_source(skb, saddr, daddr, tos,
					  LOOPBACK_IFINDEX,
					  dev, in_dev, &itag);
		if (err < 0)
			goto martian_source_keep_err;
		goto local_input;
	}

	if (!IN_DEV_FORWARD(in_dev))
		goto no_route;
	if (res.type != RTN_UNICAST)
		goto martian_destination;

	err = ip_mkroute_input(skb, &res, &fl4, in_dev, daddr, saddr, tos);
out:	return err;

brd_input:
	if (skb->protocol != htons(ETH_P_IP))
		goto e_inval;

	if (!ipv4_is_zeronet(saddr)) {
		err = fib_validate_source(skb, saddr, 0, tos, 0, dev,
					  in_dev, &itag);
		if (err < 0)
			goto martian_source_keep_err;
	}
	flags |= RTCF_BROADCAST;
	res.type = RTN_BROADCAST;
	RT_CACHE_STAT_INC(in_brd);

local_input:
	do_cache = false;
	if (res.fi) {
		if (!itag) {
			rth = rcu_dereference(FIB_RES_NH(res).nh_rth_input);
			if (rt_cache_valid(rth)) {
				skb_dst_set_noref(skb, &rth->dst);
				err = 0;
				goto out;
			}
			do_cache = true;
		}
	}

	rth = rt_dst_alloc(net->loopback_dev,
			   IN_DEV_CONF_GET(in_dev, NOPOLICY), false, do_cache);
	if (!rth)
		goto e_nobufs;

	rth->dst.input= ip_local_deliver;
	rth->dst.output= ip_rt_bug;
#ifdef CONFIG_IP_ROUTE_CLASSID
	rth->dst.tclassid = itag;
#endif

	rth->rt_genid = rt_genid_ipv4(net);
	rth->rt_flags 	= flags|RTCF_LOCAL;
	rth->rt_type	= res.type;
	rth->rt_is_input = 1;
	rth->rt_iif	= 0;
	rth->rt_pmtu	= 0;
	rth->rt_gateway	= 0;
	rth->rt_uses_gateway = 0;
	INIT_LIST_HEAD(&rth->rt_uncached);
	if (res.type == RTN_UNREACHABLE) {
		rth->dst.input= ip_error;
		rth->dst.error= -err;
		rth->rt_flags 	&= ~RTCF_LOCAL;
	}
	if (do_cache) {
		if (unlikely(!rt_cache_route(&FIB_RES_NH(res), rth))) {
			rth->dst.flags |= DST_NOCACHE;
			rt_add_uncached_list(rth);
		}
	}
	skb_dst_set(skb, &rth->dst);
	err = 0;
	goto out;

no_route:
	RT_CACHE_STAT_INC(in_no_route);
	res.type = RTN_UNREACHABLE;
	if (err == -ESRCH)
		err = -ENETUNREACH;
	goto local_input;

	/*
	 *	Do not cache martian addresses: they should be logged (RFC1812)
	 */
martian_destination:
	RT_CACHE_STAT_INC(in_martian_dst);
#ifdef CONFIG_IP_ROUTE_VERBOSE
	if (IN_DEV_LOG_MARTIANS(in_dev))
		net_warn_ratelimited("martian destination %pI4 from %pI4, dev %s\n",
				     &daddr, &saddr, dev->name);
#endif

e_inval:
	err = -EINVAL;
	goto out;

e_nobufs:
	err = -ENOBUFS;
	goto out;

martian_source:
	err = -EINVAL;
martian_source_keep_err:
	ip_handle_martian_source(dev, in_dev, skb, daddr, saddr);
	goto out;
}

int ip_route_input_noref(struct sk_buff *skb, __be32 daddr, __be32 saddr,
			 u8 tos, struct net_device *dev)
{
	int res;

	rcu_read_lock();

	/* Multicast recognition logic is moved from route cache to here.
	   The problem was that too many Ethernet cards have broken/missing
	   hardware multicast filters :-( As result the host on multicasting
	   network acquires a lot of useless route cache entries, sort of
	   SDR messages from all the world. Now we try to get rid of them.
	   Really, provided software IP multicast filter is organized
	   reasonably (at least, hashed), it does not result in a slowdown
	   comparing with route cache reject entries.
	   Note, that multicast routers are not affected, because
	   route cache entry is created eventually.
	 */
	if (ipv4_is_multicast(daddr)) {
		struct in_device *in_dev = __in_dev_get_rcu(dev);

		if (in_dev) {
			int our = ip_check_mc_rcu(in_dev, daddr, saddr,
						  ip_hdr(skb)->protocol);
			if (our
#ifdef CONFIG_IP_MROUTE
				||
			    (!ipv4_is_local_multicast(daddr) &&
			     IN_DEV_MFORWARD(in_dev))
#endif
			   ) {
				int res = ip_route_input_mc(skb, daddr, saddr,
							    tos, dev, our);
				rcu_read_unlock();
				return res;
			}
		}
		rcu_read_unlock();
		return -EINVAL;
	}
	res = ip_route_input_slow(skb, daddr, saddr, tos, dev);
	rcu_read_unlock();
	return res;
}
EXPORT_SYMBOL(ip_route_input_noref);

/* called with rcu_read_lock() */
static struct rtable *__mkroute_output(const struct fib_result *res,
				       const struct flowi4 *fl4, int orig_oif,
				       struct net_device *dev_out,
				       unsigned int flags)
{
	struct fib_info *fi = res->fi;
	struct fib_nh_exception *fnhe;
	struct in_device *in_dev;
	u16 type = res->type;
	struct rtable *rth;
	bool do_cache;

	in_dev = __in_dev_get_rcu(dev_out);
	if (!in_dev)
		return ERR_PTR(-EINVAL);

	if (likely(!IN_DEV_ROUTE_LOCALNET(in_dev)))
		if (ipv4_is_loopback(fl4->saddr) && !(dev_out->flags & IFF_LOOPBACK))
			return ERR_PTR(-EINVAL);

	if (ipv4_is_lbcast(fl4->daddr))
		type = RTN_BROADCAST;
	else if (ipv4_is_multicast(fl4->daddr))
		type = RTN_MULTICAST;
	else if (ipv4_is_zeronet(fl4->daddr))
		return ERR_PTR(-EINVAL);

	if (dev_out->flags & IFF_LOOPBACK)
		flags |= RTCF_LOCAL;

	do_cache = true;
	if (type == RTN_BROADCAST) {
		flags |= RTCF_BROADCAST | RTCF_LOCAL;
		fi = NULL;
	} else if (type == RTN_MULTICAST) {
		flags |= RTCF_MULTICAST | RTCF_LOCAL;
		if (!ip_check_mc_rcu(in_dev, fl4->daddr, fl4->saddr,
				     fl4->flowi4_proto))
			flags &= ~RTCF_LOCAL;
		else
			do_cache = false;
		/* If multicast route do not exist use
		 * default one, but do not gateway in this case.
		 * Yes, it is hack.
		 */
		if (fi && res->prefixlen < 4)
			fi = NULL;
	}

	fnhe = NULL;
	do_cache &= fi != NULL;
	if (do_cache) {
		struct rtable __rcu **prth;
		struct fib_nh *nh = &FIB_RES_NH(*res);

		fnhe = find_exception(nh, fl4->daddr);
		if (fnhe)
			prth = &fnhe->fnhe_rth_output;
		else {
			if (unlikely(fl4->flowi4_flags &
				     FLOWI_FLAG_KNOWN_NH &&
				     !(nh->nh_gw &&
				       nh->nh_scope == RT_SCOPE_LINK))) {
				do_cache = false;
				goto add;
			}
			prth = __this_cpu_ptr(nh->nh_pcpu_rth_output);
		}
		rth = rcu_dereference(*prth);
		if (rt_cache_valid(rth)) {
			dst_hold(&rth->dst);
			return rth;
		}
	}

add:
	rth = rt_dst_alloc(dev_out,
			   IN_DEV_CONF_GET(in_dev, NOPOLICY),
			   IN_DEV_CONF_GET(in_dev, NOXFRM),
			   do_cache);
	if (!rth)
		return ERR_PTR(-ENOBUFS);

	rth->dst.output = ip_output;

	rth->rt_genid = rt_genid_ipv4(dev_net(dev_out));
	rth->rt_flags	= flags;
	rth->rt_type	= type;
	rth->rt_is_input = 0;
	rth->rt_iif	= orig_oif ? : 0;
	rth->rt_pmtu	= 0;
	rth->rt_gateway = 0;
	rth->rt_uses_gateway = 0;
	INIT_LIST_HEAD(&rth->rt_uncached);

	RT_CACHE_STAT_INC(out_slow_tot);

	if (flags & RTCF_LOCAL)
		rth->dst.input = ip_local_deliver;
	if (flags & (RTCF_BROADCAST | RTCF_MULTICAST)) {
		if (flags & RTCF_LOCAL &&
		    !(dev_out->flags & IFF_LOOPBACK)) {
			rth->dst.output = ip_mc_output;
			RT_CACHE_STAT_INC(out_slow_mc);
		}
#ifdef CONFIG_IP_MROUTE
		if (type == RTN_MULTICAST) {
			if (IN_DEV_MFORWARD(in_dev) &&
			    !ipv4_is_local_multicast(fl4->daddr)) {
				rth->dst.input = ip_mr_input;
				rth->dst.output = ip_mc_output;
			}
		}
#endif
	}

	rt_set_nexthop(rth, fl4->daddr, res, fnhe, fi, type, 0);

	return rth;
}

/*
 * Major route resolver routine.
 */

struct rtable *__ip_route_output_key(struct net *net, struct flowi4 *fl4)
{
	struct net_device *dev_out = NULL;
	__u8 tos = RT_FL_TOS(fl4);
	unsigned int flags = 0;
	struct fib_result res;
	struct rtable *rth;
	int orig_oif;

	res.tclassid	= 0;
	res.fi		= NULL;
	res.table	= NULL;

	orig_oif = fl4->flowi4_oif;

	fl4->flowi4_iif = LOOPBACK_IFINDEX;
	fl4->flowi4_tos = tos & IPTOS_RT_MASK;
	fl4->flowi4_scope = ((tos & RTO_ONLINK) ?
			 RT_SCOPE_LINK : RT_SCOPE_UNIVERSE);

	rcu_read_lock();
	if (fl4->saddr) {
		rth = ERR_PTR(-EINVAL);
		if (ipv4_is_multicast(fl4->saddr) ||
		    ipv4_is_lbcast(fl4->saddr) ||
		    ipv4_is_zeronet(fl4->saddr))
			goto out;

		/* I removed check for oif == dev_out->oif here.
		   It was wrong for two reasons:
		   1. ip_dev_find(net, saddr) can return wrong iface, if saddr
		      is assigned to multiple interfaces.
		   2. Moreover, we are allowed to send packets with saddr
		      of another iface. --ANK
		 */

		if (fl4->flowi4_oif == 0 &&
		    (ipv4_is_multicast(fl4->daddr) ||
		     ipv4_is_lbcast(fl4->daddr))) {
			/* It is equivalent to inet_addr_type(saddr) == RTN_LOCAL */
			dev_out = __ip_dev_find(net, fl4->saddr, false);
			if (dev_out == NULL)
				goto out;

			/* Special hack: user can direct multicasts
			   and limited broadcast via necessary interface
			   without fiddling with IP_MULTICAST_IF or IP_PKTINFO.
			   This hack is not just for fun, it allows
			   vic,vat and friends to work.
			   They bind socket to loopback, set ttl to zero
			   and expect that it will work.
			   From the viewpoint of routing cache they are broken,
			   because we are not allowed to build multicast path
			   with loopback source addr (look, routing cache
			   cannot know, that ttl is zero, so that packet
			   will not leave this host and route is valid).
			   Luckily, this hack is good workaround.
			 */

			fl4->flowi4_oif = dev_out->ifindex;
			goto make_route;
		}

		if (!(fl4->flowi4_flags & FLOWI_FLAG_ANYSRC)) {
			/* It is equivalent to inet_addr_type(saddr) == RTN_LOCAL */
			if (!__ip_dev_find(net, fl4->saddr, false))
				goto out;
		}
	}


	if (fl4->flowi4_oif) {
		dev_out = dev_get_by_index_rcu(net, fl4->flowi4_oif);
		rth = ERR_PTR(-ENODEV);
		if (dev_out == NULL)
			goto out;

		/* RACE: Check return value of inet_select_addr instead. */
		if (!(dev_out->flags & IFF_UP) || !__in_dev_get_rcu(dev_out)) {
			rth = ERR_PTR(-ENETUNREACH);
			goto out;
		}
		if (ipv4_is_local_multicast(fl4->daddr) ||
		    ipv4_is_lbcast(fl4->daddr)) {
			if (!fl4->saddr)
				fl4->saddr = inet_select_addr(dev_out, 0,
							      RT_SCOPE_LINK);
			goto make_route;
		}
		if (!fl4->saddr) {
			if (ipv4_is_multicast(fl4->daddr))
				fl4->saddr = inet_select_addr(dev_out, 0,
							      fl4->flowi4_scope);
			else if (!fl4->daddr)
				fl4->saddr = inet_select_addr(dev_out, 0,
							      RT_SCOPE_HOST);
		}
	}

	if (!fl4->daddr) {
		fl4->daddr = fl4->saddr;
		if (!fl4->daddr)
			fl4->daddr = fl4->saddr = htonl(INADDR_LOOPBACK);
		dev_out = net->loopback_dev;
		fl4->flowi4_oif = LOOPBACK_IFINDEX;
		res.type = RTN_LOCAL;
		flags |= RTCF_LOCAL;
		goto make_route;
	}

	if (fib_lookup(net, fl4, &res)) {
		res.fi = NULL;
		res.table = NULL;
		if (fl4->flowi4_oif) {
			/* Apparently, routing tables are wrong. Assume,
			   that the destination is on link.

			   WHY? DW.
			   Because we are allowed to send to iface
			   even if it has NO routes and NO assigned
			   addresses. When oif is specified, routing
			   tables are looked up with only one purpose:
			   to catch if destination is gatewayed, rather than
			   direct. Moreover, if MSG_DONTROUTE is set,
			   we send packet, ignoring both routing tables
			   and ifaddr state. --ANK


			   We could make it even if oif is unknown,
			   likely IPv6, but we do not.
			 */

			if (fl4->saddr == 0)
				fl4->saddr = inet_select_addr(dev_out, 0,
							      RT_SCOPE_LINK);
			res.type = RTN_UNICAST;
			goto make_route;
		}
		rth = ERR_PTR(-ENETUNREACH);
		goto out;
	}

	if (res.type == RTN_LOCAL) {
		if (!fl4->saddr) {
			if (res.fi->fib_prefsrc)
				fl4->saddr = res.fi->fib_prefsrc;
			else
				fl4->saddr = fl4->daddr;
		}
		dev_out = net->loopback_dev;
		fl4->flowi4_oif = dev_out->ifindex;
		flags |= RTCF_LOCAL;
		goto make_route;
	}

#ifdef CONFIG_IP_ROUTE_MULTIPATH
	if (res.fi->fib_nhs > 1 && fl4->flowi4_oif == 0)
		fib_select_multipath(&res);
	else
#endif
	if (!res.prefixlen &&
	    res.table->tb_num_default > 1 &&
	    res.type == RTN_UNICAST && !fl4->flowi4_oif)
		fib_select_default(&res);

	if (!fl4->saddr)
		fl4->saddr = FIB_RES_PREFSRC(net, res);

	dev_out = FIB_RES_DEV(res);
	fl4->flowi4_oif = dev_out->ifindex;


make_route:
	rth = __mkroute_output(&res, fl4, orig_oif, dev_out, flags);

out:
	rcu_read_unlock();
	return rth;
}
EXPORT_SYMBOL_GPL(__ip_route_output_key);

#ifdef CONFIG_AS_FASTPATH
void route_hook_fn_register(route_flush_hook *flush)
{
	route_flush_fn = flush;
}
EXPORT_SYMBOL(route_hook_fn_register);
#endif

static struct dst_entry *ipv4_blackhole_dst_check(struct dst_entry *dst, u32 cookie)
{
	return NULL;
}

static unsigned int ipv4_blackhole_mtu(const struct dst_entry *dst)
{
	unsigned int mtu = dst_metric_raw(dst, RTAX_MTU);

	return mtu ? : dst->dev->mtu;
}

static void ipv4_rt_blackhole_update_pmtu(struct dst_entry *dst, struct sock *sk,
					  struct sk_buff *skb, u32 mtu)
{
}

static void ipv4_rt_blackhole_redirect(struct dst_entry *dst, struct sock *sk,
				       struct sk_buff *skb)
{
}

static u32 *ipv4_rt_blackhole_cow_metrics(struct dst_entry *dst,
					  unsigned long old)
{
	return NULL;
}

static struct dst_ops ipv4_dst_blackhole_ops = {
	.family			=	AF_INET,
	.protocol		=	cpu_to_be16(ETH_P_IP),
	.check			=	ipv4_blackhole_dst_check,
	.mtu			=	ipv4_blackhole_mtu,
	.default_advmss		=	ipv4_default_advmss,
	.update_pmtu		=	ipv4_rt_blackhole_update_pmtu,
	.redirect		=	ipv4_rt_blackhole_redirect,
	.cow_metrics		=	ipv4_rt_blackhole_cow_metrics,
	.neigh_lookup		=	ipv4_neigh_lookup,
};

struct dst_entry *ipv4_blackhole_route(struct net *net, struct dst_entry *dst_orig)
{
	struct rtable *ort = (struct rtable *) dst_orig;
	struct rtable *rt;

	rt = dst_alloc(&ipv4_dst_blackhole_ops, NULL, 1, DST_OBSOLETE_NONE, 0);
	if (rt) {
		struct dst_entry *new = &rt->dst;

		new->__use = 1;
		new->input = dst_discard;
		new->output = dst_discard;

		new->dev = ort->dst.dev;
		if (new->dev)
			dev_hold(new->dev);

		rt->rt_is_input = ort->rt_is_input;
		rt->rt_iif = ort->rt_iif;
		rt->rt_pmtu = ort->rt_pmtu;

		rt->rt_genid = rt_genid_ipv4(net);
		rt->rt_flags = ort->rt_flags;
		rt->rt_type = ort->rt_type;
		rt->rt_gateway = ort->rt_gateway;
		rt->rt_uses_gateway = ort->rt_uses_gateway;

		INIT_LIST_HEAD(&rt->rt_uncached);

		dst_free(new);
	}

	dst_release(dst_orig);

	return rt ? &rt->dst : ERR_PTR(-ENOMEM);
}

struct rtable *ip_route_output_flow(struct net *net, struct flowi4 *flp4,
				    struct sock *sk)
{
	struct rtable *rt = __ip_route_output_key(net, flp4);

	if (IS_ERR(rt))
		return rt;

	if (flp4->flowi4_proto)
		rt = (struct rtable *) xfrm_lookup(net, &rt->dst,
						   flowi4_to_flowi(flp4),
						   sk, 0);

	return rt;
}
EXPORT_SYMBOL_GPL(ip_route_output_flow);

static int rt_fill_info(struct net *net,  __be32 dst, __be32 src,
			struct flowi4 *fl4, struct sk_buff *skb, u32 portid,
			u32 seq, int event, int nowait, unsigned int flags)
{
	struct rtable *rt = skb_rtable(skb);
	struct rtmsg *r;
	struct nlmsghdr *nlh;
	unsigned long expires = 0;
	u32 error;
	u32 metrics[RTAX_MAX];

	nlh = nlmsg_put(skb, portid, seq, event, sizeof(*r), flags);
	if (nlh == NULL)
		return -EMSGSIZE;

	r = nlmsg_data(nlh);
	r->rtm_family	 = AF_INET;
	r->rtm_dst_len	= 32;
	r->rtm_src_len	= 0;
	r->rtm_tos	= fl4->flowi4_tos;
	r->rtm_table	= RT_TABLE_MAIN;
	if (nla_put_u32(skb, RTA_TABLE, RT_TABLE_MAIN))
		goto nla_put_failure;
	r->rtm_type	= rt->rt_type;
	r->rtm_scope	= RT_SCOPE_UNIVERSE;
	r->rtm_protocol = RTPROT_UNSPEC;
	r->rtm_flags	= (rt->rt_flags & ~0xFFFF) | RTM_F_CLONED;
	if (rt->rt_flags & RTCF_NOTIFY)
		r->rtm_flags |= RTM_F_NOTIFY;

	if (nla_put_be32(skb, RTA_DST, dst))
		goto nla_put_failure;
	if (src) {
		r->rtm_src_len = 32;
		if (nla_put_be32(skb, RTA_SRC, src))
			goto nla_put_failure;
	}
	if (rt->dst.dev &&
	    nla_put_u32(skb, RTA_OIF, rt->dst.dev->ifindex))
		goto nla_put_failure;
#ifdef CONFIG_IP_ROUTE_CLASSID
	if (rt->dst.tclassid &&
	    nla_put_u32(skb, RTA_FLOW, rt->dst.tclassid))
		goto nla_put_failure;
#endif
	if (!rt_is_input_route(rt) &&
	    fl4->saddr != src) {
		if (nla_put_be32(skb, RTA_PREFSRC, fl4->saddr))
			goto nla_put_failure;
	}
	if (rt->rt_uses_gateway &&
	    nla_put_be32(skb, RTA_GATEWAY, rt->rt_gateway))
		goto nla_put_failure;

	expires = rt->dst.expires;
	if (expires) {
		unsigned long now = jiffies;

		if (time_before(now, expires))
			expires -= now;
		else
			expires = 0;
	}

	memcpy(metrics, dst_metrics_ptr(&rt->dst), sizeof(metrics));
	if (rt->rt_pmtu && expires)
		metrics[RTAX_MTU - 1] = rt->rt_pmtu;
	if (rtnetlink_put_metrics(skb, metrics) < 0)
		goto nla_put_failure;

	if (fl4->flowi4_mark &&
	    nla_put_u32(skb, RTA_MARK, fl4->flowi4_mark))
		goto nla_put_failure;

	error = rt->dst.error;

	if (rt_is_input_route(rt)) {
#ifdef CONFIG_IP_MROUTE
		if (ipv4_is_multicast(dst) && !ipv4_is_local_multicast(dst) &&
		    IPV4_DEVCONF_ALL(net, MC_FORWARDING)) {
			int err = ipmr_get_route(net, skb,
						 fl4->saddr, fl4->daddr,
						 r, nowait);
			if (err <= 0) {
				if (!nowait) {
					if (err == 0)
						return 0;
					goto nla_put_failure;
				} else {
					if (err == -EMSGSIZE)
						goto nla_put_failure;
					error = err;
				}
			}
		} else
#endif
			if (nla_put_u32(skb, RTA_IIF, rt->rt_iif))
				goto nla_put_failure;
	}

	if (rtnl_put_cacheinfo(skb, &rt->dst, 0, expires, error) < 0)
		goto nla_put_failure;

	return nlmsg_end(skb, nlh);

nla_put_failure:
	nlmsg_cancel(skb, nlh);
	return -EMSGSIZE;
}

static int inet_rtm_getroute(struct sk_buff *in_skb, struct nlmsghdr *nlh)
{
	struct net *net = sock_net(in_skb->sk);
	struct rtmsg *rtm;
	struct nlattr *tb[RTA_MAX+1];
	struct rtable *rt = NULL;
	struct flowi4 fl4;
	__be32 dst = 0;
	__be32 src = 0;
	u32 iif;
	int err;
	int mark;
	struct sk_buff *skb;

	err = nlmsg_parse(nlh, sizeof(*rtm), tb, RTA_MAX, rtm_ipv4_policy);
	if (err < 0)
		goto errout;

	rtm = nlmsg_data(nlh);

	skb = alloc_skb(NLMSG_GOODSIZE, GFP_KERNEL);
	if (skb == NULL) {
		err = -ENOBUFS;
		goto errout;
	}

	/* Reserve room for dummy headers, this skb can pass
	   through good chunk of routing engine.
	 */
	skb_reset_mac_header(skb);
	skb_reset_network_header(skb);

	/* Bugfix: need to give ip_route_input enough of an IP header to not gag. */
	ip_hdr(skb)->protocol = IPPROTO_ICMP;
	skb_reserve(skb, MAX_HEADER + sizeof(struct iphdr));

	src = tb[RTA_SRC] ? nla_get_be32(tb[RTA_SRC]) : 0;
	dst = tb[RTA_DST] ? nla_get_be32(tb[RTA_DST]) : 0;
	iif = tb[RTA_IIF] ? nla_get_u32(tb[RTA_IIF]) : 0;
	mark = tb[RTA_MARK] ? nla_get_u32(tb[RTA_MARK]) : 0;

	memset(&fl4, 0, sizeof(fl4));
	fl4.daddr = dst;
	fl4.saddr = src;
	fl4.flowi4_tos = rtm->rtm_tos;
	fl4.flowi4_oif = tb[RTA_OIF] ? nla_get_u32(tb[RTA_OIF]) : 0;
	fl4.flowi4_mark = mark;

	if (iif) {
		struct net_device *dev;

		dev = __dev_get_by_index(net, iif);
		if (dev == NULL) {
			err = -ENODEV;
			goto errout_free;
		}

		skb->protocol	= htons(ETH_P_IP);
		skb->dev	= dev;
		skb->mark	= mark;
		local_bh_disable();
		err = ip_route_input(skb, dst, src, rtm->rtm_tos, dev);
		local_bh_enable();

		rt = skb_rtable(skb);
		if (err == 0 && rt->dst.error)
			err = -rt->dst.error;
	} else {
		rt = ip_route_output_key(net, &fl4);

		err = 0;
		if (IS_ERR(rt))
			err = PTR_ERR(rt);
	}

	if (err)
		goto errout_free;

	skb_dst_set(skb, &rt->dst);
	if (rtm->rtm_flags & RTM_F_NOTIFY)
		rt->rt_flags |= RTCF_NOTIFY;

	err = rt_fill_info(net, dst, src, &fl4, skb,
			   NETLINK_CB(in_skb).portid, nlh->nlmsg_seq,
			   RTM_NEWROUTE, 0, 0);
	if (err <= 0)
		goto errout_free;

	err = rtnl_unicast(skb, net, NETLINK_CB(in_skb).portid);
errout:
	return err;

errout_free:
	kfree_skb(skb);
	goto errout;
}

int ip_rt_dump(struct sk_buff *skb,  struct netlink_callback *cb)
{
	return skb->len;
}

void ip_rt_multicast_event(struct in_device *in_dev)
{
	rt_cache_flush(dev_net(in_dev->dev));
}

#ifdef CONFIG_SYSCTL
static int ip_rt_gc_timeout __read_mostly	= RT_GC_TIMEOUT;
static int ip_rt_gc_interval __read_mostly  = 60 * HZ;
static int ip_rt_gc_min_interval __read_mostly	= HZ / 2;
static int ip_rt_gc_elasticity __read_mostly	= 8;

static int ipv4_sysctl_rtcache_flush(struct ctl_table *__ctl, int write,
					void __user *buffer,
					size_t *lenp, loff_t *ppos)
{
	struct net *net = (struct net *)__ctl->extra1;

	if (write) {
		rt_cache_flush(net);
		fnhe_genid_bump(net);
		return 0;
	}

	return -EINVAL;
}

static struct ctl_table ipv4_route_table[] = {
	{
		.procname	= "gc_thresh",
		.data		= &ipv4_dst_ops.gc_thresh,
		.maxlen		= sizeof(int),
		.mode		= 0644,
		.proc_handler	= proc_dointvec,
	},
	{
		.procname	= "max_size",
		.data		= &ip_rt_max_size,
		.maxlen		= sizeof(int),
		.mode		= 0644,
		.proc_handler	= proc_dointvec,
	},
	{
		/*  Deprecated. Use gc_min_interval_ms */

		.procname	= "gc_min_interval",
		.data		= &ip_rt_gc_min_interval,
		.maxlen		= sizeof(int),
		.mode		= 0644,
		.proc_handler	= proc_dointvec_jiffies,
	},
	{
		.procname	= "gc_min_interval_ms",
		.data		= &ip_rt_gc_min_interval,
		.maxlen		= sizeof(int),
		.mode		= 0644,
		.proc_handler	= proc_dointvec_ms_jiffies,
	},
	{
		.procname	= "gc_timeout",
		.data		= &ip_rt_gc_timeout,
		.maxlen		= sizeof(int),
		.mode		= 0644,
		.proc_handler	= proc_dointvec_jiffies,
	},
	{
		.procname	= "gc_interval",
		.data		= &ip_rt_gc_interval,
		.maxlen		= sizeof(int),
		.mode		= 0644,
		.proc_handler	= proc_dointvec_jiffies,
	},
	{
		.procname	= "redirect_load",
		.data		= &ip_rt_redirect_load,
		.maxlen		= sizeof(int),
		.mode		= 0644,
		.proc_handler	= proc_dointvec,
	},
	{
		.procname	= "redirect_number",
		.data		= &ip_rt_redirect_number,
		.maxlen		= sizeof(int),
		.mode		= 0644,
		.proc_handler	= proc_dointvec,
	},
	{
		.procname	= "redirect_silence",
		.data		= &ip_rt_redirect_silence,
		.maxlen		= sizeof(int),
		.mode		= 0644,
		.proc_handler	= proc_dointvec,
	},
	{
		.procname	= "error_cost",
		.data		= &ip_rt_error_cost,
		.maxlen		= sizeof(int),
		.mode		= 0644,
		.proc_handler	= proc_dointvec,
	},
	{
		.procname	= "error_burst",
		.data		= &ip_rt_error_burst,
		.maxlen		= sizeof(int),
		.mode		= 0644,
		.proc_handler	= proc_dointvec,
	},
	{
		.procname	= "gc_elasticity",
		.data		= &ip_rt_gc_elasticity,
		.maxlen		= sizeof(int),
		.mode		= 0644,
		.proc_handler	= proc_dointvec,
	},
	{
		.procname	= "mtu_expires",
		.data		= &ip_rt_mtu_expires,
		.maxlen		= sizeof(int),
		.mode		= 0644,
		.proc_handler	= proc_dointvec_jiffies,
	},
	{
		.procname	= "min_pmtu",
		.data		= &ip_rt_min_pmtu,
		.maxlen		= sizeof(int),
		.mode		= 0644,
		.proc_handler	= proc_dointvec,
	},
	{
		.procname	= "min_adv_mss",
		.data		= &ip_rt_min_advmss,
		.maxlen		= sizeof(int),
		.mode		= 0644,
		.proc_handler	= proc_dointvec,
	},
	{ }
};

static struct ctl_table ipv4_route_flush_table[] = {
	{
		.procname	= "flush",
		.maxlen		= sizeof(int),
		.mode		= 0200,
		.proc_handler	= ipv4_sysctl_rtcache_flush,
	},
	{ },
};

static __net_init int sysctl_route_net_init(struct net *net)
{
	struct ctl_table *tbl;

	tbl = ipv4_route_flush_table;
	if (!net_eq(net, &init_net)) {
		tbl = kmemdup(tbl, sizeof(ipv4_route_flush_table), GFP_KERNEL);
		if (tbl == NULL)
			goto err_dup;

		/* Don't export sysctls to unprivileged users */
		if (net->user_ns != &init_user_ns)
			tbl[0].procname = NULL;
	}
	tbl[0].extra1 = net;

	net->ipv4.route_hdr = register_net_sysctl(net, "net/ipv4/route", tbl);
	if (net->ipv4.route_hdr == NULL)
		goto err_reg;
	return 0;

err_reg:
	if (tbl != ipv4_route_flush_table)
		kfree(tbl);
err_dup:
	return -ENOMEM;
}

static __net_exit void sysctl_route_net_exit(struct net *net)
{
	struct ctl_table *tbl;

	tbl = net->ipv4.route_hdr->ctl_table_arg;
	unregister_net_sysctl_table(net->ipv4.route_hdr);
	BUG_ON(tbl == ipv4_route_flush_table);
	kfree(tbl);
}

static __net_initdata struct pernet_operations sysctl_route_ops = {
	.init = sysctl_route_net_init,
	.exit = sysctl_route_net_exit,
};
#endif

static __net_init int rt_genid_init(struct net *net)
{
	atomic_set(&net->ipv4.rt_genid, 0);
	atomic_set(&net->fnhe_genid, 0);
	get_random_bytes(&net->ipv4.dev_addr_genid,
			 sizeof(net->ipv4.dev_addr_genid));
	return 0;
}

static __net_initdata struct pernet_operations rt_genid_ops = {
	.init = rt_genid_init,
};

static int __net_init ipv4_inetpeer_init(struct net *net)
{
	struct inet_peer_base *bp = kmalloc(sizeof(*bp), GFP_KERNEL);

	if (!bp)
		return -ENOMEM;
	inet_peer_base_init(bp);
	net->ipv4.peers = bp;
	return 0;
}

static void __net_exit ipv4_inetpeer_exit(struct net *net)
{
	struct inet_peer_base *bp = net->ipv4.peers;

	net->ipv4.peers = NULL;
	inetpeer_invalidate_tree(bp);
	kfree(bp);
}

static __net_initdata struct pernet_operations ipv4_inetpeer_ops = {
	.init	=	ipv4_inetpeer_init,
	.exit	=	ipv4_inetpeer_exit,
};

#ifdef CONFIG_IP_ROUTE_CLASSID
struct ip_rt_acct __percpu *ip_rt_acct __read_mostly;
#endif /* CONFIG_IP_ROUTE_CLASSID */

int __init ip_rt_init(void)
{
	int rc = 0;

#ifdef CONFIG_IP_ROUTE_CLASSID
	ip_rt_acct = __alloc_percpu(256 * sizeof(struct ip_rt_acct), __alignof__(struct ip_rt_acct));
	if (!ip_rt_acct)
		panic("IP: failed to allocate ip_rt_acct\n");
#endif

	ipv4_dst_ops.kmem_cachep =
		kmem_cache_create("ip_dst_cache", sizeof(struct rtable), 0,
				  SLAB_HWCACHE_ALIGN|SLAB_PANIC, NULL);

	ipv4_dst_blackhole_ops.kmem_cachep = ipv4_dst_ops.kmem_cachep;

	if (dst_entries_init(&ipv4_dst_ops) < 0)
		panic("IP: failed to allocate ipv4_dst_ops counter\n");

	if (dst_entries_init(&ipv4_dst_blackhole_ops) < 0)
		panic("IP: failed to allocate ipv4_dst_blackhole_ops counter\n");

	ipv4_dst_ops.gc_thresh = ~0;
	ip_rt_max_size = INT_MAX;

	devinet_init();
	ip_fib_init();

	if (ip_rt_proc_init())
		pr_err("Unable to create route proc files\n");
#ifdef CONFIG_XFRM
	xfrm_init();
	xfrm4_init();
#endif
	rtnl_register(PF_INET, RTM_GETROUTE, inet_rtm_getroute, NULL, NULL);

#ifdef CONFIG_SYSCTL
	register_pernet_subsys(&sysctl_route_ops);
#endif
	register_pernet_subsys(&rt_genid_ops);
	register_pernet_subsys(&ipv4_inetpeer_ops);
	return rc;
}

#ifdef CONFIG_SYSCTL
/*
 * We really need to sanitize the damn ipv4 init order, then all
 * this nonsense will go away.
 */
void __init ip_static_sysctl_init(void)
{
	register_net_sysctl(&init_net, "net/ipv4/route", ipv4_route_table);
}
#endif<|MERGE_RESOLUTION|>--- conflicted
+++ resolved
@@ -445,15 +445,11 @@
 
 void rt_cache_flush(struct net *net)
 {
-<<<<<<< HEAD
-	rt_genid_bump(net);
+	rt_genid_bump_ipv4(net);
 #ifdef CONFIG_AS_FASTPATH
 	if (route_flush_fn)
 		route_flush_fn();
 #endif
-=======
-	rt_genid_bump_ipv4(net);
->>>>>>> 78fd8223
 }
 
 static struct neighbour *ipv4_neigh_lookup(const struct dst_entry *dst,
